__license__ = "GNU Affero General Public License http://www.gnu.org/licenses/agpl.html"
__copyright__ = "Copyright (C) 2018 The OctoPrint Project - Released under terms of the AGPLv3 License"

import concurrent.futures
import hashlib
import logging
import time
from urllib.parse import urlencode

import requests
from flask_babel import gettext

import octoprint.plugin
from octoprint.events import Events
from octoprint.util import RepeatedTimer
from octoprint.util.version import get_octoprint_version_string

TRACKING_URL = "https://tracking.octoprint.org/track/{id}/{event}/"


# noinspection PyMissingConstructor
class TrackingPlugin(
    octoprint.plugin.SettingsPlugin,
    octoprint.plugin.EnvironmentDetectionPlugin,
    octoprint.plugin.StartupPlugin,
    octoprint.plugin.ShutdownPlugin,
    octoprint.plugin.TemplatePlugin,
    octoprint.plugin.AssetPlugin,
    octoprint.plugin.WizardPlugin,
    octoprint.plugin.EventHandlerPlugin,
):
    def __init__(self):
        self._environment = None
        self._throttle_state = None
        self._helpers_get_throttle_state = None
        self._printer_connection_parameters = None
        self._url = None
        self._ping_worker = None
        self._pong_worker = None
        self._executor = concurrent.futures.ThreadPoolExecutor(max_workers=1)

        self._record_next_firmware_info = False

        self._startup_time = time.monotonic()

    def initialize(self):
        self._init_id()

    ##~~ SettingsPlugin

    def get_settings_defaults(self):
        return {
            "enabled": None,
            "unique_id": None,
            "server": TRACKING_URL,
            "ping": 15 * 60,
            "pong": 24 * 60 * 60,
            "events": {
                "pong": True,
                "startup": True,
                "printjob": True,
                "commerror": True,
                "plugin": True,
                "update": True,
                "printer": True,
                "printer_safety_check": True,
                "throttled": True,
                "slicing": True,
            },
        }

    def get_settings_restricted_paths(self):
        return {
            "admin": [["enabled"], ["unique_id"], ["events"]],
            "never": [["server"], ["ping"]],
        }

    def on_settings_save(self, data):
        enabled = self._settings.get(["enabled"])

        octoprint.plugin.SettingsPlugin.on_settings_save(self, data)

        if enabled is None and self._settings.get(["enabled"]):
            # tracking was just enabled, let's start up tracking
            self._start_tracking()

    ##~~ EnvironmentDetectionPlugin

    def on_environment_detected(self, environment, *args, **kwargs):
        self._environment = environment

    ##~~ StartupPlugin

    def on_after_startup(self):
        self._start_tracking()

    ##~~ ShutdownPlugin

    def on_shutdown(self):
        if not self._settings.get_boolean(["enabled"]):
            return
        self._track_shutdown()
        self._executor.shutdown(wait=True)

    ##~~ EventHandlerPlugin

    # noinspection PyUnresolvedReferences
    def on_event(self, event, payload):
        if not self._settings.get_boolean(["enabled"]):
            return

        if event in (
            Events.PRINT_STARTED,
            Events.PRINT_DONE,
            Events.PRINT_FAILED,
            Events.PRINT_CANCELLED,
        ):
            self._track_printjob_event(event, payload)

        elif event in (Events.ERROR,):
            self._track_commerror_event(event, payload)

        elif event in (Events.CONNECTED,):
            self._printer_connection_parameters = {
                "port": payload["port"],
                "baudrate": payload["baudrate"],
            }
            self._record_next_firmware_info = True

        elif event in (Events.FIRMWARE_DATA,) and self._record_next_firmware_info:
            self._record_next_firmware_info = False
            self._track_printer_event(event, payload)

        elif event in (Events.SLICING_STARTED,):
            self._track_slicing_event(event, payload)

        elif hasattr(Events, "PLUGIN_PLUGINMANAGER_INSTALL_PLUGIN") and event in (
            Events.PLUGIN_PLUGINMANAGER_INSTALL_PLUGIN,
            Events.PLUGIN_PLUGINMANAGER_UNINSTALL_PLUGIN,
            Events.PLUGIN_PLUGINMANAGER_ENABLE_PLUGIN,
            Events.PLUGIN_PLUGINMANAGER_DISABLE_PLUGIN,
        ):
            self._track_plugin_event(event, payload)

        elif hasattr(Events, "PLUGIN_SOFTWAREUPDATE_UPDATE_SUCCEEDED") and event in (
            Events.PLUGIN_SOFTWAREUPDATE_UPDATE_SUCCEEDED,
            Events.PLUGIN_SOFTWAREUPDATE_UPDATE_FAILED,
        ):
            self._track_update_event(event, payload)

        elif hasattr(Events, "PLUGIN_PI_SUPPORT_THROTTLE_STATE") and event in (
            Events.PLUGIN_PI_SUPPORT_THROTTLE_STATE,
        ):
            self._throttle_state = payload
            self._track_throttle_event(event, payload)

        elif hasattr(Events, "PLUGIN_PRINTER_SAFETY_CHECK_WARNING") and event in (
            Events.PLUGIN_PRINTER_SAFETY_CHECK_WARNING,
        ):
            self._track_printer_safety_event(event, payload)

    ##~~ TemplatePlugin

    def get_template_configs(self):
        return [
            {
                "type": "settings",
                "name": gettext("Anonymous Usage Tracking"),
                "template": "tracking_settings.jinja2",
                "custom_bindings": False,
            },
            {
                "type": "wizard",
                "name": gettext("Anonymous Usage Tracking"),
                "template": "tracking_wizard.jinja2",
                "custom_bindings": True,
                "mandatory": True,
            },
        ]

    ##~~ AssetPlugin

    def get_assets(self):
        return {"js": ["js/usage.js"]}

    ##~~ WizardPlugin

    def is_wizard_required(self):
        return self._settings.get(["enabled"]) is None

    ##~~ helpers

    def _init_id(self):
        if not self._settings.get(["unique_id"]):
            import uuid

            self._settings.set(["unique_id"], str(uuid.uuid4()))
            self._settings.save()

    def _start_tracking(self):
        if not self._settings.get_boolean(["enabled"]):
            return

        if self._ping_worker is None:
            ping_interval = self._settings.get_int(["ping"])
            if ping_interval:
                self._ping_worker = RepeatedTimer(
                    ping_interval, self._track_ping, run_first=True
                )
                self._ping_worker.start()

        if self._pong_worker is None:
            pong_interval = self._settings.get(["pong"])
            if pong_interval:
                self._pong_worker = RepeatedTimer(
                    pong_interval, self._track_pong, run_first=True
                )
                self._pong_worker.start()

        if self._helpers_get_throttle_state is None:
            # cautiously look for the get_throttled helper from pi_support
            pi_helper = self._plugin_manager.get_helpers("pi_support", "get_throttled")
            if pi_helper and "get_throttled" in pi_helper:
                self._helpers_get_throttle_state = pi_helper["get_throttled"]

        # now that we have everything set up, phone home.
        self._track_startup()

    def _track_ping(self):
        if not self._settings.get_boolean(["enabled"]):
            return

<<<<<<< HEAD
        uptime = int(time.monotonic() - self._startup_time)
        self._track("ping", octoprint_uptime=uptime)
=======
        uptime = int(monotonic_time() - self._startup_time)
        printer_state = self._printer.get_state_id()
        self._track("ping", octoprint_uptime=uptime, printer_state=printer_state)
>>>>>>> 31fee9c5

    def _track_pong(self):
        if not self._settings.get_boolean(["events", "pong"]):
            return

        payload = self._get_environment_payload()

        plugins = self._plugin_manager.enabled_plugins
        plugins_thirdparty = [plugin for plugin in plugins.values() if not plugin.bundled]
        payload["plugins"] = ",".join(
            map(
                lambda x: "{}:{}".format(
                    x.key.lower(), x.version.lower() if x.version else "?"
                ),
                plugins_thirdparty,
            )
        )

        self._track("pong", body=True, **payload)

    def _track_startup(self):
        if not self._settings.get_boolean(["events", "startup"]):
            return

        payload = self._get_environment_payload()

        self._track("startup", **payload)

    def _track_shutdown(self):
        if not self._settings.get_boolean(["enabled"]):
            return

        if not self._settings.get_boolean(["events", "startup"]):
            return

        self._track("shutdown")

    def _track_plugin_event(self, event, payload):
        if not self._settings.get_boolean(["events", "plugin"]):
            return

        if event.endswith("_install_plugin"):
            self._track(
                "install_plugin",
                plugin=payload.get("id"),
                plugin_version=payload.get("version"),
            )
        elif event.endswith("_uninstall_plugin"):
            self._track(
                "uninstall_plugin",
                plugin=payload.get("id"),
                plugin_version=payload.get("version"),
            )
        elif event.endswith("_enable_plugin"):
            self._track(
                "enable_plugin",
                plugin=payload.get("id"),
                plugin_version=payload.get("version"),
            )
        elif event.endswith("_disable_plugin"):
            self._track(
                "disable_plugin",
                plugin=payload.get("id"),
                plugin_version=payload.get("version"),
            )

    def _track_update_event(self, event, payload):
        if not self._settings.get_boolean(["events", "update"]):
            return

        if event.endswith("_update_succeeded"):
            self._track(
                "update_successful",
                target=payload.get("target"),
                from_version=payload.get("from_version"),
                to_version=payload.get("to_version"),
            )
        elif event.endswith("_update_failed"):
            self._track(
                "update_failed",
                target=payload.get("target"),
                from_version=payload.get("from_version"),
                to_version=payload.get("to_version"),
            )

    def _track_throttle_event(self, event, payload):
        if not self._settings.get_boolean(["events", "throttled"]):
            return

        args = {
            "throttled_now": payload["current_issue"],
            "throttled_past": payload["past_issue"],
            "throttled_mask": payload["raw_value"],
            "throttled_voltage_now": payload["current_undervoltage"],
            "throttled_voltage_past": payload["past_undervoltage"],
            "throttled_overheat_now": payload["current_overheat"],
            "throttled_overheat_past": payload["past_overheat"],
        }

        if payload["current_issue"]:
            track_event = "system_throttled"
        else:
            track_event = "system_unthrottled"

        if track_event is not None:
            self._track(track_event, **args)

    def _track_commerror_event(self, event, payload):
        if not self._settings.get_boolean(["events", "commerror"]):
            return

        if "reason" not in payload or "error" not in payload:
            return

        track_event = "commerror_{}".format(payload["reason"])
        args = {"commerror_text": payload["error"]}

        if callable(self._helpers_get_throttle_state):
            try:
                throttle_state = self._helpers_get_throttle_state(run_now=True)
                if throttle_state and (
                    throttle_state.get("current_issue", False)
                    or throttle_state.get("past_issue", False)
                ):
                    args["throttled_now"] = throttle_state["current_issue"]
                    args["throttled_past"] = throttle_state["past_issue"]
                    args["throttled_mask"] = throttle_state["raw_value"]
            except Exception:
                # ignored
                pass

        self._track(track_event, **args)

    def _track_printjob_event(self, event, payload):
        if not self._settings.get_boolean(["events", "printjob"]):
            return

        unique_id = self._settings.get(["unique_id"])
        if not unique_id:
            return

        sha = hashlib.sha1()
        sha.update(payload.get("path").encode("utf-8"))
        sha.update(unique_id.encode("utf-8"))

        track_event = None
        args = {"origin": payload.get("origin"), "file": sha.hexdigest()}

        if event == Events.PRINT_STARTED:
            track_event = "print_started"
        elif event == Events.PRINT_DONE:
            try:
                elapsed = int(payload.get("time", 0))
                if elapsed:
                    args["elapsed"] = elapsed
            except (ValueError, TypeError):
                pass
            track_event = "print_done"
        elif event == Events.PRINT_FAILED:
            try:
                elapsed = int(payload.get("time", 0))
                if elapsed:
                    args["elapsed"] = elapsed
            except (ValueError, TypeError):
                pass
            args["reason"] = payload.get("reason", "unknown")

            if "error" in payload and self._settings.get_boolean(["events", "commerror"]):
                args["commerror_text"] = payload["error"]

            track_event = "print_failed"
        elif event == Events.PRINT_CANCELLED:
            try:
                elapsed = int(payload.get("time", 0))
                if elapsed:
                    args["elapsed"] = elapsed
            except (ValueError, TypeError):
                pass
            track_event = "print_cancelled"

        if callable(self._helpers_get_throttle_state):
            try:
                throttle_state = self._helpers_get_throttle_state(run_now=True)
                if throttle_state and (
                    throttle_state.get("current_issue", False)
                    or throttle_state.get("past_issue", False)
                ):
                    args["throttled_now"] = throttle_state["current_issue"]
                    args["throttled_past"] = throttle_state["past_issue"]
                    args["throttled_mask"] = throttle_state["raw_value"]
            except Exception:
                # ignored
                pass

        if track_event is not None:
            self._track(track_event, **args)

    def _track_printer_event(self, event, payload):
        if not self._settings.get_boolean(["events", "printer"]):
            return

        if event in (Events.FIRMWARE_DATA,):
            args = {"firmware_name": payload["name"]}
            if self._printer_connection_parameters:
                args["printer_port"] = self._printer_connection_parameters["port"]
                args["printer_baudrate"] = self._printer_connection_parameters["baudrate"]
            self._track("printer_connected", **args)

    def _track_printer_safety_event(self, event, payload):
        if not self._settings.get_boolean(["events", "printer_safety_check"]):
            return

        self._track(
            "printer_safety_warning",
            printer_safety_warning_type=payload.get("warning_type", "unknown"),
            printer_safety_check_name=payload.get("check_name", "unknown"),
        )

    def _track_slicing_event(self, event, payload):
        if not self._settings.get_boolean(["events", "slicing"]):
            return

        self._track("slicing_started", slicer=payload.get(b"slicer", "unknown"))

    def _track(self, event, **kwargs):
        if not self._settings.get_boolean(["enabled"]):
            return

        self._executor.submit(self._do_track, event, **kwargs)

    def _do_track(self, event, body=False, **kwargs):
        if not self._connectivity_checker.online:
            return

        if not self._settings.get_boolean(["enabled"]):
            return

        unique_id = self._settings.get(["unique_id"])
        if not unique_id:
            return

        server = self._settings.get(["server"])
        url = server.format(id=unique_id, event=event)
        # Don't print the URL or UUID! That would expose the UUID in forums/tickets
        # if pasted. It's okay for the user to know their uuid, but it shouldn't be shared.

        headers = {"User-Agent": "OctoPrint/{}".format(get_octoprint_version_string())}
        try:
            params = urlencode(kwargs, doseq=True).replace("+", "%20")

            if body:
                requests.post(url, data=params, timeout=3.1, headers=headers)
            else:
                requests.get(url, params=params, timeout=3.1, headers=headers)

            self._logger.info(
                "Sent tracking event {}, payload: {!r}".format(event, kwargs)
            )
        except Exception:
            if self._logger.isEnabledFor(logging.DEBUG):
                self._logger.exception(
                    "Error while sending event to anonymous usage tracking"
                )
            else:
                pass

    def _get_environment_payload(self):
        payload = {
            "version": get_octoprint_version_string(),
            "os": self._environment["os"]["id"],
            "bits": self._environment["os"]["bits"],
            "python": self._environment["python"]["version"],
            "pip": self._environment["python"]["pip"],
            "cores": self._environment["hardware"]["cores"],
            "freq": self._environment["hardware"]["freq"],
            "ram": self._environment["hardware"]["ram"],
        }

        if (
            "plugins" in self._environment
            and "pi_support" in self._environment["plugins"]
        ):
            payload["pi_model"] = self._environment["plugins"]["pi_support"]["model"]

            if "octopi_version" in self._environment["plugins"]["pi_support"]:
                payload["octopi_version"] = self._environment["plugins"]["pi_support"][
                    "octopi_version"
                ]

        return payload


__plugin_name__ = "Anonymous Usage Tracking"
__plugin_description__ = (
    "Anonymous version and usage tracking, see homepage for details on what gets tracked"
)
__plugin_url__ = "https://tracking.octoprint.org"
__plugin_author__ = "Gina Häußge"
__plugin_license__ = "AGPLv3"
__plugin_pythoncompat__ = ">=2.7,<4"

__plugin_implementation__ = TrackingPlugin()<|MERGE_RESOLUTION|>--- conflicted
+++ resolved
@@ -230,14 +230,9 @@
         if not self._settings.get_boolean(["enabled"]):
             return
 
-<<<<<<< HEAD
         uptime = int(time.monotonic() - self._startup_time)
-        self._track("ping", octoprint_uptime=uptime)
-=======
-        uptime = int(monotonic_time() - self._startup_time)
         printer_state = self._printer.get_state_id()
         self._track("ping", octoprint_uptime=uptime, printer_state=printer_state)
->>>>>>> 31fee9c5
 
     def _track_pong(self):
         if not self._settings.get_boolean(["events", "pong"]):
