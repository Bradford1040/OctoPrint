# -*- coding: utf-8 -*-
from __future__ import absolute_import, division, print_function, unicode_literals

__author__ = "Gina Häußge <osd@foosel.net>"
__license__ = 'GNU Affero General Public License http://www.gnu.org/licenses/agpl.html'
__copyright__ = "Copyright (C) 2014 The OctoPrint Project - Released under terms of the AGPLv3 License"

import io
import logging
import os
import shutil
import re
import pylru
import copy

try:
	from os import scandir, walk
except ImportError:
	from scandir import scandir, walk

from octoprint.util import atomic_write
from contextlib import contextmanager

from past.builtins import basestring

from emoji import demojize
from slugify import Slugify

import octoprint.filemanager

<<<<<<< HEAD
from octoprint.util import is_hidden_path, to_unicode, to_bytes
=======
from octoprint.util import is_hidden_path, to_unicode, timing
>>>>>>> 8668c620

class StorageInterface(object):
	"""
	Interface of storage adapters for OctoPrint.
	"""

	@property
	def analysis_backlog(self):
		"""
		Get an iterator over all items stored in the storage that need to be analysed by the :class:`~octoprint.filemanager.AnalysisQueue`.

		The yielded elements are expected as storage specific absolute paths to the respective files. Don't forget
		to recurse into folders if your storage adapter supports those.

		:return: an iterator yielding all un-analysed files in the storage
		"""
		# empty generator pattern, yield is intentionally unreachable
		return
		yield

	def analysis_backlog_for_path(self, path=None):
		# empty generator pattern, yield is intentionally unreachable
		return
		yield

	def last_modified(self, path=None, recursive=False):
		"""
		Get the last modification date of the specified ``path`` or ``path``'s subtree.

		Args:
		    path (str or None): Path for which to determine the subtree's last modification date. If left out or
		        set to None, defatuls to storage root.
		    recursive (bool): Whether to determine only the date of the specified ``path`` (False, default) or
		        the whole ``path``'s subtree (True).

		Returns: (float) The last modification date of the indicated subtree
		"""
		raise NotImplementedError()

	def file_in_path(self, path, filepath):
		"""
		Returns whether the file indicated by ``file`` is inside ``path`` or not.
		:param string path: the path to check
		:param string filepath: path to the file
		:return: ``True`` if the file is inside the path, ``False`` otherwise
		"""
		return NotImplementedError()

	def file_exists(self, path):
		"""
		Returns whether the file indicated by ``path`` exists or not.
		:param string path: the path to check for existence
		:return: ``True`` if the file exists, ``False`` otherwise
		"""
		raise NotImplementedError()

	def folder_exists(self, path):
		"""
		Returns whether the folder indicated by ``path`` exists or not.
		:param string path: the path to check for existence
		:return: ``True`` if the folder exists, ``False`` otherwise
		"""
		raise NotImplementedError()

	def list_files(self, path=None, filter=None, recursive=True):
		"""
		List all files in storage starting at ``path``. If ``recursive`` is set to True (the default), also dives into
		subfolders.

		An optional filter function can be supplied which will be called with a file name and file data and which has
		to return True if the file is to be included in the result or False if not.

		The data structure of the returned result will be a dictionary mapping from file names to entry data. File nodes
		will contain their metadata here, folder nodes will contain their contained files and folders. Example::

		   {
		     "some_folder": {
		       "name": "some_folder",
		       "path": "some_folder",
		       "type": "folder",
		       "children": {
		         "some_sub_folder": {
		           "name": "some_sub_folder",
		           "path": "some_folder/some_sub_folder",
		           "type": "folder",
		           "typePath": ["folder"],
		           "children": { ... }
		         },
		         "some_file.gcode": {
		           "name": "some_file.gcode",
		           "path": "some_folder/some_file.gcode",
		           "type": "machinecode",
		           "typePath": ["machinecode", "gcode"],
		           "hash": "<sha1 hash>",
		           "links": [ ... ],
		           ...
		         },
		         ...
		       }
		     "test.gcode": {
		       "name": "test.gcode",
		       "path": "test.gcode",
		       "type": "machinecode",
		       "typePath": ["machinecode", "gcode"],
		       "hash": "<sha1 hash>",
		       "links": [...],
		       ...
		     },
		     "test.stl": {
		       "name": "test.stl",
		       "path": "test.stl",
		       "type": "model",
		       "typePath": ["model", "stl"],
		       "hash": "<sha1 hash>",
		       "links": [...],
		       ...
		     },
		     ...
		   }

		:param string path:     base path from which to recursively list all files, optional, if not supplied listing will start
		                        from root of base folder
		:param function filter: a filter that matches the files that are to be returned, may be left out in which case no
		                        filtering will take place
		:param bool recursive:  will also step into sub folders for building the complete list if set to True, otherwise will only
		                        do one step down into sub folders to be able to populate the ``children``.
		:return: a dictionary mapping entry names to entry data that represents the whole file list
		"""
		raise NotImplementedError()

	def add_folder(self, path, ignore_existing=True, display=None):
		"""
		Adds a folder as ``path``

		The ``path`` will be sanitized.

		:param string path:          the path of the new folder
		:param bool ignore_existing: if set to True, no error will be raised if the folder to be added already exists
		:param unicode display:      display name of the folder
		:return: the sanitized name of the new folder to be used for future references to the folder
		"""
		raise NotImplementedError()

	def remove_folder(self, path, recursive=True):
		"""
		Removes the folder at ``path``

		:param string path:    the path of the folder to remove
		:param bool recursive: if set to True, contained folders and files will also be removed, otherwise an error will
		                       be raised if the folder is not empty (apart from any metadata files) when it's to be removed
		"""
		raise NotImplementedError()

	def copy_folder(self, source, destination):
		"""
		Copies the folder ``source`` to ``destination``

		:param string source: path to the source folder
		:param string destination: path to destination

		:return: the path in the storage to the copy of the folder
		"""
		raise NotImplementedError()

	def move_folder(self, source, destination):
		"""
		Moves the folder ``source`` to ``destination``

		:param string source: path to the source folder
		:param string destination: path to destination

		:return: the new path in the storage to the folder
		"""
		raise NotImplementedError()

	def add_file(self, path, file_object, printer_profile=None, links=None, allow_overwrite=False, display=None):
		"""
		Adds the file ``file_object`` as ``path``

		:param string path:            the file's new path, will be sanitized
		:param object file_object:     a file object that provides a ``save`` method which will be called with the destination path
		                               where the object should then store its contents
		:param object printer_profile: the printer profile associated with this file (if any)
		:param list links:             any links to add with the file
		:param bool allow_overwrite:   if set to True no error will be raised if the file already exists and the existing file
		                               and its metadata will just be silently overwritten
		:param unicode display:        display name of the file
		:return: the sanitized name of the file to be used for future references to it
		"""
		raise NotImplementedError()

	def remove_file(self, path):
		"""
		Removes the file at ``path``

		Will also take care of deleting the corresponding entries
		in the metadata and deleting all links pointing to the file.

		:param string path: path of the file to remove
		"""
		raise NotImplementedError()

	def copy_file(self, source, destination):
		"""
		Copies the file ``source`` to ``destination``

		:param string source: path to the source file
		:param string destination: path to destination

		:return: the path in the storage to the copy of the file
		"""
		raise NotImplementedError()

	def move_file(self, source, destination):
		"""
		Moves the file ``source`` to ``destination``

		:param string source: path to the source file
		:param string destination: path to destination

		:return: the new path in the storage to the file
		"""
		raise NotImplementedError()

	def has_analysis(self, path):
		"""
		Returns whether the file at path has been analysed yet

		:param path: virtual path to the file for which to retrieve the metadata
		"""
		raise NotImplementedError()

	def get_metadata(self, path):
		"""
		Retrieves the metadata for the file ``path``.

		:param path: virtual path to the file for which to retrieve the metadata
		:return: the metadata associated with the file
		"""
		raise NotImplementedError()

	def add_link(self, path, rel, data):
		"""
		Adds a link of relation ``rel`` to file ``path`` with the given ``data``.

		The following relation types are currently supported:

		  * ``model``: adds a link to a model from which the file was created/sliced, expected additional data is the ``name``
		    and optionally the ``hash`` of the file to link to. If the link can be resolved against another file on the
		    current ``path``, not only will it be added to the links of ``name`` but a reverse link of type ``machinecode``
		    referring to ``name`` and its hash will also be added to the linked ``model`` file
		  * ``machinecode``: adds a link to a file containing machine code created from the current file (model), expected
		    additional data is the ``name`` and optionally the ``hash`` of the file to link to. If the link can be resolved
		    against another file on the current ``path``, not only will it be added to the links of ``name`` but a reverse
		    link of type ``model`` referring to ``name`` and its hash will also be added to the linked ``model`` file.
		  * ``web``: adds a location on the web associated with this file (e.g. a website where to download a model),
		    expected additional data is a ``href`` attribute holding the website's URL and optionally a ``retrieved``
		    attribute describing when the content was retrieved

		Note that adding ``model`` links to files identifying as models or ``machinecode`` links to files identifying
		as machine code will be refused.

		:param path: path of the file for which to add a link
		:param rel: type of relation of the link to add (currently ``model``, ``machinecode`` and ``web`` are supported)
		:param data: additional data of the link to add
		"""
		raise NotImplementedError()

	def remove_link(self, path, rel, data):
		"""
		Removes the link consisting of ``rel`` and ``data`` from file ``name`` on ``path``.

		:param path: path of the file from which to remove the link
		:param rel: type of relation of the link to remove (currently ``model``, ``machinecode`` and ``web`` are supported)
		:param data: additional data of the link to remove, must match existing link
		"""
		raise NotImplementedError()

	def set_additional_metadata(self, path, key, data, overwrite=False, merge=False):
		"""
		Adds additional metadata to the metadata of ``path``. Metadata in ``data`` will be saved under ``key``.

		If ``overwrite`` is set and ``key`` already exists in ``name``'s metadata, the current value will be overwritten.

		If ``merge`` is set and ``key`` already exists and both ``data`` and the existing data under ``key`` are dictionaries,
		the two dictionaries will be merged recursively.

		:param path: the virtual path to the file for which to add additional metadata
		:param key: key of metadata to add
		:param data: metadata to add
		:param overwrite: if True and ``key`` already exists, it will be overwritten
		:param merge: if True and ``key`` already exists and both ``data`` and the existing data are dictionaries, they
		              will be merged
		"""
		raise NotImplementedError()

	def remove_additional_metadata(self, path, key):
		"""
		Removes additional metadata under ``key`` for ``name`` on ``path``

		:param path: the virtual path to the file for which to remove the metadata under ``key``
		:param key: the key to remove
		"""
		raise NotImplementedError()

	def canonicalize(self, path):
		"""
		Canonicalizes the given ``path``. The ``path`` may consist of both folder and file name, the underlying
		implementation must separate those if necessary.

		By default, this calls :func:`~octoprint.filemanager.StorageInterface.sanitize`, which also takes care
		of stripping any invalid characters.

		Args:
			path: the path to canonicalize

		Returns:
			a 2-tuple containing the canonicalized path and file name

		"""
		return self.sanitize(path)

	def sanitize(self, path):
		"""
		Sanitizes the given ``path``, stripping it of all invalid characters. The ``path`` may consist of both
		folder and file name, the underlying implementation must separate those if necessary and sanitize individually.

		:param string path: the path to sanitize
		:return: a 2-tuple containing the sanitized path and file name
		"""
		raise NotImplementedError()

	def sanitize_path(self, path):
		"""
		Sanitizes the given folder-only ``path``, stripping it of all invalid characters.
		:param string path: the path to sanitize
		:return: the sanitized path
		"""
		raise NotImplementedError()

	def sanitize_name(self, name):
		"""
		Sanitizes the given file ``name``, stripping it of all invalid characters.
		:param string name: the file name to sanitize
		:return: the sanitized name
		"""
		raise NotImplementedError()

	def split_path(self, path):
		"""
		Split ``path`` into base directory and file name.
		:param path: the path to split
		:return: a tuple (base directory, file name)
		"""
		raise NotImplementedError()

	def join_path(self, *path):
		"""
		Join path elements together
		:param path: path elements to join
		:return: joined representation of the path to be usable as fully qualified path for further operations
		"""
		raise NotImplementedError()

	def path_on_disk(self, path):
		"""
		Retrieves the path on disk for ``path``.

		Note: if the storage is not on disk and there exists no path on disk to refer to it, this method should
		raise an :class:`io.UnsupportedOperation`

		Opposite of :func:`path_in_storage`.

		:param string path: the virtual path for which to retrieve the path on disk
		:return: the path on disk to ``path``
		"""
		raise NotImplementedError()

	def path_in_storage(self, path):
		"""
		Retrieves the equivalent in the storage adapter for ``path``.

		Opposite of :func:`path_on_disk`.

		:param string path: the path for which to retrieve the storage path
		:return: the path in storage to ``path``
		"""
		raise NotImplementedError()


class StorageError(Exception):
	UNKNOWN = "unknown"
	INVALID_DIRECTORY = "invalid_directory"
	INVALID_FILE = "invalid_file"
	INVALID_SOURCE = "invalid_source"
	INVALID_DESTINATION = "invalid_destination"
	DOES_NOT_EXIST = "does_not_exist"
	ALREADY_EXISTS = "already_exists"
	SOURCE_EQUALS_DESTINATION = "source_equals_destination"
	NOT_EMPTY = "not_empty"

	def __init__(self, message, code=None, cause=None):
		BaseException.__init__(self)
		self.message = message
		self.cause = cause

		if code is None:
			code = StorageError.UNKNOWN
		self.code = code


class LocalFileStorage(StorageInterface):
	"""
	The ``LocalFileStorage`` is a storage implementation which holds all files, folders and metadata on disk.

	Metadata is managed inside ``.metadata.json`` files in the respective folders, indexed by the sanitized filenames
	stored within the folder. Metadata access is managed through an LRU cache to minimize access overhead.

	This storage type implements :func:`path_on_disk`.
	"""

	_UNICODE_VARIATIONS = re.compile("[\uFE00-\uFE0F]", re.U)

	@classmethod
	def _no_unicode_variations(cls, text):
		return cls._UNICODE_VARIATIONS.sub("", text)

	_SLUGIFY = Slugify()
	_SLUGIFY.safe_chars = "-_.()[] "

	@classmethod
	def _slugify(cls, text):
		text = to_unicode(text)
		text = cls._no_unicode_variations(text)
		text = demojize(text, delimiters=("", ""))
		return cls._SLUGIFY(text)

	def __init__(self, basefolder, create=False):
		"""
		Initializes a ``LocalFileStorage`` instance under the given ``basefolder``, creating the necessary folder
		if necessary and ``create`` is set to ``True``.

		:param string basefolder: the path to the folder under which to create the storage
		:param bool create:       ``True`` if the folder should be created if it doesn't exist yet, ``False`` otherwise
		"""
		self._logger = logging.getLogger(__name__)

		self.basefolder = os.path.realpath(os.path.abspath(to_unicode(basefolder)))
		if not os.path.exists(self.basefolder) and create:
			os.makedirs(self.basefolder)
		if not os.path.exists(self.basefolder) or not os.path.isdir(self.basefolder):
			raise StorageError("{basefolder} is not a valid directory".format(**locals()), code=StorageError.INVALID_DIRECTORY)

		import threading
		self._metadata_lock_mutex = threading.RLock()
		self._metadata_locks = dict()
		self._persisted_metadata_lock_mutex = threading.RLock()
		self._persisted_metadata_locks = dict()

		self._metadata_cache = pylru.lrucache(10)

		self._old_metadata = None
		self._initialize_metadata()

	def _initialize_metadata(self):
		self._logger.info("Initializing the file metadata for {}...".format(self.basefolder))

		old_metadata_path = os.path.join(self.basefolder, "metadata.yaml")
		backup_path = os.path.join(self.basefolder, "metadata.yaml.backup")

		if os.path.exists(old_metadata_path):
			# load the old metadata file
			try:
				with io.open(old_metadata_path, 'rt', encoding='utf-8') as f:
					import yaml
					self._old_metadata = yaml.safe_load(f)
			except Exception:
				self._logger.exception("Error while loading old metadata file")

			# make sure the metadata is initialized as far as possible
			self._list_folder(self.basefolder)

			# rename the old metadata file
			self._old_metadata = None
			try:
				import shutil
				shutil.move(old_metadata_path, backup_path)
			except Exception:
				self._logger.exception("Could not rename old metadata.yaml file")

		else:
			# make sure the metadata is initialized as far as possible
			self._list_folder(self.basefolder)

		self._logger.info("... file metadata for {} initialized successfully.".format(self.basefolder))

	@property
	def analysis_backlog(self):
		return self.analysis_backlog_for_path()

	def analysis_backlog_for_path(self, path=None):
		if path:
			path = self.sanitize_path(path)

		for entry in self._analysis_backlog_generator(path):
			yield entry

	def _analysis_backlog_generator(self, path=None):
		if path is None:
			path = self.basefolder

		metadata = self._get_metadata(path)
		if not metadata:
			metadata = dict()
		for entry in scandir(path):
			if is_hidden_path(entry.name):
				continue

			if entry.is_file() and octoprint.filemanager.valid_file_type(entry.name):
				if not entry.name in metadata or not isinstance(metadata[entry.name], dict) or not "analysis" in metadata[entry.name]:
					printer_profile_rels = self.get_link(entry.path, "printerprofile")
					if printer_profile_rels:
						printer_profile_id = printer_profile_rels[0]["id"]
					else:
						printer_profile_id = None

					yield entry.name, entry.path, printer_profile_id
			elif os.path.isdir(entry.path):
				for sub_entry in self._analysis_backlog_generator(entry.path):
					yield self.join_path(entry.name, sub_entry[0]), sub_entry[1], sub_entry[2]

	def last_modified(self, path=None, recursive=False):
		if path is None:
			path = self.basefolder
		else:
			path = os.path.join(self.basefolder, path)

		def last_modified_for_path(p):
			metadata = os.path.join(p, ".metadata.json")
			if os.path.exists(metadata):
				return max(os.stat(p).st_mtime, os.stat(metadata).st_mtime)
			else:
				return os.stat(p).st_mtime

		if recursive:
			return max(last_modified_for_path(root) for root, _, _ in walk(path))
		else:
			return last_modified_for_path(path)

	def file_in_path(self, path, filepath):
		filepath = self.sanitize_path(filepath)
		path = self.sanitize_path(path)

		return filepath == path or filepath.startswith(path + os.sep)

	def file_exists(self, path):
		path, name = self.sanitize(path)
		file_path = os.path.join(path, name)
		return os.path.exists(file_path) and os.path.isfile(file_path)

	def folder_exists(self, path):
		path, name = self.sanitize(path)
		folder_path = os.path.join(path, name)
		return os.path.exists(folder_path) and os.path.isdir(folder_path)

	def list_files(self, path=None, filter=None, recursive=True):
		if path:
			path = self.sanitize_path(to_unicode(path))
			base = self.path_in_storage(path)
			if base:
				base += "/"
		else:
			path = self.basefolder
			base = ""
		return self._list_folder(path, base=base, entry_filter=filter, recursive=recursive)

	def add_folder(self, path, ignore_existing=True, display=None):
		display_path, display_name = self.canonicalize(path)
		path = self.sanitize_path(display_path)
		name = self.sanitize_name(display_name)

		if display is not None:
			display_name = display

		folder_path = os.path.join(path, name)
		if os.path.exists(folder_path):
			if not ignore_existing:
				raise StorageError("{name} does already exist in {path}".format(**locals()), code=StorageError.ALREADY_EXISTS)
		else:
			os.mkdir(folder_path)

		if display_name != name:
			metadata = self._get_metadata_entry(path, name, default=dict())
			metadata["display"] = display_name
			self._update_metadata_entry(path, name, metadata)

		return self.path_in_storage((path, name))

	def remove_folder(self, path, recursive=True):
		path, name = self.sanitize(path)

		folder_path = os.path.join(path, name)
		if not os.path.exists(folder_path):
			return

		empty = True
		for entry in scandir(folder_path):
			if entry.name == ".metadata.json" or entry.name == ".metadata.yaml":
				continue
			empty = False
			break

		if not empty and not recursive:
			raise StorageError("{name} in {path} is not empty".format(**locals()), code=StorageError.NOT_EMPTY)

		import shutil
		shutil.rmtree(folder_path)

		self._remove_metadata_entry(path, name)

	def _get_source_destination_data(self, source, destination, must_not_equal=False):
		"""Prepares data dicts about source and destination for copy/move."""
		source_path, source_name = self.sanitize(source)

		destination_canon_path, destination_canon_name = self.canonicalize(destination)
		destination_path = self.sanitize_path(destination_canon_path)
		destination_name = self.sanitize_name(destination_canon_name)

		source_fullpath = os.path.join(source_path, source_name)
		destination_fullpath = os.path.join(destination_path, destination_name)

		if not os.path.exists(source_fullpath):
			raise StorageError("{} in {} does not exist".format(source_name, source_path), code=StorageError.INVALID_SOURCE)

		if not os.path.isdir(destination_path):
			raise StorageError("Destination path {} does not exist or is not a folder".format(destination_path), code=StorageError.INVALID_DESTINATION)
		if os.path.exists(destination_fullpath) and source_fullpath != destination_fullpath:
			raise StorageError("{} does already exist in {}".format(destination_name, destination_path), code=StorageError.INVALID_DESTINATION)

		source_meta = self._get_metadata_entry(source_path, source_name)
		if source_meta:
			source_display = source_meta.get("display", source_name)
		else:
			source_display = source_name

		if (must_not_equal or source_display == destination_canon_name) and source_fullpath == destination_fullpath:
			raise StorageError("Source {} and destination {} are the same folder".format(source_path, destination_path), code=StorageError.SOURCE_EQUALS_DESTINATION)

		source_data = dict(
			path=source_path,
			name=source_name,
			display=source_display,
			fullpath=source_fullpath,
		)
		destination_data = dict(
			path=destination_path,
			name=destination_name,
			display=destination_canon_name,
			fullpath=destination_fullpath,
		)
		return source_data, destination_data

	def _set_display_metadata(self, destination_data, source_data=None):
		if source_data and destination_data["name"] == source_data["name"] and source_data["name"] != source_data["display"]:
			display = source_data["display"]
		elif destination_data["name"] != destination_data["display"]:
			display = destination_data["display"]
		else:
			display = None

		destination_meta = self._get_metadata_entry(destination_data["path"], destination_data["name"],
		                                            default=dict())
		if display:
			destination_meta["display"] = display
			self._update_metadata_entry(destination_data["path"], destination_data["name"], destination_meta)
		elif "display" in destination_meta:
			del destination_meta["display"]
			self._update_metadata_entry(destination_data["path"], destination_data["name"], destination_meta)

	def copy_folder(self, source, destination):
		source_data, destination_data = self._get_source_destination_data(source, destination, must_not_equal=True)

		try:
			shutil.copytree(source_data["fullpath"], destination_data["fullpath"])
		except Exception as e:
			raise StorageError("Could not copy %s in %s to %s in %s" % (source_data["name"], source_data["path"], destination_data["name"], destination_data["path"]), cause=e)

		self._set_display_metadata(destination_data, source_data=source_data)

		return self.path_in_storage(destination_data["fullpath"])

	def move_folder(self, source, destination):
		source_data, destination_data = self._get_source_destination_data(source, destination)

		# only a display rename? Update that and bail early
		if source_data["fullpath"] == destination_data["fullpath"]:
			self._set_display_metadata(destination_data)
			return self.path_in_storage(destination_data["fullpath"])

		try:
			shutil.move(source_data["fullpath"], destination_data["fullpath"])
		except Exception as e:
			raise StorageError("Could not move %s in %s to %s in %s" % (source_data["name"], source_data["path"], destination_data["name"], destination_data["path"]), cause=e)

		self._set_display_metadata(destination_data, source_data=source_data)
		self._remove_metadata_entry(source_data["path"], source_data["name"])
		self._delete_metadata(source_data["fullpath"])

		return self.path_in_storage(destination_data["fullpath"])

	def add_file(self, path, file_object, printer_profile=None, links=None, allow_overwrite=False, display=None):
		display_path, display_name = self.canonicalize(path)
		path = self.sanitize_path(display_path)
		name = self.sanitize_name(display_name)

		if display:
			display_name = display

		if not octoprint.filemanager.valid_file_type(name):
			raise StorageError("{name} is an unrecognized file type".format(**locals()), code=StorageError.INVALID_FILE)

		file_path = os.path.join(path, name)
		if os.path.exists(file_path) and not os.path.isfile(file_path):
			raise StorageError("{name} does already exist in {path} and is not a file".format(**locals()), code=StorageError.ALREADY_EXISTS)
		if os.path.exists(file_path) and not allow_overwrite:
			raise StorageError("{name} does already exist in {path} and overwriting is prohibited".format(**locals()), code=StorageError.ALREADY_EXISTS)

		# make sure folders exist
		if not os.path.exists(path):
			# TODO persist display names of path segments!
			os.makedirs(path)

		# save the file
		file_object.save(file_path)

		# save the file's hash to the metadata of the folder
		file_hash = self._create_hash(file_path)
		metadata = self._get_metadata_entry(path, name, default=dict())
		metadata_dirty = False
		if not "hash" in metadata or metadata["hash"] != file_hash:
			# hash changed -> throw away old metadata
			metadata = dict(hash=file_hash)
			metadata_dirty = True

		if not "display" in metadata and display_name != name:
			# display name is not the same as file name -> store in metadata
			metadata["display"] = display_name
			metadata_dirty = True

		if metadata_dirty:
			self._update_metadata_entry(path, name, metadata)

		# process any links that were also provided for adding to the file
		if not links:
			links = []

		if printer_profile is not None:
			links.append(("printerprofile", dict(id=printer_profile["id"], name=printer_profile["name"])))

		self._add_links(name, path, links)

		# touch the file to set last access and modification time to now
		os.utime(file_path, None)

		return self.path_in_storage((path, name))

	def remove_file(self, path):
		path, name = self.sanitize(path)

		file_path = os.path.join(path, name)
		if not os.path.exists(file_path):
			return
		if not os.path.isfile(file_path):
			raise StorageError("{name} in {path} is not a file".format(**locals()), code=StorageError.INVALID_FILE)

		try:
			os.remove(file_path)
		except Exception as e:
			raise StorageError("Could not delete {name} in {path}".format(**locals()), cause=e)

		self._remove_metadata_entry(path, name)

	def copy_file(self, source, destination):
		source_data, destination_data = self._get_source_destination_data(source, destination, must_not_equal=True)

		try:
			shutil.copy2(source_data["fullpath"], destination_data["fullpath"])
		except Exception as e:
			raise StorageError("Could not copy %s in %s to %s in %s" % (source_data["name"], source_data["path"], destination_data["name"], destination_data["path"]), cause=e)

		self._copy_metadata_entry(source_data["path"], source_data["name"],
		                          destination_data["path"], destination_data["name"])
		self._set_display_metadata(destination_data, source_data=source_data)

		return self.path_in_storage(destination_data["fullpath"])

	def move_file(self, source, destination, allow_overwrite=False):
		source_data, destination_data = self._get_source_destination_data(source, destination)

		# only a display rename? Update that and bail early
		if source_data["fullpath"] == destination_data["fullpath"]:
			self._set_display_metadata(destination_data)
			return self.path_in_storage(destination_data["fullpath"])

		try:
			shutil.move(source_data["fullpath"], destination_data["fullpath"])
		except Exception as e:
			raise StorageError("Could not move %s in %s to %s in %s" % (source_data["name"], source_data["path"], destination_data["name"], destination_data["path"]), cause=e)

		self._copy_metadata_entry(source_data["path"], source_data["name"],
		                          destination_data["path"], destination_data["name"],
		                          delete_source=True)
		self._set_display_metadata(destination_data, source_data=source_data)

		return self.path_in_storage(destination_data["fullpath"])

	def has_analysis(self, path):
		metadata = self.get_metadata(path)
		return "analysis" in metadata

	def get_metadata(self, path):
		path, name = self.sanitize(path)
		return self._get_metadata_entry(path, name)

	def get_link(self, path, rel):
		path, name = self.sanitize(path)
		return self._get_links(name, path, rel)

	def add_link(self, path, rel, data):
		path, name = self.sanitize(path)
		self._add_links(name, path, [(rel, data)])

	def remove_link(self, path, rel, data):
		path, name = self.sanitize(path)
		self._remove_links(name, path, [(rel, data)])

	def add_history(self, path, data):
		path, name = self.sanitize(path)
		self._add_history(name, path, data)

	def update_history(self, path, index, data):
		path, name = self.sanitize(path)
		self._update_history(name, path, index, data)

	def remove_history(self, path, index):
		path, name = self.sanitize(path)
		self._delete_history(name, path, index)

	def set_additional_metadata(self, path, key, data, overwrite=False, merge=False):
		path, name = self.sanitize(path)
		metadata = self._get_metadata(path)
		metadata_dirty = False

		if not name in metadata:
			return

		metadata = self._copied_metadata(metadata, name)

		if not key in metadata[name] or overwrite:
			metadata[name][key] = data
			metadata_dirty = True
		elif key in metadata[name] and isinstance(metadata[name][key], dict) and isinstance(data, dict) and merge:
			current_data = metadata[name][key]

			import octoprint.util
			new_data = octoprint.util.dict_merge(current_data, data)
			metadata[name][key] = new_data
			metadata_dirty = True

		if metadata_dirty:
			self._save_metadata(path, metadata)

	def remove_additional_metadata(self, path, key):
		path, name = self.sanitize(path)
		metadata = self._get_metadata(path)

		if not name in metadata:
			return

		if not key in metadata[name]:
			return

		metadata = self._copied_metadata(metadata, name)
		del metadata[name][key]
		self._save_metadata(path, metadata)

	def split_path(self, path):
		path = to_unicode(path)
		split = path.split("/")
		if len(split) == 1:
			return "", split[0]
		else:
			return self.join_path(*split[:-1]), split[-1]

	def join_path(self, *path):
		return "/".join(map(to_unicode, path))

	def sanitize(self, path):
		"""
		Returns a ``(path, name)`` tuple derived from the provided ``path``.

		``path`` may be:
		  * a storage path
		  * an absolute file system path
		  * a tuple or list containing all individual path elements
		  * a string representation of the path
		  * with or without a file name

		Note that for a ``path`` without a trailing slash the last part will be considered a file name and
		hence be returned at second position. If you only need to convert a folder path, be sure to
		include a trailing slash for a string ``path`` or an empty last element for a list ``path``.
		"""

		path, name = self.canonicalize(path)
		name = self.sanitize_name(name)
		path = self.sanitize_path(path)
		return path, name

	def canonicalize(self, path):
		name = None
		if isinstance(path, basestring):
			path = to_unicode(path)
			if path.startswith(self.basefolder):
				path = path[len(self.basefolder):]
			path = path.replace(os.path.sep, "/")
			path = path.split("/")
		if isinstance(path, (list, tuple)):
			if len(path) == 1:
				name = to_unicode(path[0])
				path = ""
			else:
				name = to_unicode(path[-1])
				path = self.join_path(*map(to_unicode, path[:-1]))
		if not path:
			path = ""

		return path, name

	def sanitize_name(self, name):
		"""
		Raises a :class:`ValueError` for a ``name`` containing ``/`` or ``\\``. Otherwise
		slugifies the given ``name`` by converting it to ASCII, leaving ``-``, ``_``, ``.``,
		``(``, and ``)`` as is.
		"""
		name = to_unicode(name)

		if name is None:
			return None

		if "/" in name or "\\" in name:
			raise ValueError("name must not contain / or \\")

		result = self._slugify(name).replace(" ", "_")
		if result and result != "." and result != ".." and result[0] == ".":
			# hidden files under *nix
			result = result[1:]
		return result

	def sanitize_path(self, path):
		"""
		Ensures that the on disk representation of ``path`` is located under the configured basefolder. Resolves all
		relative path elements (e.g. ``..``) and sanitizes folder names using :func:`sanitize_name`. Final path is the
		absolute path including leading ``basefolder`` path.
		"""
		path = to_unicode(path)

		if len(path):
			if path[0] == "/":
				path = path[1:]
			elif path[0] == "." and path[1] == "/":
				path = path[2:]

		path_elements = path.split("/")
		joined_path = self.basefolder
		for path_element in path_elements:
			joined_path = os.path.join(joined_path, self.sanitize_name(path_element))
		path = os.path.realpath(joined_path)
		if not path.startswith(self.basefolder):
			raise ValueError("path not contained in base folder: {path}".format(**locals()))
		return path

	def _sanitize_entry(self, entry, path, entry_path):
		entry = to_unicode(entry)
		sanitized = self.sanitize_name(entry)
		if sanitized != entry:
			# entry is not sanitized yet, let's take care of that
			sanitized_path = os.path.join(path, sanitized)
			sanitized_name, sanitized_ext = os.path.splitext(sanitized)

			counter = 1
			while os.path.exists(sanitized_path):
				counter += 1
				sanitized = self.sanitize_name("{}_({}){}".format(sanitized_name, counter, sanitized_ext))
				sanitized_path = os.path.join(path, sanitized)

			try:
				shutil.move(entry_path, sanitized_path)

				self._logger.info("Sanitized \"{}\" to \"{}\"".format(entry_path, sanitized_path))
				return sanitized, sanitized_path
			except Exception:
				self._logger.exception("Error while trying to rename \"{}\" to \"{}\", ignoring file".format(entry_path, sanitized_path))
				raise

		return entry, entry_path

	def path_in_storage(self, path):
		if isinstance(path, (tuple, list)):
			path = self.join_path(*path)
		if isinstance(path, basestring):
			path = to_unicode(path)
			if path.startswith(self.basefolder):
				path = path[len(self.basefolder):]
			path = path.replace(os.path.sep, "/")
		if path.startswith("/"):
			path = path[1:]

		return path

	def path_on_disk(self, path):
		path, name = self.sanitize(path)
		return os.path.join(path, name)

	##~~ internals

	def _add_history(self, name, path, data):
		metadata = self._copied_metadata(self._get_metadata(path), name)

		if not "hash" in metadata[name]:
			metadata[name]["hash"] = self._create_hash(os.path.join(path, name))

		if not "history" in metadata[name]:
			metadata[name]["history"] = []

		metadata[name]["history"].append(data)
		self._calculate_stats_from_history(name, path, metadata=metadata, save=False)
		self._save_metadata(path, metadata)

	def _update_history(self, name, path, index, data):
		metadata = self._get_metadata(path)

		if not name in metadata or not "history" in metadata[name]:
			return

		metadata = self._copied_metadata(metadata, name)

		try:
			metadata[name]["history"][index].update(data)
			self._calculate_stats_from_history(name, path, metadata=metadata, save=False)
			self._save_metadata(path, metadata)
		except IndexError:
			pass

	def _delete_history(self, name, path, index):
		metadata = self._get_metadata(path)

		if not name in metadata or not "history" in metadata[name]:
			return

		metadata = self._copied_metadata(metadata, name)

		try:
			del metadata[name]["history"][index]
			self._calculate_stats_from_history(name, path, metadata=metadata, save=False)
			self._save_metadata(path, metadata)
		except IndexError:
			pass

	def _calculate_stats_from_history(self, name, path, metadata=None, save=True):
		if metadata is None:
			metadata = self._copied_metadata(self._get_metadata(path), name)

		if not "history" in metadata[name]:
			return

		# collect data from history
		former_print_times = dict()
		last_print = dict()


		for history_entry in metadata[name]["history"]:
			if not "printTime" in history_entry or not "success" in history_entry or not history_entry["success"] or not "printerProfile" in history_entry:
				continue

			printer_profile = history_entry["printerProfile"]
			if not printer_profile:
				continue

			print_time = history_entry["printTime"]
			try:
				print_time = float(print_time)
			except Exception:
				self._logger.warning("Invalid print time value found in print history for {} in {}/.metadata.json: {!r}".format(name, path, print_time))
				continue

			if not printer_profile in former_print_times:
				former_print_times[printer_profile] = []
			former_print_times[printer_profile].append(print_time)

			if not printer_profile in last_print or last_print[printer_profile] is None or ("timestamp" in history_entry and history_entry["timestamp"] > last_print[printer_profile]["timestamp"]):
				last_print[printer_profile] = history_entry

		# calculate stats
		statistics = dict(averagePrintTime=dict(), lastPrintTime=dict())

		for printer_profile in former_print_times:
			if not former_print_times[printer_profile]:
				continue
			statistics["averagePrintTime"][printer_profile] = sum(former_print_times[printer_profile]) / float(len(former_print_times[printer_profile]))

		for printer_profile in last_print:
			if not last_print[printer_profile]:
				continue
			statistics["lastPrintTime"][printer_profile] = last_print[printer_profile]["printTime"]

		metadata[name]["statistics"] = statistics

		if save:
			self._save_metadata(path, metadata)

	def _get_links(self, name, path, searched_rel):
		metadata = self._get_metadata(path)
		result = []

		if not name in metadata:
			return result

		if not "links" in metadata[name]:
			return result

		for data in metadata[name]["links"]:
			if not "rel" in data or not data["rel"] == searched_rel:
				continue
			result.append(data)
		return result

	def _add_links(self, name, path, links):
		file_type = octoprint.filemanager.get_file_type(name)
		if file_type:
			file_type = file_type[0]

		metadata = self._copied_metadata(self._get_metadata(path), name)
		metadata_dirty = False

		if not "hash" in metadata[name]:
			metadata[name]["hash"] = self._create_hash(os.path.join(path, name))

		if not "links" in metadata[name]:
			metadata[name]["links"] = []

		for rel, data in links:
			if (rel == "model" or rel == "machinecode") and "name" in data:
				if file_type == "model" and rel == "model":
					# adding a model link to a model doesn't make sense
					return
				elif file_type == "machinecode" and rel == "machinecode":
					# adding a machinecode link to a machinecode doesn't make sense
					return

				ref_path = os.path.join(path, data["name"])
				if not os.path.exists(ref_path):
					# file doesn't exist, we won't create the link
					continue

				# fetch hash of target file
				if data["name"] in metadata and "hash" in metadata[data["name"]]:
					hash = metadata[data["name"]]["hash"]
				else:
					hash = self._create_hash(ref_path)
					if not data["name"] in metadata:
						metadata[data["name"]] = dict(
							hash=hash,
							links=[]
						)
					else:
						metadata[data["name"]]["hash"] = hash

				if "hash" in data and not data["hash"] == hash:
					# file doesn't have the correct hash, we won't create the link
					continue

				if not "links" in metadata[data["name"]]:
					metadata[data["name"]]["links"] = []

				# add reverse link to link target file
				metadata[data["name"]]["links"].append(
					dict(rel="machinecode" if rel == "model" else "model", name=name, hash=metadata[name]["hash"])
				)
				metadata_dirty = True

				link_dict = dict(
					rel=rel,
					name=data["name"],
					hash=hash
				)

			elif rel == "web" and "href" in data:
				link_dict = dict(
					rel=rel,
					href=data["href"]
				)
				if "retrieved" in data:
					link_dict["retrieved"] = data["retrieved"]

			else:
				continue

			if link_dict:
				metadata[name]["links"].append(link_dict)
				metadata_dirty = True

		if metadata_dirty:
			self._save_metadata(path, metadata)

	def _remove_links(self, name, path, links):
		metadata = self._copied_metadata(self._get_metadata(path), name)
		metadata_dirty = False

		hash = metadata[name].get("hash", self._create_hash(os.path.join(path, name)))

		for rel, data in links:
			if (rel == "model" or rel == "machinecode") and "name" in data:
				if data["name"] in metadata and "links" in metadata[data["name"]]:
					ref_rel = "model" if rel == "machinecode" else "machinecode"
					for link in metadata[data["name"]]["links"]:
						if link["rel"] == ref_rel and "name" in link and link["name"] == name and "hash" in link and link["hash"] == hash:
							metadata[data["name"]] = copy.deepcopy(metadata[data["name"]])
							metadata[data["name"]]["links"].remove(link)
							metadata_dirty = True

			if "links" in metadata[name]:
				for link in metadata[name]["links"]:
					if not link["rel"] == rel:
						continue

					matches = True
					for k, v in data.items():
						if not k in link or not link[k] == v:
							matches = False
							break

					if not matches:
						continue

					metadata[name]["links"].remove(link)
					metadata_dirty = True

		if metadata_dirty:
			self._save_metadata(path, metadata)

	def _list_folder(self, path, base="", entry_filter=None, recursive=True, include_children=True, **kwargs):
		if entry_filter is None:
			entry_filter = kwargs.get("filter", None)

		metadata = self._get_metadata(path)
		if not metadata:
			metadata = dict()
		metadata_dirty = False

		result = dict()
		for entry in scandir(path):
			if is_hidden_path(entry.name):
				# no hidden files and folders
				continue

			try:
				entry_name = entry_display = entry.name
				entry_path = entry.path
				entry_is_file = entry.is_file()
				entry_is_dir = entry.is_dir()
				entry_stat = entry.stat()
			except Exception:
				# error while trying to fetch file metadata, that might be thanks to file already having
				# been moved or deleted - ignore it and continue
				continue

			try:
				new_entry_name, new_entry_path = self._sanitize_entry(entry_name, path, entry_path)
				if entry_name != new_entry_name or entry_path != new_entry_path:
					entry_display = to_unicode(entry_name)
					entry_name = new_entry_name
					entry_path = new_entry_path
					entry_stat = os.stat(entry_path)
			except Exception:
				# error while trying to rename the file, we'll continue here and ignore it
				continue

			path_in_location = entry_name if not base else base + entry_name

			try:
				# file handling
				if entry_is_file:
					type_path = octoprint.filemanager.get_file_type(entry_name)
					if not type_path:
						# only supported extensions
						continue
					else:
						file_type = type_path[0]

					if entry_name in metadata and isinstance(metadata[entry_name], dict):
						entry_metadata = metadata[entry_name]
						if not "display" in entry_metadata and entry_display != entry_name:
							if not metadata_dirty:
								metadata = self._copied_metadata(metadata, entry_name)
							metadata[entry_name]["display"] = entry_display
							entry_metadata["display"] = entry_display
							metadata_dirty = True
					else:
						if not metadata_dirty:
							metadata = self._copied_metadata(metadata, entry_name)
						entry_metadata = self._add_basic_metadata(path, entry_name,
						                                          display_name=entry_display,
						                                          save=False,
						                                          metadata=metadata)
						metadata_dirty = True

					# TODO extract model hash from source if possible to recreate link

					if not entry_filter or entry_filter(entry_name, entry_metadata):
						# only add files passing the optional filter
						extended_entry_data = dict()
						extended_entry_data.update(entry_metadata)
						extended_entry_data["name"] = entry_name
						extended_entry_data["display"] = entry_metadata.get("display", entry_name)
						extended_entry_data["path"] = path_in_location
						extended_entry_data["type"] = file_type
						extended_entry_data["typePath"] = type_path
						stat = entry_stat
						if stat:
							extended_entry_data["size"] = stat.st_size
							extended_entry_data["date"] = int(stat.st_mtime)

						result[entry_name] = extended_entry_data

				# folder recursion
				elif entry_is_dir:
					if entry_name in metadata and isinstance(metadata[entry_name], dict):
						entry_metadata = metadata[entry_name]
						if not "display" in entry_metadata and entry_display != entry_name:
							if not metadata_dirty:
								metadata = self._copied_metadata(metadata, entry_name)
							metadata[entry_name]["display"] = entry_display
							entry_metadata["display"] = entry_display
							metadata_dirty = True
					elif entry_name != entry_display:
						if not metadata_dirty:
							metadata = self._copied_metadata(metadata, entry_name)
						entry_metadata = self._add_basic_metadata(path, entry_name,
						                                          display_name=entry_display,
						                                          save=False,
						                                          metadata=metadata)
						metadata_dirty = True
					else:
						entry_metadata = dict()

					entry_data = dict(
						name=entry_name,
						display=entry_metadata.get("display", entry_name),
						path=path_in_location,
						type="folder",
						typePath=["folder"]
					)
					if recursive:
						sub_result = self._list_folder(entry_path, base=path_in_location + "/", entry_filter=entry_filter,
						                               recursive=recursive)
						entry_data["children"] = sub_result
					elif include_children:
						sub_result = self._list_folder(entry_path, base=path_in_location + "/", entry_filter=entry_filter,
						                               recursive=False, include_children=False)
						entry_data["children"] = sub_result

					if not entry_filter or entry_filter(entry_name, entry_data):
						# only add folders passing the optional filter

						def get_size():
							total_size = 0
							for element in entry_data["children"].values():
								if "size" in element:
									total_size += element["size"]

							return total_size

						extended_entry_data = dict()
						extended_entry_data.update(entry_data)
						if recursive:
							extended_entry_data["size"] = get_size()

						result[entry_name] = extended_entry_data
			except Exception:
				# So something went wrong somewhere while processing this file entry - log that and continue
				self._logger.exception("Error while processing entry {}".format(entry_path))
				continue

		# TODO recreate links if we have metadata less entries

		# save metadata
		if metadata_dirty:
			self._save_metadata(path, metadata)

		return result

	def _add_basic_metadata(self, path, entry, display_name=None, additional_metadata=None, save=True, metadata=None):
		if additional_metadata is None:
			additional_metadata = dict()

		if metadata is None:
			metadata = self._get_metadata(path)

		entry_path = os.path.join(path, entry)

		if os.path.isfile(entry_path):
			entry_data = dict(
				hash=self._create_hash(os.path.join(path, entry)),
				links=[],
				notes=[]
			)
			if path == self.basefolder and self._old_metadata is not None and entry in self._old_metadata and "gcodeAnalysis" in self._old_metadata[entry]:
				# if there is still old metadata available and that contains an analysis for this file, use it!
				entry_data["analysis"] = self._old_metadata[entry]["gcodeAnalysis"]

		elif os.path.isdir(entry_path):
			entry_data = dict()

		else:
			return

		if display_name is not None and not display_name == entry:
			entry_data["display"] = display_name

		entry_data.update(additional_metadata)

		metadata = copy.copy(metadata)
		metadata[entry] = entry_data

		if save:
			self._save_metadata(path, metadata)

		return entry_data

	def _create_hash(self, path):
		import hashlib

		blocksize = 65536
		hash = hashlib.sha1()
		with io.open(path, 'rb') as f:
			buffer = f.read(blocksize)
			while len(buffer) > 0:
				hash.update(buffer)
				buffer = f.read(blocksize)

		return hash.hexdigest()

	def _get_metadata_entry(self, path, name, default=None):
		with self._get_metadata_lock(path):
			metadata = self._get_metadata(path)
			return metadata.get(name, default)

	def _remove_metadata_entry(self, path, name):
		with self._get_metadata_lock(path):
			metadata = self._get_metadata(path)
			if not name in metadata:
				return

			metadata = copy.copy(metadata)

			if "hash" in metadata[name]:
				hash = metadata[name]["hash"]
				for m in metadata.values():
					if not "links" in m:
						continue
					links_hash = lambda link: "hash" in link and link["hash"] == hash and "rel" in link and (link["rel"] == "model" or link["rel"] == "machinecode")
					m["links"] = [link for link in m["links"] if not links_hash(link)]

			del metadata[name]
			self._save_metadata(path, metadata)

	def _update_metadata_entry(self, path, name, data):
		with self._get_metadata_lock(path):
			metadata = copy.copy(self._get_metadata(path))
			metadata[name] = data
			self._save_metadata(path, metadata)

	def _copy_metadata_entry(self, source_path, source_name, destination_path, destination_name, delete_source=False, updates=None):
		with self._get_metadata_lock(source_path):
			source_data = self._get_metadata_entry(source_path, source_name, default=dict())
			if not source_data:
				return

			if delete_source:
				self._remove_metadata_entry(source_path, source_name)

		if updates is not None:
			source_data.update(updates)

		with self._get_metadata_lock(destination_path):
			self._update_metadata_entry(destination_path, destination_name, source_data)

	def _get_metadata(self, path, force=False):
		import json

		if not force:
			metadata = self._metadata_cache.get(path)
			if metadata:
				return metadata

		self._migrate_metadata(path)

		metadata_path = os.path.join(path, ".metadata.json")

		metadata = None
		with self._get_persisted_metadata_lock(path):
			if os.path.exists(metadata_path):
				with io.open(metadata_path, 'rt', encoding='utf-8') as f:
					try:
						metadata = json.load(f)
					except Exception:
						self._logger.exception("Error while reading .metadata.json from {path}".format(**locals()))

		if isinstance(metadata, dict):
			old_size = len(metadata)
			metadata = { k: v for k, v in metadata.items() if os.path.exists(os.path.join(path, k)) }
			new_size = len(metadata)
			if new_size != old_size:
				self._logger.info("Deleted {} stale entries from metadata for path {}".format(old_size - new_size,
				                                                                              path))
				self._save_metadata(path, metadata)
			else:
				with self._get_metadata_lock(path):
					self._metadata_cache[path] = metadata
			return metadata
		else:
			return dict()

	def _save_metadata(self, path, metadata):
		import json

		with self._get_metadata_lock(path):
			self._metadata_cache[path] = metadata

		with self._get_persisted_metadata_lock(path):
			metadata_path = os.path.join(path, ".metadata.json")
			try:
<<<<<<< HEAD
				import json
				with atomic_write(metadata_path, mode='wb') as f:
					f.write(to_bytes(json.dumps(metadata, indent=4, separators=(",", ": "))))
			except Exception:
=======
				with atomic_write(metadata_path) as f:
					json.dump(metadata, f, indent=4, separators=(",", ": "))
			except:
>>>>>>> 8668c620
				self._logger.exception("Error while writing .metadata.json to {path}".format(**locals()))

	def _delete_metadata(self, path):
		with self._get_metadata_lock(path):
			if path in self._metadata_cache:
				del self._metadata_cache[path]

		with self._get_persisted_metadata_lock(path):
			metadata_files = (".metadata.json", ".metadata.yaml")
			for metadata_file in metadata_files:
				metadata_path = os.path.join(path, metadata_file)
				if os.path.exists(metadata_path):
					try:
						os.remove(metadata_path)
					except Exception:
						self._logger.exception("Error while deleting {metadata_file} from {path}".format(**locals()))

	@staticmethod
	def _copied_metadata(metadata, name):
		metadata = copy.copy(metadata)
		metadata[name] = copy.deepcopy(metadata.get(name, dict()))
		return metadata

	def _migrate_metadata(self, path):
		# we switched to json in 1.3.9 - if we still have yaml here, migrate it now
		import yaml
		import json

		with self._get_persisted_metadata_lock(path):
			metadata_path_yaml = os.path.join(path, ".metadata.yaml")
			metadata_path_json = os.path.join(path, ".metadata.json")

			if not os.path.exists(metadata_path_yaml):
				# nothing to migrate
				return

			if os.path.exists(metadata_path_json):
				# already migrated
				try:
					os.remove(metadata_path_yaml)
				except:
					self._logger.exception("Error while removing .metadata.yaml from {path}".format(**locals()))
				return

			with io.open(metadata_path_yaml, 'rt', encoding='utf-8') as f:
				try:
					metadata = yaml.safe_load(f)
				except Exception:
					self._logger.exception("Error while reading .metadata.yaml from {path}".format(**locals()))
					return

			if not isinstance(metadata, dict):
				# looks invalid, ignore it
				return

			with atomic_write(metadata_path_json, mode='wb') as f:
				f.write(to_bytes(json.dumps(metadata, indent=4, separators=(",", ": "))))

			try:
				os.remove(metadata_path_yaml)
			except:
				self._logger.exception("Error while removing .metadata.yaml from {path}".format(**locals()))

	@contextmanager
	def _get_metadata_lock(self, path):
		with self._metadata_lock_mutex:
			if path not in self._metadata_locks:
				import threading
				self._metadata_locks[path] = (0, threading.RLock())

			counter, lock = self._metadata_locks[path]
			counter += 1
			self._metadata_locks[path] = (counter, lock)

		yield lock

		with self._metadata_lock_mutex:
			counter = self._metadata_locks[path][0]
			counter -= 1
			if counter <= 0:
				del self._metadata_locks[path]
			else:
				self._metadata_locks[path] = (counter, lock)

	@contextmanager
	def _get_persisted_metadata_lock(self, path):
		with self._persisted_metadata_lock_mutex:
			if path not in self._persisted_metadata_locks:
				import threading
				self._persisted_metadata_locks[path] = (0, threading.RLock())

			counter, lock = self._persisted_metadata_locks[path]
			counter += 1
			self._persisted_metadata_locks[path] = (counter, lock)

		yield lock

		with self._persisted_metadata_lock_mutex:
			counter = self._persisted_metadata_locks[path][0]
			counter -= 1
			if counter <= 0:
				del self._persisted_metadata_locks[path]
			else:
				self._persisted_metadata_locks[path] = (counter, lock)<|MERGE_RESOLUTION|>--- conflicted
+++ resolved
@@ -28,11 +28,7 @@
 
 import octoprint.filemanager
 
-<<<<<<< HEAD
 from octoprint.util import is_hidden_path, to_unicode, to_bytes
-=======
-from octoprint.util import is_hidden_path, to_unicode, timing
->>>>>>> 8668c620
 
 class StorageInterface(object):
 	"""
@@ -1575,16 +1571,9 @@
 		with self._get_persisted_metadata_lock(path):
 			metadata_path = os.path.join(path, ".metadata.json")
 			try:
-<<<<<<< HEAD
-				import json
 				with atomic_write(metadata_path, mode='wb') as f:
 					f.write(to_bytes(json.dumps(metadata, indent=4, separators=(",", ": "))))
 			except Exception:
-=======
-				with atomic_write(metadata_path) as f:
-					json.dump(metadata, f, indent=4, separators=(",", ": "))
-			except:
->>>>>>> 8668c620
 				self._logger.exception("Error while writing .metadata.json to {path}".format(**locals()))
 
 	def _delete_metadata(self, path):
