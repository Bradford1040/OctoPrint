--- conflicted
+++ resolved
@@ -19,18 +19,12 @@
 import octoprint.gcodefiles as gcodefiles
 import octoprint.util as util
 import octoprint.users as users
-<<<<<<< HEAD
 
 import octoprint.events as events
-
-SUCCESS = {}
-BASEURL = "/ajax/"
-=======
 
 SUCCESS = {}
 BASEURL = "/ajax/"
 APIBASEURL = "/api/"
->>>>>>> 8c8101bf
 
 app = Flask("octoprint")
 # Only instantiated by the Server().run() method
@@ -40,10 +34,7 @@
 
 gcodeManager = None
 userManager = None
-<<<<<<< HEAD
 eventManager = None
-=======
->>>>>>> 8c8101bf
 
 principals = Principal(app)
 admin_permission = Permission(RoleNeed("admin"))
@@ -52,11 +43,7 @@
 #~~ Printer state
 
 class PrinterStateConnection(tornadio2.SocketConnection):
-<<<<<<< HEAD
 	def __init__(self, printer, gcodeManager, userManager, eventManager, session, endpoint=None):
-=======
-	def __init__(self, printer, gcodeManager, userManager, session, endpoint=None):
->>>>>>> 8c8101bf
 		tornadio2.SocketConnection.__init__(self, session, endpoint)
 
 		self._logger = logging.getLogger(__name__)
@@ -71,10 +58,7 @@
 		self._printer = printer
 		self._gcodeManager = gcodeManager
 		self._userManager = userManager
-<<<<<<< HEAD
 		self._eventManager = eventManager
-=======
->>>>>>> 8c8101bf
 
 	def on_open(self, info):
 		self._logger.info("New connection from client")
@@ -153,12 +137,8 @@
 		enableTimelapse=(settings().get(["webcam", "snapshot"]) is not None and settings().get(["webcam", "ffmpeg"]) is not None),
 		enableGCodeVisualizer=settings().get(["feature", "gCodeVisualizer"]),
 		enableSystemMenu=settings().get(["system"]) is not None and settings().get(["system", "actions"]) is not None and len(settings().get(["system", "actions"])) > 0,
-<<<<<<< HEAD
 		enableAccessControl=userManager is not None,
 		enableSdSupport=settings().get(["feature", "sdSupport"])
-=======
-		enableAccessControl=userManager is not None
->>>>>>> 8c8101bf
 	)
 
 #~~ Printer control
@@ -276,17 +256,10 @@
 	customControls = settings().get(["controls"])
 	return jsonify(controls=customControls)
 
-<<<<<<< HEAD
 @app.route(BASEURL + "control/sd", methods=["POST"])
 @login_required
 def sdCommand():
 	if not settings().getBoolean(["feature", "sdSupport"]) or not printer.isOperational() or printer.isPrinting():
-=======
-@app.route(BASEURL + "control/speed", methods=["POST"])
-@login_required
-def speed():
-	if not printer.isOperational():
->>>>>>> 8c8101bf
 		return jsonify(SUCCESS)
 
 	if "command" in request.values.keys():
@@ -355,7 +328,6 @@
 		printAfterLoading = False
 		if "print" in request.values.keys() and request.values["print"] in valid_boolean_trues:
 			printAfterLoading = True
-<<<<<<< HEAD
 
 		sd = False
 		filename = None
@@ -365,11 +337,6 @@
 		else:
 			filename = gcodeManager.getAbsolutePath(request.values["filename"])
 		printer.selectFile(filename, sd, printAfterLoading)
-=======
-		filepath = gcodeManager.getAbsolutePath(request.values["filename"])
-		if filepath is not None:
-			printer.loadGcode(filepath, printAfterLoading)
->>>>>>> 8c8101bf
 	return jsonify(SUCCESS)
 
 @app.route(BASEURL + "gcodefiles/delete", methods=["POST"])
@@ -383,11 +350,12 @@
 			gcodeManager.removeFile(filename)
 	return readGcodeFiles()
 
-<<<<<<< HEAD
 @app.route(BASEURL + "gcodefiles/refresh", methods=["POST"])
+@login_required
 def refreshFiles():
 	printer.updateSdFiles()
-=======
+	return jsonify(SUCCESS)
+
 #-- very simple api routines
 @app.route(APIBASEURL + "load", methods=["POST"])
 @login_required
@@ -422,7 +390,6 @@
 	else:
 		return jsonify(success=False, message="gcode file not present")
 
->>>>>>> 8c8101bf
 	return jsonify(SUCCESS)
 
 #~~ timelapse handling
@@ -797,12 +764,8 @@
 		global printer
 		global gcodeManager
 		global userManager
-<<<<<<< HEAD
 		global eventManager
 		
-=======
-
->>>>>>> 8c8101bf
 		from tornado.wsgi import WSGIContainer
 		from tornado.httpserver import HTTPServer
 		from tornado.ioloop import IOLoop
@@ -819,15 +782,12 @@
 		gcodeManager = gcodefiles.GcodeManager()
 		printer = Printer(gcodeManager)
 
-<<<<<<< HEAD
 		# setup system and gcode command triggers
 		events.SystemCommandTrigger(printer)
 		events.GcodeCommandTrigger(printer)
 		if self._debug:
 			events.DebugEventListener()
 
-=======
->>>>>>> 8c8101bf
 		if settings().getBoolean(["accessControl", "enabled"]):
 			userManagerName = settings().get(["accessControl", "userManager"])
 			try:
@@ -865,13 +825,8 @@
 		IOLoop.instance().start()
 
 	def _createSocketConnection(self, session, endpoint=None):
-<<<<<<< HEAD
 		global printer, gcodeManager, userManager, eventManager
 		return PrinterStateConnection(printer, gcodeManager, userManager, eventManager, session, endpoint)
-=======
-		global printer, gcodeManager, userManager
-		return PrinterStateConnection(printer, gcodeManager, userManager, session, endpoint)
->>>>>>> 8c8101bf
 
 	def _initSettings(self, configfile, basedir):
 		s = settings(init=True, basedir=basedir, configfile=configfile)
