"""
This module holds the standard implementation of the :class:`PrinterInterface` and it helpers.
"""

__author__ = "Gina Häußge <osd@foosel.net>"
__license__ = "GNU Affero General Public License http://www.gnu.org/licenses/agpl.html"
__copyright__ = "Copyright (C) 2014 The OctoPrint Project - Released under terms of the AGPLv3 License"

import copy
import logging
import os
import re
import threading
import time
from collections import namedtuple

from immutabledict import immutabledict

import octoprint.util.json
from octoprint import util as util
from octoprint.comm.job import CopyJobMixin, StoragePrintjob
from octoprint.comm.job.gcode import LocalGcodeFilePrintjob, LocalGcodeStreamjob
from octoprint.comm.job.sdcard import SDFilePrintjob
from octoprint.comm.protocol import (
    FileAwareProtocolListener,
    MultiToolAwareProtocolListener,
    PositionAwareProtocolListener,
    ProtocolListener,
    ProtocolState,
)
from octoprint.events import Events, eventManager
from octoprint.filemanager import FileDestinations, NoSuchStorage, valid_file_type
from octoprint.plugin import ProgressPlugin, plugin_manager
from octoprint.printer import PrinterCallback, PrinterInterface, UnknownScript
from octoprint.printer.estimation import PrintTimeEstimator
from octoprint.settings import settings
from octoprint.util import InvariantContainer, dict_merge
from octoprint.util import get_fully_qualified_classname as fqcn

JobData = namedtuple(
    "JobData", ("job", "average_past_total", "analysis_total", "estimator")
)


def _serial_factory(port=None, baudrate=None):
    import serial

    serial_factory_hooks = plugin_manager().get_hooks(
        "octoprint.comm.transport.serial.factory"
    )

    def default(_, port, baudrate, read_timeout):
        serial_obj = serial.Serial(
            str(port),
            baudrate,
            timeout=read_timeout,
            writeTimeout=10000,
            parity=serial.PARITY_ODD,
        )
        serial_obj.close()
        serial_obj.parity = serial.PARITY_NONE
        serial_obj.open()
        return serial_obj

    serial_factories = serial_factory_hooks.items() + [("default", default)]
    for name, factory in serial_factories:
        try:
            serial_obj = factory(
                None,
                port,
                baudrate,
                settings().getFloat(["serial", "timeout", "connection"]),
            )
        except Exception:
            logging.getLogger(__name__).exception(
                "Error while creating serial via factory {}".format(name)
            )
            return None

        if serial_obj is not None:
            return serial_obj

    return None


class Printer(
    PrinterInterface,
    ProtocolListener,
    FileAwareProtocolListener,
    PositionAwareProtocolListener,
    MultiToolAwareProtocolListener,
):
    """
    Default implementation of the :class:`PrinterInterface`. Manages the communication layer object and registers
    itself with it as a callback to react to changes on the communication layer.
    """

    def __init__(
        self, fileManager, analysisQueue, connectionProfileManager, printerProfileManager
    ):
        from collections import deque

        self._logger = logging.getLogger(__name__)
        self._logger_job = logging.getLogger(f"{__name__}.job")

        self._dict = (
            immutabledict
            if settings().getBoolean(["devel", "useFrozenDictForPrinterState"])
            else dict
        )

        self._analysis_queue = analysisQueue
        self._file_manager = fileManager
        self._connection_profile_manager = connectionProfileManager
        self._printer_profile_manager = printerProfileManager

        # state
        self._latest_temperatures = None
        self._temperature_history = TemperatureHistory(
            cutoff=settings().getInt(["temperature", "cutoff"]) * 60
        )
        self._temp_backlog = []

        self._latest_message = None
        self._messages = deque([], 300)
        self._message_backlog = []

        self._latest_log = None
        self._log = deque([], 300)
        self._log_backlog = []

        self._current_z = None

        self._firmware_info = None

        # sd handling
        self._sd_printing = False
        self._sd_streaming = False
        self._sd_filelist_available = threading.Event()
        self._on_streaming_done = None
        self._on_streaming_failed = None

        self._sd_ready = False
        self._sd_files = []

        # feedback controls
        self._feedback_controls = None
        self._feedback_matcher = None
        self._feedback_errors = []

        # job handling & estimation
        self._estimator_factory = PrintTimeEstimator
        analysis_queue_hooks = plugin_manager().get_hooks(
            "octoprint.printer.estimation.factory"
        )
        for name, hook in analysis_queue_hooks.items():
            try:
                estimator = hook()
                if estimator is not None:
                    self._logger.info(f"Using print time estimator provided by {name}")
                    self._estimator_factory = estimator
            except Exception:
                self._logger.exception(
                    f"Error while processing analysis queues from {name}",
                    extra={"plugin": name},
                )

        # hook card upload
        self.sd_card_upload_hooks = plugin_manager().get_hooks(
            "octoprint.printer.sdcardupload"
        )

        # comm
        self._protocol = None
        self._transport = None
        self._job = None

        # callbacks
        self._callbacks = []

        # progress plugins
        self._last_progress_report = None
        self._progress_plugins = plugin_manager().get_implementations(ProgressPlugin)

        self._additional_data_hooks = plugin_manager().get_hooks(
            "octoprint.printer.additional_state_data"
        )
        self._blacklisted_data_hooks = []

        self._state_monitor = StateMonitor(
            interval=0.5,
            on_update=self._send_current_data_callbacks,
            on_add_temperature=self.send_add_temperature_callbacks,
            on_add_log=self._send_add_log_callbacks,
            on_add_message=self._send_add_message_callbacks,
            on_get_progress=self._update_progress_data_callback,
            on_get_resends=self._update_resend_data_callback,
        )
        self._state_monitor.reset(
            state=self._dict(
                text=self.get_state_string(),
                flags=self._get_state_flags(),
                error=self.get_error(),
            ),
            job_data=self._dict(
                file=self._dict(name=None, path=None, size=None, origin=None, date=None),
                estimatedPrintTime=None,
                lastPrintTime=None,
                filament=self._dict(length=None, volume=None),
                user=None,
            ),
            progress=self._dict(
                completion=None,
                filepos=None,
                printTime=None,
                printTimeLeft=None,
                printTimeOrigin=None,
            ),
            current_z=None,
            offsets=self._dict(),
            resends=self._dict(count=0, ratio=0),
        )

        eventManager().subscribe(
            Events.METADATA_ANALYSIS_FINISHED, self._on_event_MetadataAnalysisFinished
        )
        eventManager().subscribe(
            Events.METADATA_STATISTICS_UPDATED, self._on_event_MetadataStatisticsUpdated
        )

    def _create_estimator(self, job_type=None):
        if job_type is None:
            with self._selectedFileMutex:
                if self._selectedFile is None:
                    return

                if self._selectedFile["sd"]:
                    job_type = "sdcard"
                else:
                    job_type = "local"

        self._estimator = self._estimator_factory(job_type)

    @property
    def firmware_info(self):
        return immutabledict(self._firmware_info) if self._firmware_info else None

    # ~~ handling of PrinterCallbacks

    def register_callback(self, callback, *args, **kwargs):
        if not isinstance(callback, PrinterCallback):
            self._logger.warning(
                "Registering an object as printer callback which doesn't implement the PrinterCallback interface"
            )
        self._callbacks.append(callback)

    def unregister_callback(self, callback, *args, **kwargs):
        try:
            self._callbacks.remove(callback)
        except ValueError:
            # not registered
            pass

    def send_initial_callback(self, callback):
        if callback in self._callbacks:
            self._send_initial_state_update(callback)

    def send_add_temperature_callbacks(self, data):
        for callback in self._callbacks:
            try:
                callback.on_printer_add_temperature(data)
            except Exception:
                self._logger.exception(
                    "Exception while adding temperature data point to callback {}".format(
                        callback
                    ),
                    extra={"callback": fqcn(callback)},
                )

    def _send_add_log_callbacks(self, data):
        for callback in self._callbacks:
            try:
                callback.on_printer_add_log(data)
            except Exception:
                self._logger.exception(
                    "Exception while adding communication log entry to callback {}".format(
                        callback
                    ),
                    extra={"callback": fqcn(callback)},
                )

    def _send_add_message_callbacks(self, data):
        for callback in self._callbacks:
            try:
                callback.on_printer_add_message(data)
            except Exception:
                self._logger.exception(
                    "Exception while adding printer message to callback {}".format(
                        callback
                    ),
                    extra={"callback": fqcn(callback)},
                )

    def _send_current_data_callbacks(self, data):
        plugin_data = self._get_additional_plugin_data(initial=False)
        for callback in self._callbacks:
            try:
                data_copy = copy.deepcopy(data)
                if plugin_data:
                    data_copy.update(plugins=copy.deepcopy(plugin_data))
                callback.on_printer_send_current_data(data_copy)
            except Exception:
                self._logger.exception(
                    "Exception while pushing current data to callback {}".format(
                        callback
                    ),
                    extra={"callback": fqcn(callback)},
                )

    def _get_additional_plugin_data(self, initial=False):
        plugin_data = {}

        for name, hook in self._additional_data_hooks.items():
            if name in self._blacklisted_data_hooks:
                continue
            try:
                additional = hook(initial=initial)
                if additional and isinstance(additional, dict):
                    octoprint.util.json.dump({name: additional})
                    plugin_data[name] = additional
            except ValueError:
                self._logger.exception(
                    f"Invalid additional data from plugin {name}",
                    extra={"plugin": name},
                )
            except Exception:
                self._logger.exception(
                    "Error while retrieving additional data from plugin {}, blacklisting it for further loops".format(
                        name
                    ),
                    extra={"plugin": name},
                )
                self._blacklisted_data_hooks.append(name)

        return plugin_data

    # ~~ callback from metadata analysis event

    def _on_event_MetadataAnalysisFinished(self, event, data):
        if self._job is not None:
            self._update_job()

    def _on_event_MetadataStatisticsUpdated(self, event, data):
        if self._job is not None:
            self._update_job()

    # ~~ progress plugin reporting

    def _report_print_progress_to_plugins(self, progress):
        # TODO clean up
        if not progress or not self._job:
            return

        origin = self._get_origin_for_job()
        storage = "sdcard" if origin == FileDestinations.SDCARD else "local"
        filename = self._job.job.name

        def call_plugins(storage, filename, progress):
            for plugin in self._progress_plugins:
                try:
                    plugin.on_print_progress(storage, filename, progress)
                except Exception:
                    self._logger.exception(
                        "Exception while sending print progress to plugin %s"
                        % plugin._identifier,
                        extra={"plugin": plugin._identifier},
                    )

        thread = threading.Thread(target=call_plugins, args=(storage, filename, progress))
        thread.daemon = False
        thread.start()

    # ~~ PrinterInterface implementation

    def connect(self, **kwargs):
        """
        Connects to the printer. If port and/or baudrate is provided, uses these settings, otherwise autodetection
        will be attempted.
        """

        if self._protocol is not None or self._transport is not None:
            return

        ## prepare feedback controls
        self._feedback_controls, self._feedback_matcher = convert_feedback_controls(
            settings().get(["controls"])
        )

        eventManager().fire(Events.CONNECTING)

        ##~~ Logging

        from octoprint.logging.handlers import CommunicationLogHandler

        CommunicationLogHandler.arm_rollover(u"CONNECTION")
        CommunicationLogHandler.arm_rollover(u"COMMDEBUG")

        if not logging.getLogger("CONNECTION").isEnabledFor(logging.DEBUG):
            # is protocol.log is not enabled, log a line to explain to reduce "connection.log is empty" in tickets...
            logging.getLogger("CONNECTION").info(
                "connection.log is currently not enabled, you can enable it via Settings > Connection > Log communication to connection.log"
            )

        connection_id = kwargs.get("connection")
        connection = None
        if connection_id is not None:
            connection = self._connection_profile_manager.get(connection_id)

        if connection is not None:
            # we have a connection profile
            self._connection_profile_manager.select(connection.id)

            ##~~ Printer profile
            profile_id = kwargs.get("profile", connection.printer_profile)
            self._printer_profile_manager.select(profile_id)
            profile = self._printer_profile_manager.get_current_or_default()

            ##~~ Transport

            selected_transport = kwargs.get("transport", connection.transport)
            transport_connect_kwargs = connection.transport_parameters
            transport_connect_kwargs = dict_merge(
                transport_connect_kwargs, kwargs.get("transport_options", {})
            )

            transport_kwargs = {}
            transport_kwargs.update(
                {
                    "settings": settings(),
                    "plugin_manager": plugin_manager(),
                    "event_bus": eventManager(),
                    "printer_profile": profile,
                }
            )

            ##~~ Protocol

            selected_protocol = kwargs.get("protocol", connection.protocol)
            protocol_kwargs = dict_merge(
                connection.protocol_parameters, kwargs.get("protocol_options", {})
            )
            protocol_kwargs.update(
                {
                    "settings": settings(),
                    "plugin_manager": plugin_manager(),
                    "event_bus": eventManager(),
                    "printer_profile": profile,
                }
            )

        else:
            self._connection_profile_manager.deselect()

            ##~~ Printer profile

            profile_id = kwargs.get("profile")
            if not profile_id:
                profile_id = self._printer_profile_manager.get_default()["id"]

            self._printer_profile_manager.select(profile_id)
            profile = self._printer_profile_manager.get_current_or_default()

            ##~~ Transport

            selected_transport = kwargs.get("transport")
            if not selected_transport:
                port = kwargs.get("port")
                baudrate = kwargs.get("baudrate")

                if not port:
                    port = "AUTO"
                if not baudrate:
                    baudrate = 0

                selected_transport = "serial"
                transport_kwargs = {"serial_factory": _serial_factory}
                transport_connect_kwargs = {"port": port, "baudrate": baudrate}
            else:
                transport_kwargs = kwargs.get("transport_kwargs", {})
                transport_connect_kwargs = kwargs.get("transport_options", {})

            transport_kwargs.update(
                {
                    "settings": settings(),
                    "plugin_manager": plugin_manager(),
                    "event_bus": eventManager(),
                    "printer_profile": profile,
                }
            )

            ##~~ Protocol

            # TODO make this depend on the printer profile
            selected_protocol = kwargs.get("protocol")
            if not selected_protocol:
                selected_protocol = "reprap"
                protocol_kwargs = {}
            else:
                protocol_kwargs = kwargs.get("protocol_options", {})

            protocol_kwargs.update(
                {
                    "settings": settings(),
                    "plugin_manager": plugin_manager(),
                    "event_bus": eventManager(),
                    "printer_profile": profile,
                }
            )

        ##~~ Lookup and create transport instances

        from octoprint.comm.transport import lookup_transport

        transport_class = lookup_transport(selected_transport)
        if not transport_class:
            raise ValueError("Invalid transport: {}".format(selected_transport))

        transport = transport_class(**transport_kwargs)
        self._transport = transport

        ##~~ Lookup and create protocol instance

        from octoprint.comm.protocol import lookup_protocol

        protocol_class = lookup_protocol(selected_protocol)
        if not protocol_class:
            raise ValueError("Invalid protocol: {}".format(selected_protocol))

        protocol = protocol_class(**protocol_kwargs)
        self._protocol = protocol

        ##~~ Register everything and connect

        self._protocol.register_listener(self)
        self._protocol.connect(self._transport, transport_kwargs=transport_connect_kwargs)

    def disconnect(self, *args, **kwargs):
        """
        Closes the connection to the printer.
        """
        eventManager().fire(Events.DISCONNECTING)
        self.cancel_print()

        if self._protocol is not None and self._protocol.state not in (
            ProtocolState.DISCONNECTED,
            ProtocolState.DISCONNECTED_WITH_ERROR,
        ):
            self._protocol.disconnect()
            self._protocol.unregister_listener(self)
            self._protocol = None
            self._transport = None

        self.unselect_job()
        eventManager().fire(Events.DISCONNECTED)
        self._firmware_info = None

    def get_transport(self, *args, **kwargs):
        if self._protocol is None:
            return None
        return self._protocol.transport

    getTransport = util.deprecated(
        "getTransport has been renamed to get_transport",
        since="1.2.0-dev-590",
        includedoc="Replaced by :func:`get_transport`",
    )

    def job_on_hold(self, blocking=True, *args, **kwargs):
        if self._protocol is None:
            raise RuntimeError("No connection to the printer")
        return self._protocol.job_put_on_hold(blocking=blocking)

    def set_job_on_hold(self, value, blocking=True, *args, **kwargs):
        if self._protocol is None:
            raise RuntimeError("No connection to the printer")
        return self._protocol.set_job_on_hold(value, blocking=blocking)

    def fake_ack(self, *args, **kwargs):
        if self._protocol is None:
            return

        self._protocol.repair()

    def commands(self, commands, tags=None, force=False, *args, **kwargs):
        """
        Sends one or more gcode commands to the printer.
        """
        if self._protocol is None:
            return

        if not isinstance(commands, (list, tuple)):
            commands = [commands]

        tags = kwargs.get("tags")
        if tags is None:
            tags = set()
        tags |= {"trigger:printer.commands"}

        self._protocol.send_commands(tags=tags, *commands, **kwargs)

    def script(
        self, name, context=None, must_be_set=True, part_of_job=False, *args, **kwargs
    ):
        if self._protocol is None:
            return

        if name is None or not name:
            raise ValueError("name must be set")

        # .capitalize() will lowercase all letters but the first
        # this code preserves existing CamelCase
        event_name = name[0].upper() + name[1:]

        event_start = f"GcodeScript{event_name}Running"
        payload = context.get("event", None) if isinstance(context, dict) else None

        eventManager().fire(event_start, payload)

        if context is None:
            context = {}

        try:
            self._protocol.send_script(
                name,
                part_of_job=part_of_job,
                context=context,
                tags=kwargs.get("tags", set()) | {"trigger:printer.script"},
            )
        except UnknownScript:
            if must_be_set:
                raise

        event_end = f"GcodeScript{event_name}Finished"
        eventManager().fire(event_end, payload)

    def jog(self, axes, relative=True, speed=None, *args, **kwargs):
        if isinstance(axes, str):
            # legacy parameter format, there should be an amount as first anonymous positional arguments too
            axis = axes

            if not len(args) >= 1:
                raise ValueError("amount not set")
            amount = args[0]
            if not isinstance(amount, (int, float)):
                raise ValueError(f"amount must be a valid number: {amount}")

            axes = {}
            axes[axis] = amount

        if not axes:
            raise ValueError("At least one axis to jog must be provided")

        for axis in axes:
            if axis not in PrinterInterface.valid_axes:
                raise ValueError(
                    "Invalid axis {}, valid axes are {}".format(
                        axis, ", ".join(PrinterInterface.valid_axes)
                    )
                )

<<<<<<< HEAD
=======
        command = "G1 {}".format(
            " ".join([f"{axis.upper()}{amt}" for axis, amt in axes.items()])
        )

>>>>>>> 26298384
        if speed is None:
            printer_profile = self._printer_profile_manager.get_current_or_default()
            speed = max(*map(lambda x: printer_profile["axes"][x]["speed"], axes))

<<<<<<< HEAD
        kwargs = {
            "feedrate": speed,
            "relative": relative,
            "tags": kwargs.get("tags", set()) | {"trigger:printer.jog"},
        }
        kwargs.update(axes)
        self._protocol.move(**kwargs)
=======
        if speed and not isinstance(speed, bool):
            command += f" F{speed}"

        if relative:
            commands = ["G91", command, "G90"]
        else:
            commands = ["G90", command]

        self.commands(commands, tags=kwargs.get("tags", set()) | {"trigger:printer.jog"})
>>>>>>> 26298384

    def home(self, axes, *args, **kwargs):
        if not isinstance(axes, (list, tuple)):
            if isinstance(axes, str):
                axes = [axes]
            else:
                raise ValueError(f"axes is neither a list nor a string: {axes}")

        validated_axes = list(
            filter(
                lambda x: x in PrinterInterface.valid_axes, map(lambda x: x.lower(), axes)
            )
        )
        if len(axes) != len(validated_axes):
            raise ValueError(f"axes contains invalid axes: {axes}")

        kwargs = {axes: True for axes in validated_axes}
        self._protocol.home(**kwargs)

    def extrude(self, amount, speed=None, *args, **kwargs):
        if not isinstance(amount, (int, float)):
            raise ValueError(f"amount must be a valid number: {amount}")

        printer_profile = self._printer_profile_manager.get_current_or_default()

        # Use specified speed (if any)
        max_e_speed = printer_profile["axes"]["e"]["speed"]

        if speed is None:
            # No speed was specified so default to value configured in printer profile
            extrusion_speed = max_e_speed
        else:
            # Make sure that specified value is not greater than maximum as defined in printer profile
            extrusion_speed = min([speed, max_e_speed])

        self._protocol.move(
            e=amount,
            feedrate=extrusion_speed,
            relative=True,
            tags=kwargs.get("tags", set()) | {"trigger:printer.extrude"},
        )

    def change_tool(self, tool, *args, **kwargs):
        if not PrinterInterface.valid_tool_regex.match(tool):
            raise ValueError(f'tool must match "tool[0-9]+": {tool}')

        tool_num = int(tool[len("tool") :])
        self._protocol.change_tool(
            tool_num,
            tags=kwargs.get("tags", set()) | {"trigger:printer.change_tool"},
        )

    def set_temperature(self, heater, value, *args, **kwargs):
        if not PrinterInterface.valid_heater_regex.match(heater):
            raise ValueError(
                'heater must match "tool[0-9]+", "bed" or "chamber": {heater}'.format(
                    heater=heater
                )
            )

        if not isinstance(value, (int, float)) or value < 0:
            raise ValueError(f"value must be a valid number >= 0: {value}")

        tags = kwargs.get("tags", set()) | {"trigger:printer.set_temperature"}
<<<<<<< HEAD
        self._protocol.set_temperature(heater, value, wait=False, tags=tags)
=======

        if heater.startswith("tool"):
            printer_profile = self._printerProfileManager.get_current_or_default()
            extruder_count = printer_profile["extruder"]["count"]
            shared_nozzle = printer_profile["extruder"]["sharedNozzle"]
            if extruder_count > 1 and not shared_nozzle:
                toolNum = int(heater[len("tool") :])
                self.commands(f"M104 T{toolNum} S{value}", tags=tags)
            else:
                self.commands(f"M104 S{value}", tags=tags)

        elif heater == "bed":
            self.commands(f"M140 S{value}", tags=tags)

        elif heater == "chamber":
            self.commands(f"M141 S{value}", tags=tags)
>>>>>>> 26298384

    def set_temperature_offset(self, offsets=None, *args, **kwargs):
        if offsets is None:
            offsets = {}

        if not isinstance(offsets, dict):
            raise ValueError("offsets must be a dict")

        validated_keys = list(
            filter(lambda x: PrinterInterface.valid_heater_regex.match(x), offsets.keys())
        )
        validated_values = list(
            filter(lambda x: isinstance(x, (int, float)), offsets.values())
        )

        if len(validated_keys) != len(offsets):
            raise ValueError(f"offsets contains invalid keys: {offsets}")
        if len(validated_values) != len(offsets):
            raise ValueError(f"offsets contains invalid values: {offsets}")

        if self._protocol is None:
            return

        for heater, offset in offsets.items():
            self._protocol.set_temperature_offset(heater, offset)
        self._set_offsets(self._protocol.get_temperature_offsets())

    def _convert_rate_value(self, factor, min_val=None, max_val=None):
        if not isinstance(factor, (int, float)):
            raise ValueError("factor is not a number")

        if isinstance(factor, float):
            factor = int(factor * 100)

        if min_val and factor < min_val:
            raise ValueError(f"factor must be a value >={min_val}")
        elif max_val and factor > max_val:
            raise ValueError(f"factor must be a value <={max_val}")

        return factor

    def feed_rate(self, factor, *args, **kwargs):
        factor = self._convert_rate_value(factor, min_val=1)
        self._protocol.set_feedrate_multiplier(
            factor,
            tags=kwargs.get("tags", set()) | {"trigger:printer.feed_rate"},
        )

    def flow_rate(self, factor, *args, **kwargs):
        factor = self._convert_rate_value(factor, min_val=1)
        self._protocol.set_extrusion_multiplier(
            factor,
            tags=kwargs.get("tags", set()) | {"trigger:printer.flow_rate"},
        )

    def select_job(self, job, start_printing=False, pos=None, *args, **kwargs):
        self._update_job(job)
        self._reset_progress_data()

        payload = job.event_payload()
        if payload:
            eventManager().fire(Events.FILE_SELECTED, payload)

        if start_printing and self.is_ready():
            self.start_print(pos=pos, tags=kwargs.get("tags", set()))

    def unselect_job(self):
        self._remove_job()
        self._reset_progress_data()

        eventManager().fire(Events.FILE_DESELECTED)

    @util.deprecated(
        "select_file has been deprecated, use select_job instead",
        includedoc="Replaced by :func:`select_job`",
        since="1.4.0",
    )
    def select_file(
        self, path, sd, printAfterSelect=False, pos=None, user=None, **kwargs
    ):
        if sd:
            storage = "sdcard"
        else:
            storage = "local"

        job = self._file_manager.create_print_job(storage, path, user=user)
        self.select_job(job, start_printing=printAfterSelect, pos=pos, **kwargs)

    unselect_file = util.deprecated(
        "unselect_file has been deprecated, use unselect_job instead",
        includedoc="Replaced by :func:`unselect_job`",
        since="1.4.0",
    )(unselect_job)

    def start_print(self, pos=None, user=None, *args, **kwargs):
        """
        Starts the currently loaded print job.
        Only starts if the printer is connected and operational, not currently printing and a printjob is loaded
        """
        if (
            self._job is None
            or self._protocol is None
            or self._protocol.state not in (ProtocolState.CONNECTED,)
        ):
            return

        self._file_manager.delete_recovery_data()

        self._last_progress_report = None
        self._update_progress_data()
        self._set_current_z(None)

        self._protocol.process(
            self._job.job,
            position=0 if pos is None else pos,
            user=user,
            tags=kwargs.get("tags", set()) | {"trigger:printer.start_print"},
        )

    def pause_print(self, user=None, *args, **kwargs):
        """
        Pause the current job.
        """
        if self._protocol is None:
            return
        if self._protocol.state != ProtocolState.PROCESSING:
            return
        self._protocol.pause_processing(
            user=user,
            tags=kwargs.get("tags", set()) | {"trigger:printer.pause_print"},
        )

    def resume_print(self, user=None, *args, **kwargs):
        """
        Resume the current job.
        """
        if self._protocol is None:
            return
        if self._protocol.state != ProtocolState.PAUSED:
            return
        self._protocol.resume_processing(
            user=user,
            tags=kwargs.get("tags", set()) | {"trigger:printer.resume_print"},
        )

    def cancel_print(self, error=False, user=None, tags=None, *args, **kwargs):
        """
        Cancel the current job.
        """
        if self._protocol is None or self._protocol.state not in (
            ProtocolState.PROCESSING,
            ProtocolState.PAUSED,
        ):
            return

        self._protocol.cancel_processing(
            error=error,
            user=user,
            tags=kwargs.get("tags", set()) | {"trigger:printer.cancel_print"},
        )

    def log_lines(self, *lines):
        serial_logger = logging.getLogger("SERIAL")
        for line in lines:
            self.on_protocol_log(self._protocol, line)
            serial_logger.debug(line)

    def get_state_string(self, state=None, *args, **kwargs):
        if self._protocol is None:
            return "Offline"
        else:
            if state is None:
                state = self._protocol.state

            if state == ProtocolState.DISCONNECTED:
                return "Offline"
            elif state == ProtocolState.CONNECTING:
                return "Connecting"
            elif state in (
                ProtocolState.DISCONNECTING,
                ProtocolState.DISCONNECTING_WITH_ERROR,
            ):
                return "Disconnecting"
            elif state == ProtocolState.CONNECTED:
                return "Operational"
            elif state == ProtocolState.PROCESSING:
                if self._job is None:
                    return "Printing unknown job"
                if isinstance(self._job.job, SDFilePrintjob):
                    return "Printing from SD"
                elif isinstance(self._job.job, LocalGcodeStreamjob):
                    return "Sending file to SD"
                else:
                    return "Printing"
            elif state == ProtocolState.PAUSING:
                return "Pausing"
            elif state == ProtocolState.RESUMING:
                return "Resuming"
            elif state == ProtocolState.CANCELLING:
                return "Cancelling"
            elif state == ProtocolState.FINISHING:
                return "Finishing"
            elif state == ProtocolState.PAUSED:
                return "Paused"
            elif state == ProtocolState.DISCONNECTED_WITH_ERROR:
                return "Error: {}".format(self._protocol.error)

        return "Unknown state ({})".format(self._protocol.state)

    def get_state_id(self, state=None, *args, **kwargs):
        if state is None:
            if self._protocol is None:
                return "OFFLINE"
            state = self._protocol.state

        if state == ProtocolState.DISCONNECTED:
            return "OFFLINE"
        elif state == ProtocolState.CONNECTING:
            return "CONNECTING"
        elif state == ProtocolState.CONNECTED:
            return "OPERATIONAL"
        elif state == ProtocolState.PROCESSING:
            return "PRINTING"
        elif state == ProtocolState.PAUSING:
            return "PAUSING"
        elif state == ProtocolState.PAUSED:
            return "PAUSED"
        elif state == ProtocolState.RESUMING:
            return "RESUMING"
        elif state == ProtocolState.FINISHING:
            return "FINISHING"
        elif state == ProtocolState.DISCONNECTED_WITH_ERROR:
            return "CLOSED_WITH_ERROR"

    def get_error(self):
        if self._protocol is None:
            return ""
        else:
            return self._protocol.error

    def get_current_data(self, *args, **kwargs):
<<<<<<< HEAD
        return util.thaw_frozendict(self._state_monitor.get_current_data())

    def get_current_job(self):
        data = self._state_monitor.get_current_data()
        return util.thaw_frozendict(data["job"])
=======
        return util.thaw_immutabledict(self._stateMonitor.get_current_data())

    def get_current_job(self, *args, **kwargs):
        currentData = self._stateMonitor.get_current_data()
        return util.thaw_immutabledict(currentData["job"])
>>>>>>> 26298384

    def get_current_temperatures(self, *args, **kwargs):
        if self._protocol is not None:
            offsets = self._protocol.get_temperature_offsets()
        else:
            offsets = {}

        result = {}
        if not len(self._temperature_history):
            return result

        latest_temperature = self._temperature_history[-1]
        for key, value in latest_temperature.items():
            if key == "time":
                continue
            result[key] = {
                "actual": value["actual"],
                "target": value["target"],
                "offset": offsets.get(key, 0),
            }
        return result

    def get_temperature_history(self, *args, **kwargs):
        return self._temperature_history

    def get_current_connection(self, *args, **kwargs):
        if self._transport is None:
            return "Closed", None, None, None

        port = None  # TODO self._transport._serial.port
        baudrate = None  # TODO self._transport._serial.baudrate
        printer_profile = self._printer_profile_manager.get_current_or_default()
        return self.get_state_string(), port, baudrate, printer_profile

    def get_current_connection_parameters(self, *args, **kwargs):
        if self._transport is None or self._protocol is None:
            return {
                "state": "Closed",
                "connection": None,
                "protocol": None,
                "protocol_args": {},
                "transport": None,
                "transport_args": {},
                "printer_profile": None,
            }

        printer_profile = self._printer_profile_manager.get_current_or_default()
        connection_profile = self._connection_profile_manager.get_current_or_default()
        return {
            "state": self.get_state_string(),
            "connection": connection_profile.id
            if connection_profile is not None
            else None,
            "protocol": self._protocol.key,
            "protocol_args": self._protocol.args(),
            "transport": self._transport.key,
            "transport_args": self._transport.args(),
            "printer_profile": printer_profile["id"]
            if printer_profile is not None and "id" in printer_profile
            else "_default",
        }

    def is_connected(self):
        return self._protocol is not None and self._protocol.state in (
            ProtocolState.CONNECTED,
            ProtocolState.PROCESSING,
            ProtocolState.PAUSED,
        )

    def is_closed_or_error(self, *args, **kwargs):
        return self._protocol is None or self._protocol.state in (
            ProtocolState.DISCONNECTED,
            ProtocolState.DISCONNECTED_WITH_ERROR,
        )

    def is_operational(self, *args, **kwargs):
        return not self.is_closed_or_error()

    def is_printing(self, *args, **kwargs):
        return (
            self._protocol is not None
            and self._protocol.state == ProtocolState.PROCESSING
        )

    def is_cancelling(self, *args, **kwargs):
        return (
            self._protocol is not None
            and self._protocol.state == ProtocolState.CANCELLING
        )

    def is_pausing(self, *args, **kwargs):
        return (
            self._protocol is not None and self._protocol.state == ProtocolState.PAUSING
        )

    def is_paused(self, *args, **kwargs):
        return self._protocol is not None and self._protocol.state == ProtocolState.PAUSED

    def is_resuming(self, *args, **kwargs):
        return (
            self._protocol is not None and self._protocol.state == ProtocolState.RESUMING
        )

    def is_finishing(self, *args, **kwargs):
        return (
            self._protocol is not None and self._protocol.state == ProtocolState.FINISHING
        )

    def is_error(self, *args, **kwargs):
        return (
            self._protocol is not None
            and self._protocol.state == ProtocolState.DISCONNECTED_WITH_ERROR
        )

    def is_ready(self, *args, **kwargs):
        return (
            self.is_operational()
            and self._protocol.state not in ProtocolState.PROCESSING_STATES
        )

    def is_sd_ready(self, *args, **kwargs):
        if not settings().getBoolean(["feature", "sdSupport"]) or self._protocol is None:
            return False
        else:
            return self._sd_ready

    # ~~ sd file handling

    def get_sd_files(self, *args, **kwargs):
<<<<<<< HEAD
        if not self.is_connected() or not self.is_sd_ready():
            return []
        return list(map(lambda x: (x[0][1:], x[2]), self._sd_files))
=======
        if not self.is_sd_ready():
            return []

        if kwargs.get("refresh"):
            self.refresh_sd_files(blocking=True)

        return list(
            map(
                lambda x: {"name": x[0][1:], "size": x[1], "display": x[2]},
                self._comm.getSdFiles(),
            )
        )
>>>>>>> 26298384

    def add_sd_file(
        self, filename, path, on_success=None, on_failure=None, *args, **kwargs
    ):
        if (
            not self._protocol
            or self._protocol.state in ProtocolState.PROCESSING_STATES
            or not self.is_sd_ready()
        ):
            self._logger.error(
                "No connection to printer, printer busy or missing SD support"
            )
            return

        self._on_streaming_done = on_success
        self._on_streaming_failed = on_failure

        def sd_upload_started(local_filename, remote_filename):
            eventManager().fire(
                Events.TRANSFER_STARTED,
                {"local": local_filename, "remote": remote_filename},
            )

        def sd_upload_succeeded(local_filename, remote_filename, elapsed):
            payload = {
                "local": local_filename,
                "remote": remote_filename,
                "time": elapsed,
            }
            eventManager().fire(Events.TRANSFER_DONE, payload)
            if callable(self._on_streaming_done):
                self._on_streaming_done(
                    remote_filename, remote_filename, FileDestinations.SDCARD
                )

        def sd_upload_failed(local_filename, remote_filename, elapsed):
            payload = {
                "local": local_filename,
                "remote": remote_filename,
                "time": elapsed,
            }
            eventManager().fire(Events.TRANSFER_FAILED, payload)
            if callable(self._on_streaming_failed):
                self._on_streaming_failed(
                    remote_filename, remote_filename, FileDestinations.SDCARD
                )

        for name, hook in self.sd_card_upload_hooks.items():
            # first sd card upload plugin that feels responsible gets the job
            try:
                result = hook(
                    self,
                    filename,
                    path,
                    sd_upload_started,
                    sd_upload_succeeded,
                    sd_upload_failed,
                    *args,
                    **kwargs,
                )
                if result is not None:
                    return result
            except Exception:
                self._logger.exception(
                    "There was an error running the sd upload "
                    "hook provided by plugin {}".format(name),
                    extra={"plugin": name},
                )

        else:
            # no plugin feels responsible, use the default implementation
            return self._add_sd_file(
                filename, path, user=kwargs.get("user"), tags=kwargs.get("tags")
            )

    def _get_free_remote_name(self, filename):
        files = self.refresh_sd_files(blocking=True)
        existingSdFiles = list(map(lambda x: x[0], files))

        if valid_file_type(filename, "gcode"):
            # figure out remote filename
            remote_name = util.get_dos_filename(
                filename,
                existing_filenames=existingSdFiles,
                extension="gco",
                whitelisted_extensions=["gco", "g"],
            )
        else:
            # probably something else added through a plugin, use it's basename as-is
            remote_name = os.path.basename(filename)

        return remote_name

    def _add_sd_file(self, filename, path, user=None, tags=None, **kwargs):
        remote_name = self._get_free_remote_name(filename)

        job = LocalGcodeStreamjob.from_job(
            self._file_manager.create_print_job("local", path, user=user),
            "/" + remote_name,
        )
        self._sd_streaming = True
        self._update_job(job)
        self._reset_progress_data()
        self._protocol.process(job)

        return remote_name

    def delete_sd_file(self, filename, *args, **kwargs):
        if not self._protocol or not self.is_sd_ready():
            return
        self._protocol.delete_file(
            "/" + filename,
            tags=kwargs.get("tags", set()) | {"trigger:printer.delete_sd_file"},
        )

    def init_sd_card(self, *args, **kwargs):
        if not self._protocol or self.is_sd_ready():
            return
        self._protocol.init_file_storage(
            tags=kwargs.get("tags", set()) | {"trigger:printer.init_sd_card"}
        )

    def release_sd_card(self, *args, **kwargs):
        if not self._protocol or not self.is_sd_ready():
            return
        self._protocol.eject_file_storage(
            tags=kwargs.get("tags", set()) | {"trigger:printer.release_sd_card"}
        )

    def refresh_sd_files(self, blocking=False, *args, **kwargs):
        """
        Refreshes the list of file stored on the SD card attached to printer (if available and printer communication
        available). Optional blocking parameter allows making the method block (max 10s) until the file list has been
        received. Defaults to an asynchronous operation.
        """
        if not self.is_connected() or not self.is_sd_ready():
            return []
        self._sd_filelist_available.clear()
        self._protocol.list_files(
            tags=kwargs.get("tags", set()) | {"trigger:printer.refresh_sd_files"}
        )
        if blocking:
            self._sd_filelist_available.wait(kwargs.get("timeout", 10000))
            return self._sd_files

    # ~~ state monitoring

    def _set_offsets(self, offsets):
        self._state_monitor.set_temp_offsets(offsets)

    def _set_current_z(self, currentZ):
        self._current_z = currentZ
        self._state_monitor.set_current_z(self._current_z)

    def _set_state(self, state, state_string=None, error_string=None):
        if state_string is None:
            state_string = self.get_state_string()
        if error_string is None:
            error_string = self.get_error()

        self._state = state

        self._state_monitor.set_state(
            self._dict(
                text=state_string, flags=self._get_state_flags(), error=error_string
            )
        )

        payload = {
            "state_id": self.get_state_id(state),
            "state_string": self.get_state_string(state),
        }
        eventManager().fire(Events.PRINTER_STATE_CHANGED, payload)

    def _add_log(self, log):
        self._log.append(log)
        self._state_monitor.add_log(log)

    def _add_message(self, message):
        self._messages.append(message)
        self._state_monitor.add_message(message)

    def _estimate_total_for_job(self):
        if self._job is None or self._job.job is None or self._job.estimator is None:
            return None

        return self._job.estimator.estimate_total()

    def _reset_progress_data(self):
        self._state_monitor.set_progress(
            {"completion": None, "filepos": 0, "printTime": None, "printTimeLeft": None}
        )

    def _set_completion_progress_data(self):
        progress = 1.0
        pos = self._job.job.size if self._job is not None else None
        print_time = int(self._job.job.elapsed) if self._job is not None else None
        print_time_left = 0

        self._update_progress_data(
            completion=progress,
            filepos=pos,
            print_time=print_time,
            print_time_left=print_time_left,
        )

    def _update_progress_data(
        self,
        completion=None,
        filepos=None,
        print_time=None,
        print_time_left=None,
        print_time_left_origin=None,
    ):
        self._state_monitor.set_progress(
            self._dict(
                completion=completion,
                filepos=filepos,
                printTime=print_time,
                printTimeLeft=print_time_left,
                printTimeLeftOrigin=print_time_left_origin,
            )
        )

    def _update_progress_data_callback(self):
        if self._job is None or self._job.job is None:
            progress = None
            print_time = None
            cleaned_print_time = None
            pos = None
        elif self._job.job.last_result.success:
            progress = self._job.job.last_result.progress
            print_time = self._job.job.last_result.elapsed
            cleaned_print_time = self._job.job.last_result.clean_elapsed
            pos = self._job.job.last_result.pos
        else:
            progress = self._job.job.progress
            print_time = self._job.job.elapsed
            cleaned_print_time = self._job.job.clean_elapsed
            pos = self._job.job.pos

        print_time_left = print_time_left_origin = None
        if progress is not None:
            progress_int = int(progress * 100)
            if self._last_progress_report != progress_int:
                self._last_progress_report = progress_int
                self._report_print_progress_to_plugins(progress_int)

            if progress == 0:
                print_time_left = None
                print_time_left_origin = None
            elif progress == 1.0:
                print_time_left = 0
                print_time_left_origin = None
            elif self._job.estimator is not None:
                original_estimate = None
                original_estimate_type = None

                try:
                    (
                        print_time_left,
                        print_time_left_origin,
                    ) = self._job.estimator.estimate(
                        progress,
                        print_time,
                        cleaned_print_time,
                        original_estimate,
                        original_estimate_type,
                    )
                except Exception:
                    self._logger.exception(
<<<<<<< HEAD
                        "Error while estimating print time via {}".format(
                            self._job.estimator
                        )
=======
                        f"Error while estimating print time via {estimator}"
>>>>>>> 26298384
                    )

        return self._dict(
            completion=progress * 100 if progress is not None else None,
            filepos=pos,
            printTime=int(print_time) if print_time is not None else None,
            printTimeLeft=int(print_time_left) if print_time_left is not None else None,
            printTimeLeftOrigin=print_time_left_origin,
        )

    def _update_resend_data_callback(self):
        if not self._protocol:
            return self._dict(count=0, transmitted=0, ratio=0)
        stats = self._protocol.stats
        return self._dict(
            count=stats.tx_errors, transmitted=stats.tx, ratio=stats.tx_error_rate * 100
        )

    def _add_temperature_data(self, temperatures=None):
        if temperatures is None:
            temperatures = {}

<<<<<<< HEAD
        entry = {"time": int(time.time())}
        for tool in temperatures:
            entry[tool] = {
                "actual": temperatures[tool]["actual"],
                "target": temperatures[tool]["target"],
            }
=======
        data = {"time": int(time.time())}
        for tool in tools.keys():
            data["tool%d" % tool] = self._dict(
                actual=tools[tool][0], target=tools[tool][1]
            )
        if bed is not None and isinstance(bed, tuple):
            data["bed"] = self._dict(actual=bed[0], target=bed[1])
        if chamber is not None and isinstance(chamber, tuple):
            data["chamber"] = self._dict(actual=chamber[0], target=chamber[1])
        for identifier, values in custom.items():
            data[identifier] = self._dict(actual=values[0], target=values[1])

        self._temps.append(data)

        self._temp = tools
        self._bedTemp = bed
        self._chamberTemp = chamber
        self._custom = custom

        self._stateMonitor.add_temperature(self._dict(**data))

    def _validateJob(self, filename, sd):
        if not valid_file_type(filename, type="machinecode"):
            raise InvalidFileType(f"{filename} is not a machinecode file, cannot print")
>>>>>>> 26298384

        self._temperature_history.append(entry)
        self._state_monitor.add_temperature(entry)

    def _remove_job(self):
        job_data = self._dict(
            file=self._dict(
                name=None, path=None, display=None, origin=None, size=None, date=None
            ),
            estimatedPrintTime=None,
            averagePrintTime=None,
            lastPrintTime=None,
            filament=None,
            user=None,
        )
        self._state_monitor.set_job_data(job_data)
        self._job = None

    def _update_job(self, job=None, user=None):
        if job is None and self._job is not None:
            job = self._job.job

        if job is None:
            # TODO fix this, this won't work for deselecting jobs
            self._remove_job()
            return

        average_past_total = None
        analysis_total = None
        filament = None
        last_total = None
        date = None

        display_name = job.name

        if isinstance(job, LocalGcodeFilePrintjob) and not isinstance(job, CopyJobMixin):
            # local file means we might have some information about the job stored in the file manager!
            try:
                file_data = self._file_manager.get_metadata(
                    FileDestinations.LOCAL, job.path
                )
            except Exception:
                pass
            else:
                if "display" in file_data:
                    display_name = file_data["display"]

                if "analysis" in file_data:
                    if "estimatedPrintTime" in file_data["analysis"]:
                        analysis_total = file_data["analysis"]["estimatedPrintTime"]
                    if "filament" in file_data["analysis"].keys():
                        filament = file_data["analysis"]["filament"]

                if "statistics" in file_data:
                    printer_profile = (
                        self._printer_profile_manager.get_current_or_default()["id"]
                    )
                    if (
                        "averagePrintTime" in file_data["statistics"]
                        and printer_profile in file_data["statistics"]["averagePrintTime"]
                    ):
                        average_past_total = file_data["statistics"]["averagePrintTime"][
                            printer_profile
                        ]
                    if (
                        "lastPrintTime" in file_data["statistics"]
                        and printer_profile in file_data["statistics"]["lastPrintTime"]
                    ):
                        last_total = file_data["statistics"]["lastPrintTime"][
                            printer_profile
                        ]

        # set the job data on the state monitor
        job_data = self._dict(
            file=self._dict(
                name=job.name,
                path=job.path_in_storage,
                display=display_name,
                origin=self._get_origin_for_job(job),
                size=job.size,
                date=date,
            ),
            estimatedPrintTime=analysis_total,
            averagePrintTime=average_past_total,
            lastPrintTime=last_total,
            filament=filament,
            user=job.user,
        )
        self._state_monitor.set_job_data(job_data)

        # set our internal job data
        if isinstance(job, SDFilePrintjob):
            job_type = "sdcard"
        elif isinstance(job, LocalGcodeStreamjob):
            job_type = "stream"
        else:
            job_type = "local"

        self._job = JobData(
            job=job,
            average_past_total=average_past_total,
            analysis_total=analysis_total,
            estimator=self._estimator_factory(job_type),
        )
        job.register_listener(self)

    def _update_job_user(self, user):
        # TODO need multithread protection?
        self._job.user = user
        job_data = self.get_current_job()
        self._state_monitor.set_job_data(
            self._dict(
                file=job_data["file"],
                estimatedPrintTime=job_data["estimatedPrintTime"],
                averagePrintTime=job_data["averagePrintTime"],
                lastPrintTime=job_data["lastPrintTime"],
                filament=job_data["filament"],
                user=user,
            )
        )

    def _send_initial_state_update(self, callback):
        try:
            data = self._state_monitor.get_current_data()
            data.update(
                {
                    "temps": list(self._temperature_history),
                    "logs": list(self._log),
                    "messages": list(self._messages),
                }
            )

            plugin_data = self._get_additional_plugin_data(initial=False)
            if plugin_data:
                data.update(plugins=copy.deepcopy(plugin_data))

            callback.on_printer_send_initial_data(data)
        except Exception:
            self._logger.exception(
                u"Error while pushing initial state update to callback {}".format(
                    callback
                ),
                extra={"callback": fqcn(callback)},
            )

    def _get_state_flags(self):
        return self._dict(
            operational=self.is_operational(),
            printing=self.is_printing(),
            cancelling=self.is_cancelling(),
            pausing=self.is_pausing(),
            resuming=self.is_resuming(),
            finishing=self.is_finishing(),
            closedOrError=self.is_closed_or_error(),
            error=self.is_error(),
            paused=self.is_paused(),
            ready=self.is_ready(),
            sdReady=self.is_sd_ready(),
        )

    def _get_origin_for_job(self, job=None):
        if job is None:
            if self._job is None:
                return None
            job = self._job.job

        if not isinstance(job, StoragePrintjob):
            return None

        return job.storage

    # ~~ octoprint.comm.protocol.ProtocolListener implementation

    def on_protocol_log(self, protocol, message, *args, **kwargs):
        if protocol != self._protocol:
            return

        self._add_log(message)

    def on_protocol_log_received(self, protocol, message, *args, **kwargs):
        if protocol != self._protocol:
            return

        # process feedback controls
        if self._feedback_controls and "_all" not in self._feedback_errors:
            try:
                self._process_registered_message(message)
            except Exception:
                # something went wrong while feedback matching
                self._logger.exception(
                    "Error while trying to apply feedback control matching, disabling it"
                )
                self._feedback_errors.append("_all")

    def on_protocol_state(self, protocol, old_state, new_state, *args, **kwargs):
        if protocol != self._protocol:
            return

        self._logger.info(
            "Protocol state changed from {} to {}".format(old_state, new_state)
        )

        # forward relevant state changes to file manager
        if old_state == ProtocolState.PROCESSING:
            if self._job is not None:
                if new_state in (
                    ProtocolState.DISCONNECTED,
                    ProtocolState.DISCONNECTED_WITH_ERROR,
                ):
                    payload = self._job.job.event_payload()
                    if payload:
                        payload["reason"] = "error"
                        payload["error"] = protocol.get_error_string()  # TODO

                    def finalize():
                        self._file_manager.log_print(
                            self._get_origin_for_job(self._job.job),
                            self._job.job.name,
                            time.time(),
                            payload["time"],
                            False,
                            self._printer_profile_manager.get_current_or_default()["id"],
                        )
                        eventManager().fire(Events.PRINT_FAILED, payload)

                    thread = threading.Thread(target=finalize)
                    thread.daemon = True
                    thread.start()
            try:
                self._analysis_queue.resume()  # printing done, put those cpu cycles to good use
            except Exception:
                self._logger.exception("Error while resuming the analysis queue")

        elif new_state == ProtocolState.PROCESSING:
            if settings().get(["gcodeAnalysis", "runAt"]) == "idle":
                try:
                    self._analysis_queue.pause()  # only analyse files while idle
                except Exception:
                    self._logger.exception("Error while pausing the analysis queue")

        elif (
            new_state
            in (ProtocolState.DISCONNECTED, ProtocolState.DISCONNECTED_WITH_ERROR)
            and old_state != ProtocolState.DISCONNECTING
        ):
            self.disconnect()
            self._set_current_z(None)
            self._update_progress_data()
            self._set_offsets(None)
            self._add_temperature_data()
            self._update_job()
            self._connection_profile_manager.deselect()
            self._printer_profile_manager.deselect()
            eventManager().fire(Events.DISCONNECTED)

        self._set_state(new_state)

    def on_protocol_temperature(self, protocol, temperatures, *args, **kwargs):
        if protocol != self._protocol:
            return

        self._add_temperature_data(temperatures)

    def on_protocol_reset(self, protocol, idle, *args, **kwargs):
        if protocol != self._protocol:
            return

        eventManager().fire(Events.PRINTER_RESET, payload={"idle": idle})

    def on_protocol_message_suppressed(
        self, protocol, command, message, severity, *args, **kwargs
    ):
        if protocol != self._protocol:
            return

        eventManager().fire(
            Events.COMMAND_SUPPRESSED,
            payload={
                "command": command,
                "message": message,
                "severity": message,
            },
        )

    # ~~ octoprint.comm.protocol.FileAwareProtocolListener implementation

    def on_protocol_file_storage_available(self, protocol, available, *args, **kwargs):
        if protocol != self._protocol:
            return

        self._sd_ready = available
        self._state_monitor.set_state(
            {"text": self.get_state_string(), "flags": self._get_state_flags()}
        )

    def on_protocol_file_list(self, protocol, files, *args, **kwargs):
        if protocol != self._protocol:
            return

        self._sd_files = files
        eventManager().fire(Events.UPDATED_FILES, {"type": "printables"})
        self._sd_filelist_available.set()

    # ~~ octoprint.comm.protocol.PositionAwareProtocolListener implementation

    def on_protocol_position_z_update(self, protocol, z, *args, **kwargs):
        if protocol != self._protocol:
            return

        old_z = self._current_z
        if z != old_z:
            eventManager().fire(Events.Z_CHANGE, {"new": z, "old": old_z})

        self._set_current_z(z)

    def on_protocol_position_all_update(self, protocol, position, *args, **kwargs):
        payload = {"reason": kwargs.get("reason", None)}
        payload.update(position)
        eventManager().fire(Events.POSITION_UPDATE, payload)

    # ~~ octoprint.comm.protocol.MultiToolAwareProtocolListener implementation

    def on_protocol_tool_change(self, protocol, old_tool, new_tool, *args, **kwargs):
        payload = {"old": old_tool, "new": new_tool}
        eventManager().fire(Events.TOOL_CHANGE, payload)

    def on_protocol_tool_invalid(
        self, protocol, invalid_tool, fallback_tool, *args, **kwargs
    ):
        payload = {"tool": invalid_tool, "fallback": fallback_tool}
        eventManager().fire(Events.INVALID_TOOL_REPORTED, payload)

    # ~~ octoprint.comm.protocol.JobAwareProtocolListener implementation

    def on_protocol_job_started(
        self, protocol, job, suppress_script=False, *args, **kwargs
    ):
        if protocol != self._protocol:
            return

        if self._job is None or job != self._job.job:
            return

        if self._job_event_handled(protocol, job, "processing"):
            return

        payload = job.event_payload()
        if payload:
            payload["user"] = kwargs.get("user")
            eventManager().fire(Events.PRINT_STARTED, payload)
            self._logger_job.info(
                "Print job started - origin: {}, path: {}, owner: {}, user: {}".format(
                    payload.get("origin"),
                    payload.get("path"),
                    payload.get("owner"),
                    payload.get("user"),
                )
            )

            if not suppress_script:
                self.script(
                    "beforePrintStarted",
                    context={"event": payload},
                    part_of_job=True,
                    must_be_set=False,
                )

    def on_protocol_job_finishing(
        self, protocol, job, suppress_script=False, *args, **kwargs
    ):
        if protocol != self._protocol:
            return

        if self._job is None or job != self._job.job:
            return

        if self._job_event_handled(protocol, job, "finishing"):
            return

        payload = job.event_payload()
        if payload:
            if "time" not in payload and job.last_result.available:
                elapsed = job.last_result.elapsed
                if elapsed is not None:
                    payload["time"] = elapsed

            self._update_progress_data(
                completion=100,
                filepos=payload.get("size"),
                print_time=payload.get("time"),
                print_time_left=0,
            )
            self._state_monitor.set_state(
                self._dict(
                    text=self.get_state_string(),
                    flags=self._get_state_flags(),
                )
            )

            if not suppress_script:
                self.script(
                    "afterPrintDone",
                    context={"event": payload},
                    part_of_job=True,
                    must_be_set=False,
                )

    def on_protocol_job_done(
        self, protocol, job, suppress_scripts=False, *args, **kwargs
    ):
        if protocol != self._protocol:
            return

        if self._job is None or job != self._job.job:
            return

        if self._job_event_handled(protocol, job, "done"):
            return

        payload = job.event_payload(incl_last=True)
        if payload.get("time") is not None:

            def log_print():
                self._file_manager.log_print(
                    payload["origin"],
                    payload["path"],
                    time.time(),
                    payload["time"],
                    True,
                    self._printer_profile_manager.get_current_or_default()["id"],
                )

            thread = threading.Thread(target=log_print)
            thread.daemon = True
            thread.start()

        eventManager().fire(Events.PRINT_DONE, payload)
        self._logger_job.info(
            "Print job done - origin: {}, path: {}, owner: {}".format(
                payload.get("origin"), payload.get("path"), payload.get("owner")
            )
        )

    def on_protocol_job_failed(self, protocol, job, *args, **kwargs):
        if protocol != self._protocol:
            return

        if self._job is None or job != self._job.job:
            return

        if self._job_event_handled(protocol, job, "failed"):
            return

        payload = job.event_payload(incl_last=True)
        if payload:
            eventManager().fire(Events.PRINT_FAILED, payload)

    def on_protocol_job_cancelling(self, protocol, job, *args, **kwargs):
        if protocol != self._protocol:
            return

        if self._job is None or job != self._job.job:
            return

        if self._job_event_handled(protocol, job, "cancelling"):
            return

        firmware_error = kwargs.get("error", None)

        payload = job.event_payload()
        if payload:
            payload["user"] = kwargs.get("user")
            if firmware_error:
                payload["firmwareError"] = firmware_error
            eventManager().fire(Events.PRINT_CANCELLING, payload)

    def on_protocol_job_cancelled(self, protocol, job, *args, **kwargs):
        if protocol != self._protocol:
            return

        if self._job is None or job != self._job.job:
            return

        if self._job_event_handled(protocol, job, "cancelled"):
            return

        self._update_progress_data()

        cancel_position = kwargs.get("position", None)
        suppress_script = kwargs.get("suppress_script", None)

        payload = job.event_payload(incl_last=True)
        if payload:
            payload["user"] = kwargs.get("user")
            if cancel_position:
                payload["position"] = cancel_position

            if not suppress_script:
                self.script(
                    "afterPrintCancelled",
                    context={"event": payload},
                    part_of_job=True,
                    must_be_set=False,
                )

            eventManager().fire(Events.PRINT_CANCELLED, payload)
            self._logger_job.info(
                "Print job cancelled - origin: {}, path: {}, owner: {}, user: {}".format(
                    payload.get("origin"),
                    payload.get("path"),
                    payload.get("owner"),
                    payload.get("user"),
                )
            )

            payload["reason"] = "cancelled"

            def finalize():
                if payload.get("time") is not None:
                    self._file_manager.log_print(
                        job.storage,
                        job.name,
                        time.time(),
                        payload["time"],
                        False,
                        self._printer_profile_manager.get_current_or_default()["id"],
                    )
                    eventManager().fire(Events.PRINT_FAILED, payload)

            thread = threading.Thread(target=finalize)
            thread.daemon = True
            thread.start()

    def on_protocol_job_paused(self, protocol, job, *args, **kwargs):
        if protocol != self._protocol:
            return

        if self._job is None or job != self._job.job:
            return

        if self._job_event_handled(protocol, job, "paused"):
            return

        pause_position = kwargs.get("position", None)
        suppress_script = kwargs.get("suppress_script", None)

        payload = job.event_payload()
        if payload:
            payload["user"] = kwargs.get("user")
            if pause_position:
                payload["position"] = pause_position

            if not suppress_script:
                self.script(
                    "afterPrintPaused",
                    context={"event": payload},
                    part_of_job=True,
                    must_be_set=False,
                )

            eventManager().fire(Events.PRINT_PAUSED, payload)

            self._logger_job.info(
                "Print job paused - origin: {}, path: {}, owner: {}, user: {}".format(
                    payload.get("origin"),
                    payload.get("path"),
                    payload.get("owner"),
                    payload.get("user"),
                )
            )

    def on_protocol_job_resumed(self, protocol, job, *args, **kwargs):
        if protocol != self._protocol:
            return

        if self._job is None or job != self._job.job:
            return

        if self._job_event_handled(protocol, job, "resumed"):
            return

        suppress_script = kwargs.get("suppress_script", False)

        payload = job.event_payload()
        if payload:
            payload["user"] = kwargs.get("user")

            if not suppress_script:
                self.script(
                    "beforePrintResumed", context={"event": payload}, must_be_set=False
                )

            eventManager().fire(Events.PRINT_RESUMED, payload)
            self._logger_job.info(
                "Print job resumed - origin: {}, path: {}, owner: {}, user: {}".format(
                    payload.get("origin"),
                    payload.get("path"),
                    payload.get("owner"),
                    payload.get("user"),
                )
            )

    def _job_event_handled(self, protocol, job, event_type):
        if not isinstance(job, LocalGcodeStreamjob):
            return False

        if event_type == "processing":
            eventManager().fire(
                Events.TRANSFER_STARTED, {"local": job.name, "remote": job.remote}
            )

        elif event_type in ("done", "cancelled"):
            self._sd_streaming = False
            self._set_current_z(None)
            self._remove_job()
            self._reset_progress_data()
            self._state_monitor.set_state(
                self._dict(text=self.get_state_string(), flags=self._get_state_flags())
            )

            if event_type == "done" and self._on_streaming_done is not None:
                self._on_streaming_done(job.name, job.name, FileDestinations.SDCARD)
                eventManager().fire(
                    Events.TRANSFER_DONE,
                    {"local": job.name, "remote": job.remote, "time": job.last_elapsed},
                )
            elif event_type == "cancelled" and self._on_streaming_failed is not None:
                self._on_streaming_failed(job.name, job.name, FileDestinations.SDCARD)
                eventManager().fire(
                    Events.TRANSFER_FAILED, {"local": job.name, "remote": job.remote}
                )

        return True

    # ~~ octoprint.comm.job.PrintjobListener implementation

    def on_job_progress(self, job):
        if self._job is None or job != self._job.job:
            return

        self._state_monitor.trigger_progress_update()

    # ~~ comm.MachineComPrintCallback implementation

    def on_comm_force_disconnect(self):
        # TODO
        self.disconnect()

    def on_comm_record_fileposition(self, origin, name, pos):
        # TODO
        try:
            self._file_manager.save_recovery_data(origin, name, pos)
        except NoSuchStorage:
            pass
        except Exception:
            self._logger.exception("Error while trying to persist print recovery data")

    # ~~ feedback controls

    def _process_registered_message(self, line):
        if not self._feedback_controls or not self._feedback_matcher:
            return

        feedback_match = self._feedback_matcher.search(line)
        if feedback_match is None:
            return

        for match_key in feedback_match.groupdict():
            try:
                feedback_key = match_key[len("group") :]
                if (
                    feedback_key not in self._feedback_controls
                    or feedback_key in self._feedback_errors
                    or feedback_match.group(match_key) is None
                ):
                    continue
                matched_part = feedback_match.group(match_key)

                if self._feedback_controls[feedback_key]["matcher"] is None:
                    continue

                match = self._feedback_controls[feedback_key]["matcher"].search(
                    matched_part
                )
                if match is None:
                    continue

                outputs = {}
                for template_key, template in self._feedback_controls[feedback_key][
                    "templates"
                ].items():
                    try:
                        output = template.format(*match.groups())
                    except KeyError:
                        output = template.format(**match.groupdict())
                    except Exception:
                        if self._logger.isEnabledFor(logging.DEBUG):
                            self._logger.exception(
                                "Could not process template {}: {}".format(
                                    template_key, template
                                )
                            )
                        output = None

                    if output is not None:
                        outputs[template_key] = output

                eventManager().fire(
                    Events.REGISTERED_MESSAGE_RECEIVED,
                    {"key": feedback_key, "matched": matched_part, "outputs": outputs},
                )

            except Exception:
                self._logger.exception(
                    "Error while trying to match feedback control output, disabling key {}".format(
                        match_key
                    )
                )
                self._feedback_errors.append(match_key)


class StateMonitor:
    def __init__(
        self,
        interval=0.5,
        on_update=None,
        on_add_temperature=None,
        on_add_log=None,
        on_add_message=None,
        on_get_progress=None,
        on_get_resends=None,
    ):
        self._interval = interval
        self._update_callback = on_update
        self._on_add_temperature = on_add_temperature
        self._on_add_log = on_add_log
        self._on_add_message = on_add_message
        self._on_get_progress = on_get_progress
        self._on_get_resends = on_get_resends

        self._state = None
        self._job_data = None
        self._current_z = None
        self._offsets = {}
        self._progress = None
        self._resends = None

        self._progress_dirty = False
        self._resends_dirty = False

        self._change_event = threading.Event()
        self._state_lock = threading.Lock()
        self._progress_lock = threading.Lock()
        self._resends_lock = threading.Lock()

        self._last_update = time.monotonic()
        self._worker = threading.Thread(target=self._work)
        self._worker.daemon = True
        self._worker.start()

    def _get_current_progress(self):
        if callable(self._on_get_progress):
            return self._on_get_progress()
        return self._progress

    def _get_current_resends(self):
        if callable(self._on_get_resends):
            return self._on_get_resends()
        return self._resends

    def reset(
        self,
        state=None,
        job_data=None,
        progress=None,
        current_z=None,
        offsets=None,
        resends=None,
    ):
        self.set_state(state)
        self.set_job_data(job_data)
        self.set_progress(progress)
        self.set_current_z(current_z)
        self.set_temp_offsets(offsets)
        self.set_resends(resends)

    def add_temperature(self, temperature):
        self._on_add_temperature(temperature)
        self._change_event.set()

    def add_log(self, log):
        self._on_add_log(log)
        with self._resends_lock:
            self._resends_dirty = True
        self._change_event.set()

    def add_message(self, message):
        self._on_add_message(message)
        self._change_event.set()

    def set_current_z(self, current_z):
        self._current_z = current_z
        self._change_event.set()

    def set_state(self, state):
        with self._state_lock:
            self._state = state
            self._change_event.set()

    def set_job_data(self, job_data):
        self._job_data = job_data
        self._change_event.set()

    def trigger_progress_update(self):
        with self._progress_lock:
            self._change_event.set()

    def set_progress(self, progress):
        with self._progress_lock:
            self._progress = progress
            self._change_event.set()

    def set_resends(self, resend_ratio):
        with self._resends_lock:
            self._resends_dirty = False
            self._resends = resend_ratio
            self._change_event.set()

    def set_temp_offsets(self, offsets):
        if offsets is None:
            offsets = {}
        self._offsets = offsets
        self._change_event.set()

    def _work(self):
        try:
            while True:
                self._change_event.wait()

                now = time.monotonic()
                delta = now - self._last_update
                additional_wait_time = self._interval - delta
                if additional_wait_time > 0:
                    time.sleep(additional_wait_time)

                with self._state_lock:
                    data = self.get_current_data()
                    self._update_callback(data)
                    self._last_update = time.monotonic()
                    self._change_event.clear()
        except Exception:
            logging.getLogger(__name__).exception(
                "Looks like something crashed inside the state update worker. "
                "Please report this on the OctoPrint issue tracker (make sure "
                "to include logs!)"
            )

    def get_current_data(self):
        with self._progress_lock:
            self._progress = self._get_current_progress()

        with self._resends_lock:
            if self._resends_dirty:
                self._resends = self._get_current_resends()
                self._resends_dirty = False

        return {
            "state": self._state,
            "job": self._job_data,
            "currentZ": self._current_z,
            "progress": self._progress,
            "offsets": self._offsets,
            "resends": self._resends,
        }


class TemperatureHistory(InvariantContainer):
    def __init__(self, cutoff=30 * 60):
        def temperature_invariant(data):
            data.sort(key=lambda x: x["time"])
            now = int(time.time())
            return [item for item in data if item["time"] >= now - cutoff]

        InvariantContainer.__init__(self, guarantee_invariant=temperature_invariant)


def convert_feedback_controls(configured_controls):
    if not configured_controls:
        return {}, None

    def preprocess_feedback_control(control, result):
        if "key" in control and "regex" in control and "template" in control:
            # key is always the md5sum of the regex
            key = control["key"]

            if result[key]["pattern"] is None or result[key]["matcher"] is None:
                # regex has not been registered
                try:
                    result[key]["matcher"] = re.compile(control["regex"])
                    result[key]["pattern"] = control["regex"]
                except Exception as exc:
                    logging.getLogger(__name__).warn(
                        "Invalid regex {regex} for custom control: {exc}".format(
                            regex=control["regex"], exc=str(exc)
                        )
                    )

            result[key]["templates"][control["template_key"]] = control["template"]

        elif "children" in control:
            for c in control["children"]:
                preprocess_feedback_control(c, result)

    def prepare_result_entry():
        return {"pattern": None, "matcher": None, "templates": {}}

    from collections import defaultdict

    feedback_controls = defaultdict(prepare_result_entry)

    for control in configured_controls:
        preprocess_feedback_control(control, feedback_controls)

    feedback_pattern = []
    for match_key, entry in feedback_controls.items():
        if entry["matcher"] is None or entry["pattern"] is None:
            continue
        feedback_pattern.append(
            "(?P<group{key}>{pattern})".format(key=match_key, pattern=entry["pattern"])
        )
    feedback_matcher = re.compile("|".join(feedback_pattern))

    return feedback_controls, feedback_matcher<|MERGE_RESOLUTION|>--- conflicted
+++ resolved
@@ -73,7 +73,7 @@
             )
         except Exception:
             logging.getLogger(__name__).exception(
-                "Error while creating serial via factory {}".format(name)
+                f"Error while creating serial via factory {name}"
             )
             return None
 
@@ -402,8 +402,8 @@
 
         from octoprint.logging.handlers import CommunicationLogHandler
 
-        CommunicationLogHandler.arm_rollover(u"CONNECTION")
-        CommunicationLogHandler.arm_rollover(u"COMMDEBUG")
+        CommunicationLogHandler.arm_rollover("CONNECTION")
+        CommunicationLogHandler.arm_rollover("COMMDEBUG")
 
         if not logging.getLogger("CONNECTION").isEnabledFor(logging.DEBUG):
             # is protocol.log is not enabled, log a line to explain to reduce "connection.log is empty" in tickets...
@@ -523,7 +523,7 @@
 
         transport_class = lookup_transport(selected_transport)
         if not transport_class:
-            raise ValueError("Invalid transport: {}".format(selected_transport))
+            raise ValueError(f"Invalid transport: {selected_transport}")
 
         transport = transport_class(**transport_kwargs)
         self._transport = transport
@@ -534,7 +534,7 @@
 
         protocol_class = lookup_protocol(selected_protocol)
         if not protocol_class:
-            raise ValueError("Invalid protocol: {}".format(selected_protocol))
+            raise ValueError(f"Invalid protocol: {selected_protocol}")
 
         protocol = protocol_class(**protocol_kwargs)
         self._protocol = protocol
@@ -668,18 +668,10 @@
                     )
                 )
 
-<<<<<<< HEAD
-=======
-        command = "G1 {}".format(
-            " ".join([f"{axis.upper()}{amt}" for axis, amt in axes.items()])
-        )
-
->>>>>>> 26298384
         if speed is None:
             printer_profile = self._printer_profile_manager.get_current_or_default()
             speed = max(*map(lambda x: printer_profile["axes"][x]["speed"], axes))
 
-<<<<<<< HEAD
         kwargs = {
             "feedrate": speed,
             "relative": relative,
@@ -687,17 +679,6 @@
         }
         kwargs.update(axes)
         self._protocol.move(**kwargs)
-=======
-        if speed and not isinstance(speed, bool):
-            command += f" F{speed}"
-
-        if relative:
-            commands = ["G91", command, "G90"]
-        else:
-            commands = ["G90", command]
-
-        self.commands(commands, tags=kwargs.get("tags", set()) | {"trigger:printer.jog"})
->>>>>>> 26298384
 
     def home(self, axes, *args, **kwargs):
         if not isinstance(axes, (list, tuple)):
@@ -762,26 +743,7 @@
             raise ValueError(f"value must be a valid number >= 0: {value}")
 
         tags = kwargs.get("tags", set()) | {"trigger:printer.set_temperature"}
-<<<<<<< HEAD
         self._protocol.set_temperature(heater, value, wait=False, tags=tags)
-=======
-
-        if heater.startswith("tool"):
-            printer_profile = self._printerProfileManager.get_current_or_default()
-            extruder_count = printer_profile["extruder"]["count"]
-            shared_nozzle = printer_profile["extruder"]["sharedNozzle"]
-            if extruder_count > 1 and not shared_nozzle:
-                toolNum = int(heater[len("tool") :])
-                self.commands(f"M104 T{toolNum} S{value}", tags=tags)
-            else:
-                self.commands(f"M104 S{value}", tags=tags)
-
-        elif heater == "bed":
-            self.commands(f"M140 S{value}", tags=tags)
-
-        elif heater == "chamber":
-            self.commands(f"M141 S{value}", tags=tags)
->>>>>>> 26298384
 
     def set_temperature_offset(self, offsets=None, *args, **kwargs):
         if offsets is None:
@@ -987,9 +949,9 @@
             elif state == ProtocolState.PAUSED:
                 return "Paused"
             elif state == ProtocolState.DISCONNECTED_WITH_ERROR:
-                return "Error: {}".format(self._protocol.error)
-
-        return "Unknown state ({})".format(self._protocol.state)
+                return f"Error: {self._protocol.error}"
+
+        return f"Unknown state ({self._protocol.state})"
 
     def get_state_id(self, state=None, *args, **kwargs):
         if state is None:
@@ -1023,19 +985,11 @@
             return self._protocol.error
 
     def get_current_data(self, *args, **kwargs):
-<<<<<<< HEAD
-        return util.thaw_frozendict(self._state_monitor.get_current_data())
+        return util.thaw_immutabledict(self._state_monitor.get_current_data())
 
     def get_current_job(self):
         data = self._state_monitor.get_current_data()
-        return util.thaw_frozendict(data["job"])
-=======
-        return util.thaw_immutabledict(self._stateMonitor.get_current_data())
-
-    def get_current_job(self, *args, **kwargs):
-        currentData = self._stateMonitor.get_current_data()
-        return util.thaw_immutabledict(currentData["job"])
->>>>>>> 26298384
+        return util.thaw_immutabledict(data["job"])
 
     def get_current_temperatures(self, *args, **kwargs):
         if self._protocol is not None:
@@ -1165,24 +1119,9 @@
     # ~~ sd file handling
 
     def get_sd_files(self, *args, **kwargs):
-<<<<<<< HEAD
         if not self.is_connected() or not self.is_sd_ready():
             return []
         return list(map(lambda x: (x[0][1:], x[2]), self._sd_files))
-=======
-        if not self.is_sd_ready():
-            return []
-
-        if kwargs.get("refresh"):
-            self.refresh_sd_files(blocking=True)
-
-        return list(
-            map(
-                lambda x: {"name": x[0][1:], "size": x[1], "display": x[2]},
-                self._comm.getSdFiles(),
-            )
-        )
->>>>>>> 26298384
 
     def add_sd_file(
         self, filename, path, on_success=None, on_failure=None, *args, **kwargs
@@ -1454,13 +1393,9 @@
                     )
                 except Exception:
                     self._logger.exception(
-<<<<<<< HEAD
                         "Error while estimating print time via {}".format(
                             self._job.estimator
                         )
-=======
-                        f"Error while estimating print time via {estimator}"
->>>>>>> 26298384
                     )
 
         return self._dict(
@@ -1483,39 +1418,12 @@
         if temperatures is None:
             temperatures = {}
 
-<<<<<<< HEAD
         entry = {"time": int(time.time())}
         for tool in temperatures:
             entry[tool] = {
                 "actual": temperatures[tool]["actual"],
                 "target": temperatures[tool]["target"],
             }
-=======
-        data = {"time": int(time.time())}
-        for tool in tools.keys():
-            data["tool%d" % tool] = self._dict(
-                actual=tools[tool][0], target=tools[tool][1]
-            )
-        if bed is not None and isinstance(bed, tuple):
-            data["bed"] = self._dict(actual=bed[0], target=bed[1])
-        if chamber is not None and isinstance(chamber, tuple):
-            data["chamber"] = self._dict(actual=chamber[0], target=chamber[1])
-        for identifier, values in custom.items():
-            data[identifier] = self._dict(actual=values[0], target=values[1])
-
-        self._temps.append(data)
-
-        self._temp = tools
-        self._bedTemp = bed
-        self._chamberTemp = chamber
-        self._custom = custom
-
-        self._stateMonitor.add_temperature(self._dict(**data))
-
-    def _validateJob(self, filename, sd):
-        if not valid_file_type(filename, type="machinecode"):
-            raise InvalidFileType(f"{filename} is not a machinecode file, cannot print")
->>>>>>> 26298384
 
         self._temperature_history.append(entry)
         self._state_monitor.add_temperature(entry)
@@ -1655,7 +1563,7 @@
             callback.on_printer_send_initial_data(data)
         except Exception:
             self._logger.exception(
-                u"Error while pushing initial state update to callback {}".format(
+                "Error while pushing initial state update to callback {}".format(
                     callback
                 ),
                 extra={"callback": fqcn(callback)},
@@ -1714,9 +1622,7 @@
         if protocol != self._protocol:
             return
 
-        self._logger.info(
-            "Protocol state changed from {} to {}".format(old_state, new_state)
-        )
+        self._logger.info(f"Protocol state changed from {old_state} to {new_state}")
 
         # forward relevant state changes to file manager
         if old_state == ProtocolState.PROCESSING:
