# coding=utf-8
"""
This module holds the standard implementation of the :class:`PrinterInterface` and it helpers.
"""

from __future__ import absolute_import, division, print_function

__author__ = "Gina Häußge <osd@foosel.net>"
__license__ = 'GNU Affero General Public License http://www.gnu.org/licenses/agpl.html'
__copyright__ = "Copyright (C) 2014 The OctoPrint Project - Released under terms of the AGPLv3 License"

import copy
import logging
import os
import threading
import time

from past.builtins import basestring

from octoprint import util as util
from octoprint.events import eventManager, Events
from octoprint.filemanager import FileDestinations, NoSuchStorage, valid_file_type
from octoprint.plugin import plugin_manager, ProgressPlugin
from octoprint.printer import PrinterInterface, PrinterCallback, UnknownScript, InvalidFileLocation, InvalidFileType
from octoprint.printer.estimation import TimeEstimationHelper
from octoprint.settings import settings
from octoprint.util import comm as comm
from octoprint.util import InvariantContainer
from octoprint.util import to_unicode

from octoprint.comm.protocol import ProtocolListener, FileAwareProtocolListener, ProtocolState

from octoprint.job import LocalGcodeFilePrintjob, LocalGcodeStreamjob, SDFilePrintjob, PrintjobListener

from collections import namedtuple

JobData = namedtuple("JobData", ("job", "average_past_total", "analysis_total", "estimator"))

def _serial_factory(port=None, baudrate=None):
	import serial

	serial_factory_hooks = plugin_manager().get_hooks("octoprint.comm.transport.serial.factory")

	def default(_, port, baudrate, read_timeout):
		serial_obj = serial.Serial(str(port), baudrate, timeout=read_timeout, writeTimeout=10000, parity=serial.PARITY_ODD)
		serial_obj.close()
		serial_obj.parity = serial.PARITY_NONE
		serial_obj.open()
		return serial_obj

	serial_factories = serial_factory_hooks.items() + [("default", default)]
	for name, factory in serial_factories:
		try:
			serial_obj = factory(None, port, baudrate, settings().getFloat(["serial", "timeout", "connection"]))
		except:
			logging.getLogger(__name__).exception("Error while creating serial via factory {}".format(name))
			return None

		if serial_obj is not None:
			return serial_obj

	return None


class Printer(PrinterInterface, comm.MachineComPrintCallback, ProtocolListener, FileAwareProtocolListener, PrintjobListener):
	"""
	Default implementation of the :class:`PrinterInterface`. Manages the communication layer object and registers
	itself with it as a callback to react to changes on the communication layer.
	"""

	def __init__(self, fileManager, analysisQueue, printerProfileManager):
		from collections import deque

		self._logger = logging.getLogger(__name__)

		self._analysis_queue = analysisQueue
		self._file_manager = fileManager
		self._printer_profile_manager = printerProfileManager

		# state
		self._latest_temperatures = None
		self._temperature_history = TemperatureHistory(cutoff=settings().getInt(["temperature", "cutoff"]) * 60)
		self._temp_backlog = []

		self._latest_message = None
		self._messages = deque([], 300)
		self._message_backlog = []

		self._latest_log = None
		self._log = deque([], 300)
		self._log_backlog = []

		self._current_z = None

		self._progress = None
		self._print_time = None
		self._print_time_left = None

		# sd handling
		self._sdPrinting = False
		self._sdStreaming = False
		self._sd_filelist_available = threading.Event()
		self._streamingFinishedCallback = None

		self._sd_ready = False
		self._sd_files = []

		# comm
		self._comm = None

		self._protocol = None
		self._transport = None
		self._job = None

		# callbacks
		self._callbacks = []

		# progress plugins
		self._last_progress_report = None
		self._progress_plugins = plugin_manager().get_implementations(ProgressPlugin)

		self._state_monitor = StateMonitor(
			interval=0.5,
			on_update=self._send_current_data_callbacks,
			on_add_temperature=self.send_add_temperature_callbacks,
			on_add_log=self._send_add_log_callbacks,
			on_add_message=self._send_add_message_callbacks
		)
		self._state_monitor.reset(
			state={"text": self.get_state_string(), "flags": self._get_state_flags()},
			job_data={
				"file": {
					"name": None,
					"path": None,
					"size": None,
					"origin": None,
					"date": None
				},
				"estimatedPrintTime": None,
				"lastPrintTime": None,
				"filament": {
					"length": None,
					"volume": None
				}
			},
			progress={"completion": None, "filepos": None, "printTime": None, "printTimeLeft": None},
			current_z=None
		)

		eventManager().subscribe(Events.METADATA_ANALYSIS_FINISHED, self._on_event_MetadataAnalysisFinished)
		eventManager().subscribe(Events.METADATA_STATISTICS_UPDATED, self._on_event_MetadataStatisticsUpdated)

	#~~ handling of PrinterCallbacks

	def register_callback(self, callback):
		if not isinstance(callback, PrinterCallback):
			self._logger.warn("Registering an object as printer callback which doesn't implement the PrinterCallback interface")

		self._callbacks.append(callback)
		self._send_initial_state_update(callback)

	def unregister_callback(self, callback):
		if callback in self._callbacks:
			self._callbacks.remove(callback)

	def send_add_temperature_callbacks(self, data):
		for callback in self._callbacks:
			try: callback.on_printer_add_temperature(data)
			except: self._logger.exception("Exception while adding temperature data point")

	def _send_add_log_callbacks(self, data):
		for callback in self._callbacks:
			try: callback.on_printer_add_log(data)
			except: self._logger.exception("Exception while adding communication log entry")

	def _send_add_message_callbacks(self, data):
		for callback in self._callbacks:
			try: callback.on_printer_add_message(data)
			except: self._logger.exception("Exception while adding printer message")

	def _send_current_data_callbacks(self, data):
		for callback in self._callbacks:
			try: callback.on_printer_send_current_data(copy.deepcopy(data))
			except: self._logger.exception("Exception while pushing current data")

	#~~ callback from metadata analysis event

	def _on_event_MetadataAnalysisFinished(self, event, data):
		if self._job is not None:
			self._update_job()

	def _on_event_MetadataStatisticsUpdated(self, event, data):
		if self._job is not None:
			self._update_job()

	#~~ progress plugin reporting

	def _report_print_progress_to_plugins(self, progress):
		# TODO clean up
		if not progress or not self._job:
			return

		origin = self._get_origin_for_job()
		storage = "sdcard" if origin == FileDestinations.SDCARD else "local"
		filename = self._job.job.name

		def call_plugins(storage, filename, progress):
			for plugin in self._progress_plugins:
				try:
					plugin.on_print_progress(storage, filename, progress)
				except:
					self._logger.exception("Exception while sending print progress to plugin %s" % plugin._identifier)

		thread = threading.Thread(target=call_plugins, args=(storage, filename, progress))
		thread.daemon = False
		thread.start()

	#~~ PrinterInterface implementation

	def connect(self, **kwargs):
		"""
		 Connects to the printer. If port and/or baudrate is provided, uses these settings, otherwise autodetection
		 will be attempted.
		"""

		if self._protocol is not None or self._transport is not None:
			self.disconnect()

		eventManager().fire(Events.CONNECTING)

		profile = kwargs.get("profile")
		if not profile:
			profile = self._printer_profile_manager.get_default()["id"]
		self._printer_profile_manager.select(profile)

		selected_transport = kwargs.get("transport")
		if not selected_transport:
			port = kwargs.get("port")
			baudrate = kwargs.get("baudrate")

			if not port:
				port = "AUTO"
			if not baudrate:
				baudrate = 0

			selected_transport = "serial"
			transport_kwargs = dict(serial_factory=_serial_factory)
			transport_connect_kwargs = dict(port=port, baudrate=baudrate)
		else:
			transport_kwargs = kwargs.get("transport_kwargs", dict())
			transport_connect_kwargs = kwargs.get("transport_connect_kwargs", dict())

		from octoprint.comm.transport import lookup_transport
		transport_class = lookup_transport(selected_transport)
		if not transport_class:
			raise ValueError("Invalid transport: {}".format(selected_transport))
		transport = transport_class(**transport_kwargs)

		# TODO make this depend on the printer profile
		from octoprint.comm.protocol.reprap import ReprapGcodeProtocol
		from octoprint.comm.protocol.reprap.flavors.marlin import BqMarlinFlavor
		protocol = ReprapGcodeProtocol(BqMarlinFlavor)
		protocol.register_listener(self)

		self._transport = transport
		self._protocol = protocol

		self._protocol.connect(self._transport, transport_kwargs=transport_connect_kwargs)

	def disconnect(self):
		"""
		 Closes the connection to the printer.
		"""
		eventManager().fire(Events.DISCONNECTING)
		self.cancel_print()

		if self._protocol is not None and self._protocol.state not in (ProtocolState.DISCONNECTED, ProtocolState.DISCONNECTED_WITH_ERROR):
			self._protocol.disconnect()
			self._protocol.unregister_listener(self)
			self._protocol = None
			self._transport = None

		self.unselect_job()
		eventManager().fire(Events.DISCONNECTED)

	def get_transport(self):

		if self._comm is None:
			return None

		return self._comm.getTransport()
	getTransport = util.deprecated("getTransport has been renamed to get_transport", since="1.2.0-dev-590", includedoc="Replaced by :func:`get_transport`")

	def fake_ack(self):
		if self._protocol is None:
			return

		self._protocol.repair()

	def commands(self, commands):
		"""
		Sends one or more gcode commands to the printer.
		"""
		if self._protocol is None:
			return

		if not isinstance(commands, (list, tuple)):
			commands = [commands]

		self._protocol.send_commands(*commands)

	def script(self, name, context=None, must_be_set=True):
		if self._protocol is None:
			return

		if name is None or not name:
			raise ValueError("name must be set")

		# TODO
		#result = self._comm.sendGcodeScript(name, replacements=context)
		#if not result:
		#	if must_be_set:
		#		raise UnknownScript(name)
		#	return

	def jog(self, axes, relative=True, speed=None, *args, **kwargs):
		if isinstance(axes, basestring):
			# legacy parameter format, there should be an amount as first anonymous positional arguments too
			axis = axes

			if not len(args) >= 1:
				raise ValueError("amount not set")
			amount = args[0]
			if not isinstance(amount, (int, long, float)):
				raise ValueError("amount must be a valid number: {amount}".format(amount=amount))

		printer_profile = self._printer_profile_manager.get_current_or_default()
		movement_speed = printer_profile["axes"][axis]["speed"]

		kwargs = dict(feedrate=movement_speed,
		              relative=True)
		kwargs[axis] = amount
		self._protocol.move(**kwargs)

	def home(self, axes):
		if not isinstance(axes, (list, tuple)):
			if isinstance(axes, (str, unicode)):
				axes = [axes]
			else:
				raise ValueError("axes is neither a list nor a string: {axes}".format(axes=axes))

		validated_axes = filter(lambda x: x in PrinterInterface.valid_axes, map(lambda x: x.lower(), axes))
		if len(axes) != len(validated_axes):
			raise ValueError("axes contains invalid axes: {axes}".format(axes=axes))

		kwargs = dict((axes, True) for axes in validated_axes)
		self._protocol.home(**kwargs)

	def extrude(self, amount):
		if not isinstance(amount, (int, long, float)):
			raise ValueError("amount must be a valid number: {amount}".format(amount=amount))

		printer_profile = self._printer_profile_manager.get_current_or_default()
		extrusion_speed = printer_profile["axes"]["e"]["speed"]
		self._protocol.move(e=amount, feedrate=extrusion_speed, relative=True)

	def change_tool(self, tool):
		if not PrinterInterface.valid_tool_regex.match(tool):
			raise ValueError("tool must match \"tool[0-9]+\": {tool}".format(tool=tool))

		tool_num = int(tool[len("tool"):])
		self._protocol.change_tool(tool_num)

	def set_temperature(self, heater, value):
		if not PrinterInterface.valid_heater_regex.match(heater):
			raise ValueError("heater must match \"tool[0-9]+\" or \"bed\": {heater}".format(heater=heater))

		if not isinstance(value, (int, long, float)) or value < 0:
			raise ValueError("value must be a valid number >= 0: {value}".format(value=value))

		if heater.startswith("tool"):
			printer_profile = self._printer_profile_manager.get_current_or_default()
			extruder_count = printer_profile["extruder"]["count"]
			shared_nozzle = printer_profile["extruder"]["sharedNozzle"]
			if extruder_count > 1 and not shared_nozzle:
				toolNum = int(heater[len("tool"):])
<<<<<<< HEAD
				self._protocol.set_extruder_temperature(value, tool=toolNum, wait=False)
			else:
				self._protocol.set_extruder_temperature(value, wait=False)

		elif heater == "bed":
			self._protocol.set_bed_temperature(value, wait=False)
=======
				self.commands("M104 T{} S{}".format(toolNum, value))
			else:
				self.commands("M104 S{}".format(value))

		elif heater == "bed":
			self.commands("M140 S{}".format(value))
>>>>>>> 24dc1202

	def set_temperature_offset(self, offsets=None):
		if offsets is None:
			offsets = dict()

		if not isinstance(offsets, dict):
			raise ValueError("offsets must be a dict")

		validated_keys = filter(lambda x: PrinterInterface.valid_heater_regex.match(x), offsets.keys())
		validated_values = filter(lambda x: isinstance(x, (int, long, float)), offsets.values())

		if len(validated_keys) != len(offsets):
			raise ValueError("offsets contains invalid keys: {offsets}".format(offsets=offsets))
		if len(validated_values) != len(offsets):
			raise ValueError("offsets contains invalid values: {offsets}".format(offsets=offsets))

		if self._protocol is None:
			return

		# TODO
		#self._comm.setTemperatureOffset(offsets)
		#self._stateMonitor.set_temp_offsets(offsets)

	def _convert_rate_value(self, factor, min=0, max=200):
		if not isinstance(factor, (int, float, long)):
			raise ValueError("factor is not a number")

		if isinstance(factor, float):
			factor = int(factor * 100.0)

		if factor < min or factor > max:
			raise ValueError("factor must be a value between {} and {}".format(min, max))

		return factor

	def feed_rate(self, factor):
		factor = self._convert_rate_value(factor, min=50, max=200)
		self._protocol.set_feedrate_multiplier(factor)

	def flow_rate(self, factor):
		factor = self._convert_rate_value(factor, min=75, max=125)
		self._protocol.set_extrusion_multiplier(factor)

	def select_job(self, job, start_printing=False, pos=None):
		self._update_job(job)
		self._reset_progress_data()

		event_payload = job.event_payload()
		if event_payload:
			eventManager().fire(Events.FILE_SELECTED, event_payload)

		if start_printing and self.is_ready():
			self.start_print(pos=pos)

	def unselect_job(self):
		self._remove_job()
		self._reset_progress_data()

		eventManager().fire(Events.FILE_DESELECTED)

	# TODO add a since to the deprecation message as soon as the version this stuff will be included in is defined
	@util.deprecated("select_file has been deprecated, use select_job instead", includedoc="Replaced by :func:`select_job`")
	def select_file(self, path, sd, printAfterSelect=False, pos=None):
		if sd:
			job = SDFilePrintjob("/" + path)
		else:
			full_path = os.path.join(settings().getBaseFolder("uploads"), path)
			job = LocalGcodeFilePrintjob(full_path,
			                             name=path,
			                             event_data=dict(name=os.path.basename(full_path),
			                                             path=path,
			                                             origin="local"))

		self.select_job(job, start_printing=printAfterSelect, pos=pos)

	# TODO add a since to the deprecation message as soon as the version this stuff will be included in is defined
	unselect_file = util.deprecated("unselect_file has been deprecated, use unselect_job instead", includedoc="Replaced by :func:`unselect_job`")(unselect_job)

	def start_print(self, pos=None):
		"""
		 Starts the currently loaded print job.
		 Only starts if the printer is connected and operational, not currently printing and a printjob is loaded
		"""
		if self._job is None or self._protocol is None or self._protocol.state not in (ProtocolState.CONNECTED,):
			return

		self._last_progress_report = None
		self._update_progress_data()
		self._setCurrentZ(None)

		self._protocol.process(self._job.job, position=pos)

	def pause_print(self):
		"""
		Pause the current job.
		"""
		if self._protocol is None:
			return
		if self._protocol.state != ProtocolState.PRINTING:
			return
		self._protocol.pause_processing()

	def resume_print(self):
		"""
		Resume the current job.
		"""
		if self._protocol is None:
			return
		if self._protocol.state != ProtocolState.PAUSED:
			return
		self._protocol.resume_processing()

	def cancel_print(self, error=False):
		"""
		 Cancel the current job.
		"""
		if self._protocol is None or not self._protocol.state in (ProtocolState.PRINTING, ProtocolState.PAUSED):
			return

		# reset progress, height, print time
		self._setCurrentZ(None)
		self._reset_progress_data()

		# mark print as failure
		if self._job is not None:
			origin = self._get_origin_for_job(self._job.job)
			self._file_manager.log_print(origin,
			                             self._job.job.name,
			                             time.time(),
			                             self._job.job.elapsed,
			                             False,
			                             self._printer_profile_manager.get_current_or_default()["id"])
			payload = {
				"file": self._job.job.name,
				"origin": origin
			}
			eventManager().fire(Events.PRINT_FAILED, payload)

		self._protocol.cancel_processing(error=error)

	def get_state_string(self, state=None):
		if self._protocol is None:
			return "Offline"
		else:
			if state is None:
				state = self._protocol.state

			if state == ProtocolState.DISCONNECTED:
				return "Offline"
			elif state == ProtocolState.CONNECTING:
				return "Connecting"
			elif state == ProtocolState.CONNECTED:
				return "Operational"
			elif state == ProtocolState.PRINTING:
				if self._job is None:
					return "Printing unknown job"
				if isinstance(self._job.job, SDFilePrintjob):
					return "Printing from SD"
				elif isinstance(self._job.job, LocalGcodeStreamjob):
					return "Sending file to SD"
				else:
					return "Printing"
			elif state == ProtocolState.PAUSED:
				return "Paused"
			elif state == ProtocolState.DISCONNECTED_WITH_ERROR:
				return "Error: {}".format(self._protocol.error)

		return "Unknown state ({})".format(self._protocol.state)

	def get_state_id(self, state=None):
		if self._comm is None:
			return "OFFLINE"
		else:
			if state is None:
				state = self._protocol.state

			if state == ProtocolState.DISCONNECTED:
				return "OFFLINE"
			elif state == ProtocolState.CONNECTING:
				return "CONNECTING"
			elif state == ProtocolState.CONNECTED:
				return "OPERATIONAL"
			elif state == ProtocolState.PRINTING:
				return "PRINTING"
			elif state == ProtocolState.PAUSED:
				return "PAUSED"
			elif state == ProtocolState.DISCONNECTED_WITH_ERROR:
				return "CLOSED_WITH_ERROR"

	def get_current_data(self):
		return self._state_monitor.get_current_data()

	def get_current_job(self):
		data = self._state_monitor.get_current_data()
		return data["job"]

	def get_current_temperatures(self):
		# TODO
		#if self._comm is not None:
		#	offsets = self._comm.getOffsets()
		#else:
		#	offsets = dict()
		offsets = dict()

		result = dict()
		for key, value in self._latest_temperatures.items():
			result[key] = dict(actual=value[0],
			                   target=value[1],
			                   offset=offsets.get(key, 0))
		return result

	def get_temperature_history(self):
		return self._temperature_history

	def get_current_connection(self):
		if self._transport is None:
			return "Closed", None, None, None

		port = None # TODO self._transport._serial.port
		baudrate = None # TODO self._transport._serial.baudrate
		printer_profile = self._printer_profile_manager.get_current_or_default()
		return self.get_state_string(), port, baudrate, printer_profile

	def is_connected(self):
		return self._protocol is not None and self._protocol.state in (ProtocolState.CONNECTED, ProtocolState.PRINTING, ProtocolState.PAUSED)

	def is_closed_or_error(self):
		return self._protocol is None or self._protocol.state in (ProtocolState.DISCONNECTED, ProtocolState.DISCONNECTED_WITH_ERROR)

	def is_operational(self):
		return not self.is_closed_or_error()

	def is_printing(self):
		return self._protocol is not None and self._protocol.state == ProtocolState.PRINTING

	def is_paused(self):
		return self._protocol is not None and self._protocol.state == ProtocolState.PAUSED

	def is_error(self):
		return self._protocol is not None and self._protocol.state == ProtocolState.DISCONNECTED_WITH_ERROR

	def is_ready(self):
		return self.is_operational() and not self._protocol.state in (ProtocolState.PRINTING, ProtocolState.PAUSED)

	def is_sd_ready(self):
		if not settings().getBoolean(["feature", "sdSupport"]) or self._protocol is None:
			return False
		else:
			return self._sd_ready

	#~~ sd file handling

	def get_sd_files(self):
		if not self.is_connected() or not self.is_sd_ready():
			return []
		return map(lambda x: (x[0][1:], x[1]), self._sd_files)

	def add_sd_file(self, filename, absolutePath, streamingFinishedCallback):
		# TODO

		#if not self._comm or self._comm.isBusy() or not self._comm.isSdReady():
		#	self._logger.error("No connection to printer or printer is busy")
		#	return

		#self._streamingFinishedCallback = streamingFinishedCallback

		#self.refresh_sd_files(blocking=True)
		#existingSdFiles = map(lambda x: x[0], self._comm.getSdFiles())

		#remoteName = util.get_dos_filename(filename, existing_filenames=existingSdFiles, extension="gco")
		#self._time_estimation_data = TimeEstimationHelper()
		#self._comm.startFileTransfer(absolutePath, filename, "/" + remoteName)

		#self._setJobData(filename, filesize, True)
		#self._setProgressData(0.0, 0, 0, None)
		#self._state_monitor.set_state({"text": self.get_state_string(), "flags": self._getStateFlags()})

		#return remoteName

		return "foo"

	def delete_sd_file(self, filename):
		if not self._protocol or not self.is_sd_ready():
			return
		self._protocol.delete_file("/" + filename)

	def init_sd_card(self):
		if not self._protocol or self.is_sd_ready():
			return
		self._protocol.init_file_storage()

	def release_sd_card(self):
		if not self._protocol or not self.is_sd_ready():
			return
		self._protocol.eject_file_storage()

	def refresh_sd_files(self, blocking=False):
		"""
		Refreshes the list of file stored on the SD card attached to printer (if available and printer communication
		available). Optional blocking parameter allows making the method block (max 10s) until the file list has been
		received. Defaults to an asynchronous operation.
		"""
		if self.is_connected() or not self.is_sd_ready():
			return
		self._sd_filelist_available.clear()
		self._protocol.list_files()
		if blocking:
			self._sd_filelist_available.wait(10000)

	#~~ state monitoring

	def _setCurrentZ(self, currentZ):
		self._current_z = currentZ
		self._state_monitor.set_current_z(self._current_z)

	def _set_state(self, state):
		self._state_monitor.set_state({"text": self.get_state_string(), "flags": self._get_state_flags()})

		payload = dict(
			state_id=self.get_state_id(state),
			state_string=self.get_state_string(state)
		)
		eventManager().fire(Events.PRINTER_STATE_CHANGED, payload)

	def _add_log(self, log):
		self._log.append(log)
		self._state_monitor.add_log(log)

	def _add_message(self, message):
		self._messages.append(message)
		self._state_monitor.add_message(message)

	def _estimate_total_for_job(self):
		if self._job is None or self._job.job is None or self._job.estimator is None or  self._job.job.estimate is None:
			return None

		self._job.estimator.update(self._job.job.estimate)

		result = None
		if self._job.estimator.is_stable():
			result = self._job.estimator.average_total_rolling

		return result

	def _reset_progress_data(self):
		self._state_monitor.set_progress(dict(completion=None,
		                                      filepos=0,
		                                      printTime=None,
		                                      printTimeLeft=None))

	def _set_completion_progress_data(self):
		self._progress = 1.0
		self._print_time = self._job.job.elapsed if self._job is not None else None
		self._print_time_left = 0

		pos = self._job.job.pos if self._job is not None else None

		self._state_monitor.set_progress(dict(completion=self._progress * 100 if self._progress is not None else None,
		                                      filepos=pos,
		                                      printTime=int(self._print_time) if self._print_time is not None else None,
		                                      printTimeLeft=int(self._print_time_left) if self._print_time_left is not None else None))

	def _update_progress_data(self):
		if self._job is None or not self._job.job.active:
			self._state_monitor.set_progress(dict(completion=None,
			                                      filepos=None,
			                                      printTime=None,
			                                      printTimeLeft=None))
			return

		estimated_total_print_time = self._estimate_total_for_job()
		total_print_time = estimated_total_print_time

		original_estimate = None
		if self._job.average_past_total:
			original_estimate = self._job.average_past_total
		elif self._job.analysis_total:
			original_estimate = self._job.analysis_total

		if original_estimate:
			if self._job.job.progress and self._job.job.elapsed:
				if estimated_total_print_time is None:
					total_print_time = original_estimate
				else:
<<<<<<< HEAD
					if self._job.job.progress < 0.5:
						sub_progress = self._job.job.progress * 2
					else:
						sub_progress = 1.0
					total_print_time = (1 - sub_progress) * original_estimate + sub_progress * estimated_total_print_time

		self._progress = self._job.job.progress
		self._print_time = self._job.job.elapsed
		self._print_time_left = total_print_time - self._job.job.elapsed if (total_print_time is not None and self._job.job.elapsed is not None) else None

		self._state_monitor.set_progress(dict(completion=self._progress * 100 if self._progress is not None else None,
		                                      filepos=self._job.job.pos,
		                                      printTime=int(self._print_time) if self._print_time is not None else None,
		                                      printTimeLeft=int(self._print_time_left) if self._print_time_left is not None else None))

		if self._job.job.progress:
			progress_int = int(self._job.job.progress * 100)
			if self._last_progress_report != progress_int:
				self._last_progress_report = progress_int
				self._report_print_progress_to_plugins(progress_int)

	def _add_temperature_data(self, temperatures):
		entry = dict(time=int(time.time()))
		for tool in temperatures.keys():
			entry[tool] = dict(actual=temperatures[tool][0],
			                   target=temperatures[tool][1])

		self._temperature_history.append(entry)
		self._state_monitor.add_temperature(entry)

	def _remove_job(self):
		job_data = dict(file=dict(name=None,
		                          origin=None,
		                          size=None,
		                          date=None),
		                estimatedPrintTime=None,
		                averagePrintTime=None,
		                lastPrintTime=None,
		                filament=None)
		self._state_monitor.set_job_data(job_data)
		self._job = None

	def _update_job(self, job=None):
		if job is None and self._job is not None:
			job = self._job.job

		if job is None:
			self._remove_job()
=======
					# use only the current estimate
					sub_progress = 1.0
					printTimeLeftOrigin = "estimate"

				# combine
				totalPrintTime = (1.0 - sub_progress) * statisticalTotalPrintTime \
				                 + sub_progress * estimatedTotalPrintTime

		printTimeLeft = None
		if totalPrintTime is not None:
			# sanity check current total print time estimate
			assumed_progress = cleanedPrintTime / totalPrintTime
			min_progress = progress - self._timeEstimationValidityRange
			max_progress = progress + self._timeEstimationValidityRange

			if min_progress <= assumed_progress <= max_progress and totalPrintTime > cleanedPrintTime:
				# appears sane, we'll use it
				printTimeLeft = totalPrintTime - cleanedPrintTime

			else:
				# too far from the actual progress or negative,
				# we use the dumb print time instead
				printTimeLeft = dumbTotalPrintTime - cleanedPrintTime
				printTimeLeftOrigin = "linear"

		else:
			printTimeLeftOrigin = "linear"
			if progress > self._timeEstimationForceDumbFromPercent or \
					cleanedPrintTime >= self._timeEstimationForceDumbAfterMin * 60:
				# more than x% or y min printed and still no real estimate, ok, we'll use the dumb variant :/
				printTimeLeft = dumbTotalPrintTime - cleanedPrintTime

		if printTimeLeft is not None and printTimeLeft < 0:
			# shouldn't actually happen, but let's make sure
			printTimeLeft = None

		return printTimeLeft, printTimeLeftOrigin

	def _addTemperatureData(self, temp, bedTemp):
		currentTimeUtc = int(time.time())

		data = {
			"time": currentTimeUtc
		}
		for tool in temp.keys():
			data["tool%d" % tool] = {
				"actual": temp[tool][0],
				"target": temp[tool][1]
			}
		if bedTemp is not None and isinstance(bedTemp, tuple):
			data["bed"] = {
				"actual": bedTemp[0],
				"target": bedTemp[1]
			}

		self._temps.append(data)

		self._temp = temp
		self._bedTemp = bedTemp

		self._stateMonitor.add_temperature(data)

	def _validateJob(self, filename, sd):
		if not valid_file_type(filename, type="machinecode"):
			raise InvalidFileType("{} is not a machinecode file, cannot print".format(filename))

		if sd:
>>>>>>> 24dc1202
			return

		rolling_window = None
		threshold = None
		countdown = None
		average_past_total = None
		analysis_total = None
		filament = None
		last_total = None
		date = None

		if isinstance(job, SDFilePrintjob):
			# we are interesting in a rolling window of roughly the last 15s, so the number of entries has to be derived
			# by that divided by the sd status polling interval
			rolling_window = 15 / job.status_interval

			# we are happy if the average of the estimates stays within 60s of the prior one
			threshold = 60

			# we are happy when one rolling window has been stable
			countdown = rolling_window

		elif isinstance(job, LocalGcodeFilePrintjob):
			# local file means we might have some information about the job stored in the file manager!
			try:
				file_data = self._file_manager.get_metadata(FileDestinations.LOCAL, job.path)
			except:
				pass
			else:
				if "analysis" in file_data:
					if "estimatedPrintTime" in file_data["analysis"]:
						analysis_total = file_data["analysis"]["estimatedPrintTime"]
					if "filament" in file_data["analysis"].keys():
						filament = file_data["analysis"]["filament"]

				if "statistics" in file_data:
					printer_profile = self._printer_profile_manager.get_current_or_default()["id"]
					if "averagePrintTime" in file_data["statistics"] and printer_profile in file_data["statistics"]["averagePrintTime"]:
						average_past_total = file_data["statistics"]["averagePrintTime"][printer_profile]
					if "lastPrintTime" in file_data["statistics"] and printer_profile in file_data["statistics"]["lastPrintTime"]:
						last_total = file_data["statistics"]["lastPrintTime"][printer_profile]

		# set the job data on the state monitor
		job_data = dict(file=dict(name=job.name,
		                          origin=self._get_origin_for_job(job),
		                          size=job.size,
		                          date=date),
		                estimatedPrintTime=analysis_total,
		                averagePrintTime=average_past_total,
		                lastPrintTime=last_total,
		                filament=filament)
		self._state_monitor.set_job_data(job_data)

		# set our internal job data
		estimation_helper = TimeEstimationHelper(rolling_window=rolling_window, threshold=threshold, countdown=countdown)
		self._job = JobData(job=job,
		                    average_past_total=average_past_total,
		                    analysis_total=analysis_total,
		                    estimator=estimation_helper)
		job.register_listener(self)

	def _send_initial_state_update(self, callback):
		try:
			data = self._state_monitor.get_current_data()
			data.update(dict(temps=list(self._temperature_history),
			                 logs=list(self._log),
			                 messages=list(self._messages)))
			callback.on_printer_send_initial_data(data)
		except:
			self._logger.exception("Error while trying to send inital state update")

	def _get_state_flags(self):
		return dict(operational=self.is_operational(),
		            printing=self.is_printing(),
		            closedOrError=self.is_closed_or_error(),
		            error=self.is_error(),
		            paused=self.is_paused(),
		            ready=self.is_ready(),
		            sdReady=self.is_sd_ready())

	def _get_origin_for_job(self, job=None):
		if job is None:
			if self._job is None:
				return None
			job = self._job.job

		return FileDestinations.SDCARD if isinstance(job, SDFilePrintjob) else FileDestinations.LOCAL

	#~~ octoprint.comm.protocol.ProtocolListener implementation

	def on_protocol_log(self, protocol, message):
		if protocol != self._protocol:
			return

		self._add_log(message)

	def on_protocol_state(self, protocol, old_state, new_state):
		if protocol != self._protocol:
			return

		self._logger.info("Protocol state changed from {} to {}".format(old_state, new_state))

		# forward relevant state changes to file manager
		if old_state == ProtocolState.PRINTING:
			if self._job is not None:
				if new_state in (ProtocolState.DISCONNECTED, ProtocolState.DISCONNECTED_WITH_ERROR):
					self._file_manager.log_print(self._get_origin_for_job(self._job.job),
					                             self._job.job.name,
					                             time.time(),
					                             self._job.job.elapsed,
					                             False,
					                             self._printer_profile_manager.get_current_or_default()["id"])
			self._analysis_queue.resume() # printing done, put those cpu cycles to good use

		elif new_state == ProtocolState.PRINTING:
			self._analysis_queue.pause() # do not analyse files while printing

		elif new_state in (ProtocolState.DISCONNECTED, ProtocolState.DISCONNECTED_WITH_ERROR) and old_state != ProtocolState.DISCONNECTING:
			self.disconnect()
			self._setCurrentZ(None)
			self._update_progress_data()
			self._update_job()
			self._printer_profile_manager.deselect()
			eventManager().fire(Events.DISCONNECTED)

		self._set_state(new_state)

	def on_protocol_temperature(self, protocol, temperatures):
		if protocol != self._protocol:
			return

		self._add_temperature_data(temperatures)

	#~~ octoprint.comm.protocol.FileAwareProtocolListener implementation

	def on_protocol_file_storage_available(self, protocol, available):
		if protocol != self._protocol:
			return

		self._sd_ready = available
		self._state_monitor.set_state({"text": self.get_state_string(), "flags": self._get_state_flags()})

	def on_protocol_file_list(self, protocol, files):
		if protocol != self._protocol:
			return

		self._sd_files = files
		eventManager().fire(Events.UPDATED_FILES, {"type": "gcode"})
		self._sd_filelist_available.set()

	#~~ octoprint.job.PrintjobListener

	def on_job_progress(self, job):
		if job != self._job.job:
			return

		self._update_progress_data()

	def on_job_started(self, job):
		if job != self._job.job:
			return

		payload = job.event_payload()
		if payload:
			eventManager().fire(Events.PRINT_STARTED, payload)
			self.script("beforePrintStarted",
			            context=dict(event=payload),
			            must_be_set=False)

<<<<<<< HEAD
	def on_job_done(self, job):
		if job != self._job.job:
			return

		if isinstance(self._job.job, LocalGcodeStreamjob):
			if self._streamingFinishedCallback is not None:
				# in case of SD files, both filename and absolutePath are the same, so we set the (remote) filename for
				# both parameters
				self._streamingFinishedCallback(self._job.job.name, self._job.job.name, FileDestinations.SDCARD)

			self._setCurrentZ(None)
			self._update_job()
			self._update_progress_data()
		else:
			self._set_completion_progress_data()
			payload = job.event_payload()
			if payload:
				payload["time"] = job.elapsed
				eventManager().fire(Events.PRINT_DONE, payload)
				self._file_manager.log_print(payload["origin"],
				                             payload["path"],
				                             time.time(),
				                             payload["time"],
				                             True,
				                             self._printer_profile_manager.get_current_or_default()["id"])

		self._state_monitor.set_state({"text": self.get_state_string(), "flags": self._get_state_flags()})

	def on_job_failed(self, job):
		if job != self._job.job:
			return
=======
	def on_comm_print_job_done(self):
		self._fileManager.delete_recovery_data()

		payload = self._payload_for_print_job_event()
		if payload:
			payload["time"] = self._comm.getPrintTime()
			self._updateProgressData(completion=1.0,
			                         filepos=payload["size"],
			                         printTime=payload["time"],
			                         printTimeLeft=0)
			self._stateMonitor.set_state({"text": self.get_state_string(), "flags": self._getStateFlags()})

			eventManager().fire(Events.PRINT_DONE, payload)
			self.script("afterPrintDone",
			            context=dict(event=payload),
			            must_be_set=False)

			self._fileManager.log_print(payload["origin"],
			                            payload["path"],
			                            time.time(),
			                            payload["time"],
			                            True,
			                            self._printerProfileManager.get_current_or_default()["id"])
		else:
			self._updateProgressData()
			self._stateMonitor.set_state({"text": self.get_state_string(), "flags": self._getStateFlags()})

>>>>>>> 24dc1202

		payload = job.event_payload()
		eventManager().fire(Events.PRINT_FAILED, payload)

	def on_job_cancelled(self, job):
		if job != self._job.job:
			return

		self._update_progress_data()

		payload = job.event_payload()
		if payload:
			payload["time"] = job.elapsed
			eventManager().fire(Events.PRINT_CANCELLED, payload)
			self.script("afterPrintCancelled",
			            context=dict(event=payload),
			            must_be_set=False)

			self._file_manager.log_print(self._get_origin_for_job(),
			                             self._job.job.name,
			                             time.time(),
			                             payload["time"],
			                             False,
			                             self._printer_profile_manager.get_current_or_default()["id"])
			eventManager().fire(Events.PRINT_FAILED, payload)

<<<<<<< HEAD
	#~~ comm.MachineComPrintCallback implementation
=======
	def on_comm_print_job_paused(self):
		payload = self._payload_for_print_job_event(position=self._comm.pause_position.as_dict() if self._comm and self._comm.pause_position else None)
		if payload:
			eventManager().fire(Events.PRINT_PAUSED, payload)
			self.script("afterPrintPaused",
			            context=dict(event=payload),
			            must_be_set=False)

	def on_comm_print_job_resumed(self):
		payload = self._payload_for_print_job_event()
		if payload:
			eventManager().fire(Events.PRINT_RESUMED, payload)
			self.script("beforePrintResumed",
			            context=dict(event=payload),
			            must_be_set=False)

	def on_comm_file_transfer_started(self, filename, filesize):
		self._sdStreaming = True

		self._setJobData(filename, filesize, True)
		self._updateProgressData(completion=0.0, filepos=0, printTime=0)
		self._stateMonitor.set_state({"text": self.get_state_string(), "flags": self._getStateFlags()})

	def on_comm_file_transfer_done(self, filename):
		self._sdStreaming = False

		if self._streamingFinishedCallback is not None:
			# in case of SD files, both filename and absolutePath are the same, so we set the (remote) filename for
			# both parameters
			self._streamingFinishedCallback(filename, filename, FileDestinations.SDCARD)
>>>>>>> 24dc1202

	def on_comm_z_change(self, newZ):
		# TODO
		pass

	def on_comm_force_disconnect(self):
		# TODO
		self.disconnect()

	def on_comm_record_fileposition(self, origin, name, pos):
		# TODO
		try:
			self._fileManager.save_recovery_data(origin, name, pos)
		except NoSuchStorage:
			pass
		except:
			self._logger.exception("Error while trying to persist print recovery data")

<<<<<<< HEAD
=======
	def _payload_for_print_job_event(self, location=None, print_job_file=None, print_job_size=None, position=None):
		if print_job_file is None:
			with self._selectedFileMutex:
				selected_file = self._selectedFile
				if not selected_file:
					return dict()

				print_job_file = selected_file.get("filename", None)
				print_job_size = selected_file.get("filesize", None)
				location = FileDestinations.SDCARD if selected_file.get("sd", False) else FileDestinations.LOCAL

		if not print_job_file or not location:
			return dict()

		if location == FileDestinations.SDCARD:
			full_path = print_job_file
			if full_path.startswith("/"):
				full_path = full_path[1:]
			name = path = full_path
			origin = FileDestinations.SDCARD

		else:
			full_path = self._fileManager.path_on_disk(FileDestinations.LOCAL, print_job_file)
			path = self._fileManager.path_in_storage(FileDestinations.LOCAL, print_job_file)
			_, name = self._fileManager.split_path(FileDestinations.LOCAL, path)
			origin = FileDestinations.LOCAL

		result= dict(name=name,
		             path=path,
		             origin=origin,
		             size=print_job_size,

		             # TODO deprecated, remove in 1.4.0
		             file=full_path,
		             filename=name)

		if position is not None:
			result["position"] = position

		return result

>>>>>>> 24dc1202

class StateMonitor(object):
	def __init__(self, interval=0.5, on_update=None, on_add_temperature=None, on_add_log=None, on_add_message=None, on_get_progress=None):
		self._interval = interval
		self._update_callback = on_update
		self._on_add_temperature = on_add_temperature
		self._on_add_log = on_add_log
		self._on_add_message = on_add_message
		self._on_get_progress = on_get_progress

		self._state = None
		self._job_data = None
		self._current_z = None
		self._offsets = {}
		self._progress = None

		self._progress_dirty = False

		self._change_event = threading.Event()
		self._state_lock = threading.Lock()
		self._progress_lock = threading.Lock()

		self._last_update = time.time()
		self._worker = threading.Thread(target=self._work)
		self._worker.daemon = True
		self._worker.start()

	def _get_current_progress(self):
		if callable(self._on_get_progress):
			return self._on_get_progress()
		return self._progress

	def reset(self, state=None, job_data=None, progress=None, current_z=None):
		self.set_state(state)
		self.set_job_data(job_data)
		self.set_progress(progress)
		self.set_current_z(current_z)

	def add_temperature(self, temperature):
		self._on_add_temperature(temperature)
		self._change_event.set()

	def add_log(self, log):
		self._on_add_log(log)
		self._change_event.set()

	def add_message(self, message):
		self._on_add_message(message)
		self._change_event.set()

	def set_current_z(self, current_z):
		self._current_z = current_z
		self._change_event.set()

	def set_state(self, state):
		with self._state_lock:
			self._state = state
			self._change_event.set()

	def set_job_data(self, job_data):
		self._job_data = job_data
		self._change_event.set()

	def trigger_progress_update(self):
		with self._progress_lock:
			self._progress_dirty = True
			self._change_event.set()

	def set_progress(self, progress):
		with self._progress_lock:
			self._progress_dirty = False
			self._progress = progress
			self._change_event.set()

	def set_temp_offsets(self, offsets):
		self._offsets = offsets
		self._change_event.set()

	def _work(self):
		while True:
			self._change_event.wait()

			now = time.time()
			delta = now - self._last_update
			additional_wait_time = self._interval - delta
			if additional_wait_time > 0:
				time.sleep(additional_wait_time)

			with self._state_lock:
				data = self.get_current_data()
				self._update_callback(data)
				self._last_update = time.time()
				self._change_event.clear()

	def get_current_data(self):
		with self._progress_lock:
			if self._progress_dirty:
				self._progress = self._get_current_progress()
				self._progress_dirty = False

		return {
			"state": self._state,
			"job": self._job_data,
			"currentZ": self._current_z,
			"progress": self._progress,
			"offsets": self._offsets
		}


class TemperatureHistory(InvariantContainer):
	def __init__(self, cutoff=30 * 60):

		def temperature_invariant(data):
			data.sort(key=lambda x: x["time"])
			now = int(time.time())
			return [item for item in data if item["time"] >= now - cutoff]

		InvariantContainer.__init__(self, guarantee_invariant=temperature_invariant)<|MERGE_RESOLUTION|>--- conflicted
+++ resolved
@@ -384,21 +384,12 @@
 			shared_nozzle = printer_profile["extruder"]["sharedNozzle"]
 			if extruder_count > 1 and not shared_nozzle:
 				toolNum = int(heater[len("tool"):])
-<<<<<<< HEAD
 				self._protocol.set_extruder_temperature(value, tool=toolNum, wait=False)
 			else:
 				self._protocol.set_extruder_temperature(value, wait=False)
 
 		elif heater == "bed":
 			self._protocol.set_bed_temperature(value, wait=False)
-=======
-				self.commands("M104 T{} S{}".format(toolNum, value))
-			else:
-				self.commands("M104 S{}".format(value))
-
-		elif heater == "bed":
-			self.commands("M140 S{}".format(value))
->>>>>>> 24dc1202
 
 	def set_temperature_offset(self, offsets=None):
 		if offsets is None:
@@ -783,7 +774,6 @@
 				if estimated_total_print_time is None:
 					total_print_time = original_estimate
 				else:
-<<<<<<< HEAD
 					if self._job.job.progress < 0.5:
 						sub_progress = self._job.job.progress * 2
 					else:
@@ -832,75 +822,6 @@
 
 		if job is None:
 			self._remove_job()
-=======
-					# use only the current estimate
-					sub_progress = 1.0
-					printTimeLeftOrigin = "estimate"
-
-				# combine
-				totalPrintTime = (1.0 - sub_progress) * statisticalTotalPrintTime \
-				                 + sub_progress * estimatedTotalPrintTime
-
-		printTimeLeft = None
-		if totalPrintTime is not None:
-			# sanity check current total print time estimate
-			assumed_progress = cleanedPrintTime / totalPrintTime
-			min_progress = progress - self._timeEstimationValidityRange
-			max_progress = progress + self._timeEstimationValidityRange
-
-			if min_progress <= assumed_progress <= max_progress and totalPrintTime > cleanedPrintTime:
-				# appears sane, we'll use it
-				printTimeLeft = totalPrintTime - cleanedPrintTime
-
-			else:
-				# too far from the actual progress or negative,
-				# we use the dumb print time instead
-				printTimeLeft = dumbTotalPrintTime - cleanedPrintTime
-				printTimeLeftOrigin = "linear"
-
-		else:
-			printTimeLeftOrigin = "linear"
-			if progress > self._timeEstimationForceDumbFromPercent or \
-					cleanedPrintTime >= self._timeEstimationForceDumbAfterMin * 60:
-				# more than x% or y min printed and still no real estimate, ok, we'll use the dumb variant :/
-				printTimeLeft = dumbTotalPrintTime - cleanedPrintTime
-
-		if printTimeLeft is not None and printTimeLeft < 0:
-			# shouldn't actually happen, but let's make sure
-			printTimeLeft = None
-
-		return printTimeLeft, printTimeLeftOrigin
-
-	def _addTemperatureData(self, temp, bedTemp):
-		currentTimeUtc = int(time.time())
-
-		data = {
-			"time": currentTimeUtc
-		}
-		for tool in temp.keys():
-			data["tool%d" % tool] = {
-				"actual": temp[tool][0],
-				"target": temp[tool][1]
-			}
-		if bedTemp is not None and isinstance(bedTemp, tuple):
-			data["bed"] = {
-				"actual": bedTemp[0],
-				"target": bedTemp[1]
-			}
-
-		self._temps.append(data)
-
-		self._temp = temp
-		self._bedTemp = bedTemp
-
-		self._stateMonitor.add_temperature(data)
-
-	def _validateJob(self, filename, sd):
-		if not valid_file_type(filename, type="machinecode"):
-			raise InvalidFileType("{} is not a machinecode file, cannot print".format(filename))
-
-		if sd:
->>>>>>> 24dc1202
 			return
 
 		rolling_window = None
@@ -1063,6 +984,7 @@
 		if job != self._job.job:
 			return
 
+		# TODO include position in payload if available
 		payload = job.event_payload()
 		if payload:
 			eventManager().fire(Events.PRINT_STARTED, payload)
@@ -1070,7 +992,6 @@
 			            context=dict(event=payload),
 			            must_be_set=False)
 
-<<<<<<< HEAD
 	def on_job_done(self, job):
 		if job != self._job.job:
 			return
@@ -1086,6 +1007,8 @@
 			self._update_progress_data()
 		else:
 			self._set_completion_progress_data()
+
+			# TODO include position in payload if available
 			payload = job.event_payload()
 			if payload:
 				payload["time"] = job.elapsed
@@ -1102,36 +1025,8 @@
 	def on_job_failed(self, job):
 		if job != self._job.job:
 			return
-=======
-	def on_comm_print_job_done(self):
-		self._fileManager.delete_recovery_data()
-
-		payload = self._payload_for_print_job_event()
-		if payload:
-			payload["time"] = self._comm.getPrintTime()
-			self._updateProgressData(completion=1.0,
-			                         filepos=payload["size"],
-			                         printTime=payload["time"],
-			                         printTimeLeft=0)
-			self._stateMonitor.set_state({"text": self.get_state_string(), "flags": self._getStateFlags()})
-
-			eventManager().fire(Events.PRINT_DONE, payload)
-			self.script("afterPrintDone",
-			            context=dict(event=payload),
-			            must_be_set=False)
-
-			self._fileManager.log_print(payload["origin"],
-			                            payload["path"],
-			                            time.time(),
-			                            payload["time"],
-			                            True,
-			                            self._printerProfileManager.get_current_or_default()["id"])
-		else:
-			self._updateProgressData()
-			self._stateMonitor.set_state({"text": self.get_state_string(), "flags": self._getStateFlags()})
-
->>>>>>> 24dc1202
-
+
+		# TODO include position in payload if available
 		payload = job.event_payload()
 		eventManager().fire(Events.PRINT_FAILED, payload)
 
@@ -1141,6 +1036,7 @@
 
 		self._update_progress_data()
 
+		# TODO include position in payload if available
 		payload = job.event_payload()
 		if payload:
 			payload["time"] = job.elapsed
@@ -1157,40 +1053,7 @@
 			                             self._printer_profile_manager.get_current_or_default()["id"])
 			eventManager().fire(Events.PRINT_FAILED, payload)
 
-<<<<<<< HEAD
 	#~~ comm.MachineComPrintCallback implementation
-=======
-	def on_comm_print_job_paused(self):
-		payload = self._payload_for_print_job_event(position=self._comm.pause_position.as_dict() if self._comm and self._comm.pause_position else None)
-		if payload:
-			eventManager().fire(Events.PRINT_PAUSED, payload)
-			self.script("afterPrintPaused",
-			            context=dict(event=payload),
-			            must_be_set=False)
-
-	def on_comm_print_job_resumed(self):
-		payload = self._payload_for_print_job_event()
-		if payload:
-			eventManager().fire(Events.PRINT_RESUMED, payload)
-			self.script("beforePrintResumed",
-			            context=dict(event=payload),
-			            must_be_set=False)
-
-	def on_comm_file_transfer_started(self, filename, filesize):
-		self._sdStreaming = True
-
-		self._setJobData(filename, filesize, True)
-		self._updateProgressData(completion=0.0, filepos=0, printTime=0)
-		self._stateMonitor.set_state({"text": self.get_state_string(), "flags": self._getStateFlags()})
-
-	def on_comm_file_transfer_done(self, filename):
-		self._sdStreaming = False
-
-		if self._streamingFinishedCallback is not None:
-			# in case of SD files, both filename and absolutePath are the same, so we set the (remote) filename for
-			# both parameters
-			self._streamingFinishedCallback(filename, filename, FileDestinations.SDCARD)
->>>>>>> 24dc1202
 
 	def on_comm_z_change(self, newZ):
 		# TODO
@@ -1209,51 +1072,6 @@
 		except:
 			self._logger.exception("Error while trying to persist print recovery data")
 
-<<<<<<< HEAD
-=======
-	def _payload_for_print_job_event(self, location=None, print_job_file=None, print_job_size=None, position=None):
-		if print_job_file is None:
-			with self._selectedFileMutex:
-				selected_file = self._selectedFile
-				if not selected_file:
-					return dict()
-
-				print_job_file = selected_file.get("filename", None)
-				print_job_size = selected_file.get("filesize", None)
-				location = FileDestinations.SDCARD if selected_file.get("sd", False) else FileDestinations.LOCAL
-
-		if not print_job_file or not location:
-			return dict()
-
-		if location == FileDestinations.SDCARD:
-			full_path = print_job_file
-			if full_path.startswith("/"):
-				full_path = full_path[1:]
-			name = path = full_path
-			origin = FileDestinations.SDCARD
-
-		else:
-			full_path = self._fileManager.path_on_disk(FileDestinations.LOCAL, print_job_file)
-			path = self._fileManager.path_in_storage(FileDestinations.LOCAL, print_job_file)
-			_, name = self._fileManager.split_path(FileDestinations.LOCAL, path)
-			origin = FileDestinations.LOCAL
-
-		result= dict(name=name,
-		             path=path,
-		             origin=origin,
-		             size=print_job_size,
-
-		             # TODO deprecated, remove in 1.4.0
-		             file=full_path,
-		             filename=name)
-
-		if position is not None:
-			result["position"] = position
-
-		return result
-
->>>>>>> 24dc1202
-
 class StateMonitor(object):
 	def __init__(self, interval=0.5, on_update=None, on_add_temperature=None, on_add_log=None, on_add_message=None, on_get_progress=None):
 		self._interval = interval
