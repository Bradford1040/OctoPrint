--- conflicted
+++ resolved
@@ -557,56 +557,11 @@
             return cls._hierarchy_for_key(key, node)
 
 
-<<<<<<< HEAD
 class Settings:
-	"""
-	The :class:`Settings` class allows managing all of OctoPrint's settings. It takes care of initializing the settings
-	directory, loading the configuration from ``config.yaml``, persisting changes to disk etc and provides access
-	methods for getting and setting specific values from the overall settings structure via paths.
-
-	A general word on the concept of paths, since they play an important role in OctoPrint's settings management. A
-	path is basically a list or tuple consisting of keys to follow down into the settings (which are basically like
-	a ``dict``) in order to set or retrieve a specific value (or more than one). For example, for a settings
-	structure like the following::
-
-	    serial:
-	        port: "/dev/ttyACM0"
-	        baudrate: 250000
-	        timeouts:
-	            communication: 20.0
-	            temperature: 5.0
-	            sdStatus: 1.0
-	            connection: 10.0
-	    server:
-	        host: "0.0.0.0"
-	        port: 5000
-
-	the following paths could be used:
-
-	========================================== ============================================================================
-	Path                                       Value
-	========================================== ============================================================================
-	``["serial", "port"]``                     ::
-
-	                                               "/dev/ttyACM0"
-
-	``["serial", "timeout"]``                  ::
-
-	                                               communication: 20.0
-	                                               temperature: 5.0
-	                                               sdStatus: 1.0
-	                                               connection: 10.0
-
-	``["serial", "timeout", "temperature"]``   ::
-
-	                                               5.0
-=======
-class Settings(object):
     """
     The :class:`Settings` class allows managing all of OctoPrint's settings. It takes care of initializing the settings
     directory, loading the configuration from ``config.yaml``, persisting changes to disk etc and provides access
     methods for getting and setting specific values from the overall settings structure via paths.
->>>>>>> 29726b15
 
     A general word on the concept of paths, since they play an important role in OctoPrint's settings management. A
     path is basically a list or tuple consisting of keys to follow down into the settings (which are basically like
