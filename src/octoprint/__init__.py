--- conflicted
+++ resolved
@@ -216,8 +216,8 @@
 					"level": "DEBUG",
 					"formatter": "serial",
 					"backupCount": 3,
-<<<<<<< HEAD
-					"filename": os.path.join(settings.getBaseFolder("logs"), "serial.log")
+					"filename": os.path.join(settings.getBaseFolder("logs"), "serial.log"),
+					"delay": True
 				},
 				"protocolFile": {
 					"class": "logging.handlers.RotatingFileHandler",
@@ -232,10 +232,6 @@
 					"formatter": "simple",
 					"maxBytes": 2 * 1024 * 1024, # let's limit the serial log to 2MB in size
 					"filename": os.path.join(settings.getBaseFolder("logs"), "transport.log")
-=======
-					"filename": os.path.join(settings.getBaseFolder("logs"), "serial.log"),
-					"delay": True
->>>>>>> d8eb5754
 				}
 			},
 			"loggers": {
