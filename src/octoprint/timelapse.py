--- conflicted
+++ resolved
@@ -247,12 +247,9 @@
 			self._logger.debug("Image %s captured from %s" % (filename, self._snapshotUrl))
 		except:
 			self._logger.exception("Could not capture image %s from %s, decreasing image counter again" % (filename, self._snapshotUrl))
-<<<<<<< HEAD
-			if self._imageNumber is not None and self._imageNumber > 0:
-=======
 			with self._captureMutex:
->>>>>>> a30e41f0
-				self._imageNumber -= 1
+				if self._imageNumber is not None and self._imageNumber > 0:
+					self._imageNumber -= 1
 		eventManager().fire(Events.CAPTURE_DONE, {"file": filename})
 
 	def _createMovie(self, success=True):
