# coding=utf-8
from __future__ import absolute_import

__author__ = "Gina Häußge <osd@foosel.net>"
__license__ = 'GNU Affero General Public License http://www.gnu.org/licenses/agpl.html'
__copyright__ = "Copyright (C) 2015 The OctoPrint Project - Released under terms of the AGPLv3 License"


import octoprint.plugin
import octoprint.plugin.core

from octoprint.settings import valid_boolean_trues
from octoprint.server.util.flask import restricted_access
from octoprint.server import admin_permission, VERSION
from octoprint.util.pip import PipCaller, UnknownPip

from flask import jsonify, make_response
from flask.ext.babel import gettext

import logging
import sarge
import sys
import requests
import re
import os
import pkg_resources

class PluginManagerPlugin(octoprint.plugin.SimpleApiPlugin,
                          octoprint.plugin.TemplatePlugin,
                          octoprint.plugin.AssetPlugin,
                          octoprint.plugin.SettingsPlugin,
                          octoprint.plugin.StartupPlugin,
                          octoprint.plugin.BlueprintPlugin):

	def __init__(self):
		self._pending_enable = set()
		self._pending_disable = set()
		self._pending_install = set()
		self._pending_uninstall = set()

		self._pip_caller = None

		self._repository_available = False
		self._repository_plugins = []
		self._repository_cache_path = None
		self._repository_cache_ttl = 0

		self._console_logger = None

	def initialize(self):
		self._console_logger = logging.getLogger("octoprint.plugins.pluginmanager.console")
		self._repository_cache_path = os.path.join(self.get_plugin_data_folder(), "plugins.json")
		self._repository_cache_ttl = self._settings.get_int(["repository_ttl"]) * 60

		self._pip_caller = PipCaller(configured=self._settings.get(["pip"]),
		                             force_user=self._settings.get_boolean(["pip_force_user"]))
		self._pip_caller.on_log_call = self._log_call
		self._pip_caller.on_log_stdout = self._log_stdout
		self._pip_caller.on_log_stderr = self._log_stderr

	##~~ Body size hook

	def increase_upload_bodysize(self, current_max_body_sizes, *args, **kwargs):
		# set a maximum body size of 50 MB for plugin archive uploads
		return [("POST", r"/upload_archive", 50 * 1024 * 1024)]

	##~~ StartupPlugin

	def on_startup(self, host, port):
		console_logging_handler = logging.handlers.RotatingFileHandler(self._settings.get_plugin_logfile_path(postfix="console"), maxBytes=2*1024*1024)
		console_logging_handler.setFormatter(logging.Formatter("%(asctime)s %(message)s"))
		console_logging_handler.setLevel(logging.DEBUG)

		self._console_logger.addHandler(console_logging_handler)
		self._console_logger.setLevel(logging.DEBUG)
		self._console_logger.propagate = False

		self._repository_available = self._fetch_repository_from_disk()

	##~~ SettingsPlugin

	def get_settings_defaults(self):
		return dict(
			repository="http://plugins.octoprint.org/plugins.json",
			repository_ttl=24*60,
			pip=None,
			pip_args=None,
			pip_force_user=False,
			dependency_links=False,
			hidden=[]
		)

	def on_settings_save(self, data):
		old_pip = self._settings.get(["pip"])
		octoprint.plugin.SettingsPlugin.on_settings_save(self, data)
		new_pip = self._settings.get(["pip"])

		self._repository_cache_ttl = self._settings.get_int(["repository_ttl"]) * 60
		self._pip_caller.force_user = self._settings.get_boolean(["pip_force_user"])
		if old_pip != new_pip:
			self._pip_caller.configured = new_pip
			try:
				self._pip_caller.trigger_refresh()
			except:
				self._pip_caller

	##~~ AssetPlugin

	def get_assets(self):
		return dict(
			js=["js/pluginmanager.js"],
			css=["css/pluginmanager.css"],
			less=["less/pluginmanager.less"]
		)

	##~~ TemplatePlugin

	def get_template_configs(self):
		return [
			dict(type="settings", name=gettext("Plugin Manager"), template="pluginmanager_settings.jinja2", custom_bindings=True),
			dict(type="about", name=gettext("Plugin Licenses"), template="pluginmanager_about.jinja2")
		]

	def get_template_vars(self):
		plugins = sorted(self._get_plugins(), key=lambda x: x["name"].lower())
		return dict(
			all=plugins,
			thirdparty=filter(lambda p: not p["bundled"], plugins)
		)

	def get_template_types(self, template_sorting, template_rules, *args, **kwargs):
		return [
			("about_thirdparty", dict(), dict(template=lambda x: x + "_about_thirdparty.jinja2"))
		]

	##~~ BlueprintPlugin

	@octoprint.plugin.BlueprintPlugin.route("/upload_archive", methods=["POST"])
	@restricted_access
	@admin_permission.require(403)
	def upload_archive(self):
		import flask

		input_name = "file"
		input_upload_path = input_name + "." + self._settings.global_get(["server", "uploads", "pathSuffix"])
		input_upload_name = input_name + "." + self._settings.global_get(["server", "uploads", "nameSuffix"])

		if input_upload_path not in flask.request.values or input_upload_name not in flask.request.values:
			return flask.make_response("No file included", 400)
		upload_path = flask.request.values[input_upload_path]
		upload_name = flask.request.values[input_upload_name]

		exts = filter(lambda x: upload_name.lower().endswith(x), (".zip", ".tar.gz", ".tgz", ".tar"))
		if not len(exts):
			return flask.make_response("File doesn't have a valid extension for a plugin archive", 400)

		ext = exts[0]

		import tempfile
		import shutil
		import os

		archive = tempfile.NamedTemporaryFile(delete=False, suffix="{ext}".format(**locals()))
		try:
			archive.close()
			shutil.copy(upload_path, archive.name)
			return self.command_install(path=archive.name, force="force" in flask.request.values and flask.request.values["force"] in valid_boolean_trues)
		finally:
			try:
				os.remove(archive.name)
			except Exception as e:
				self._logger.warn("Could not remove temporary file {path} again: {message}".format(path=archive.name, message=str(e)))

	##~~ SimpleApiPlugin

	def get_api_commands(self):
		return {
			"install": ["url"],
			"uninstall": ["plugin"],
			"enable": ["plugin"],
			"disable": ["plugin"],
			"refresh_repository": []
		}

	def on_api_get(self, request):
		if not admin_permission.can():
			return make_response("Insufficient rights", 403)

		if "refresh_repository" in request.values and request.values["refresh_repository"] in valid_boolean_trues:
			self._repository_available = self._refresh_repository()

		return jsonify(plugins=self._get_plugins(),
		               repository=dict(
		                   available=self._repository_available,
		                   plugins=self._repository_plugins
		               ),
		               os=self._get_os(),
		               octoprint=self._get_octoprint_version_string(),
		               pip=dict(
		                   available=self._pip_caller.available,
		                   command=self._pip_caller.command,
		                   version=self._pip_caller.version_string,
		                   install_dir=self._pip_caller.install_dir,
		                   use_sudo=self._pip_caller.use_sudo,
		                   use_user=self._pip_caller.use_user,
		                   virtual_env=self._pip_caller.virtual_env,
		                   additional_args=self._settings.get(["pip_args"])
		               ))

	def on_api_command(self, command, data):
		if not admin_permission.can():
			return make_response("Insufficient rights", 403)

		if self._printer.is_printing() or self._printer.is_paused():
			# do not update while a print job is running
			return make_response("Printer is currently printing or paused", 409)

		if command == "install":
			url = data["url"]
			plugin_name = data["plugin"] if "plugin" in data else None
			return self.command_install(url=url,
			                            force="force" in data and data["force"] in valid_boolean_trues,
			                            dependency_links="dependency_links" in data and data["dependency_links"] in valid_boolean_trues,
			                            reinstall=plugin_name)

		elif command == "uninstall":
			plugin_name = data["plugin"]
			if not plugin_name in self._plugin_manager.plugins:
				return make_response("Unknown plugin: %s" % plugin_name, 404)

			plugin = self._plugin_manager.plugins[plugin_name]
			return self.command_uninstall(plugin)

		elif command == "enable" or command == "disable":
			plugin_name = data["plugin"]
			if not plugin_name in self._plugin_manager.plugins:
				return make_response("Unknown plugin: %s" % plugin_name, 404)

			plugin = self._plugin_manager.plugins[plugin_name]
			return self.command_toggle(plugin, command)

	def command_install(self, url=None, path=None, force=False, reinstall=None, dependency_links=False):
		if url is not None:
			pip_args = ["install", sarge.shell_quote(url)]
		elif path is not None:
			pip_args = ["install", sarge.shell_quote(path)]
		else:
			raise ValueError("Either url or path must be provided")

		if dependency_links or self._settings.get_boolean(["dependency_links"]):
			pip_args.append("--process-dependency-links")

		all_plugins_before = self._plugin_manager.find_plugins()

		success_string = "Successfully installed"
		failure_string = "Could not install"
		try:
			returncode, stdout, stderr = self._call_pip(pip_args)
		except:
			self._logger.exception("Could not install plugin from %s" % url)
			return make_response("Could not install plugin from url, see the log for more details", 500)
		else:
			if force:
				pip_args += ["--ignore-installed", "--force-reinstall", "--no-deps"]
				try:
					returncode, stdout, stderr = self._call_pip(pip_args)
				except:
					self._logger.exception("Could not install plugin from %s" % url)
					return make_response("Could not install plugin from url, see the log for more details", 500)

		try:
			result_line = filter(lambda x: x.startswith(success_string) or x.startswith(failure_string), stdout)[-1]
		except IndexError:
			result = dict(result=False, reason="Could not parse output from pip")
			self._send_result_notification("install", result)
			return jsonify(result)

		# The final output of a pip install command looks something like this:
		#
		#   Successfully installed OctoPrint-Plugin-1.0 Dependency-One-0.1 Dependency-Two-9.3
		#
		# or this:
		#
		#   Successfully installed OctoPrint-Plugin Dependency-One Dependency-Two
		#   Cleaning up...
		#
		# So we'll need to fetch the "Successfully installed" line, strip the "Successfully" part, then split by whitespace
		# and strip to get all installed packages.
		#
		# We then need to iterate over all known plugins and see if either the package name or the package name plus
		# version number matches one of our installed packages. If it does, that's our installed plugin.
		#
		# Known issue: This might return the wrong plugin if more than one plugin was installed through this
		# command (e.g. due to pulling in another plugin as dependency). It should be safe for now though to
		# consider this a rare corner case. Once it becomes a real problem we'll just extend the plugin manager
		# so that it can report on more than one installed plugin.

		result_line = result_line.strip()
		if not result_line.startswith(success_string):
			result = dict(result=False, reason="Pip did not report successful installation")
			self._send_result_notification("install", result)
			return jsonify(result)

		installed = map(lambda x: x.strip(), result_line[len(success_string):].split(" "))
		all_plugins_after = self._plugin_manager.find_plugins(existing=dict(), ignore_uninstalled=False)

		for key, plugin in all_plugins_after.items():
			if plugin.origin is None or plugin.origin.type != "entry_point":
				continue

			package_name = plugin.origin.package_name
			package_version = plugin.origin.package_version
			versioned_package = "{package_name}-{package_version}".format(**locals())

			if package_name in installed or versioned_package in installed:
				# exact match, we are done here
				new_plugin_key = key
				new_plugin = plugin
				break

			else:
				# it might still be a version that got stripped by python's package resources, e.g. 1.4.5a0 => 1.4.5a
				found = False

				for inst in installed:
					if inst.startswith(versioned_package):
						found = True
						break

				if found:
					new_plugin_key = key
					new_plugin = plugin
					break
		else:
			self._logger.warn("The plugin was installed successfully, but couldn't be found afterwards to initialize properly during runtime. Please restart OctoPrint.")
			result = dict(result=True, url=url, needs_restart=True, needs_refresh=True, was_reinstalled=False, plugin="unknown")
			self._send_result_notification("install", result)
			return jsonify(result)

		self._plugin_manager.reload_plugins()
		needs_restart = self._plugin_manager.is_restart_needing_plugin(new_plugin) or new_plugin_key in all_plugins_before or reinstall is not None
		needs_refresh = new_plugin.implementation and isinstance(new_plugin.implementation, octoprint.plugin.ReloadNeedingPlugin)

		is_reinstall = self._plugin_manager.is_plugin_marked(new_plugin_key, "uninstalled")
		self._plugin_manager.mark_plugin(new_plugin_key,
		                                 uninstalled=False,
		                                 installed=not is_reinstall and needs_restart)

		self._plugin_manager.log_all_plugins()

		result = dict(result=True, url=url, needs_restart=needs_restart, needs_refresh=needs_refresh, was_reinstalled=new_plugin_key in all_plugins_before or reinstall is not None, plugin=self._to_external_representation(new_plugin))
		self._send_result_notification("install", result)
		return jsonify(result)

	def command_uninstall(self, plugin):
		if plugin.key == "pluginmanager":
			return make_response("Can't uninstall Plugin Manager", 403)

		if not plugin.managable:
			return make_response("Plugin is not managable and hence cannot be uninstalled", 403)

		if plugin.bundled:
			return make_response("Bundled plugins cannot be uninstalled", 403)

		if plugin.origin is None:
			self._logger.warn(u"Trying to uninstall plugin {plugin} but origin is unknown".format(**locals()))
			return make_response("Could not uninstall plugin, its origin is unknown")

		if plugin.origin.type == "entry_point":
			# plugin is installed through entry point, need to use pip to uninstall it
			origin = plugin.origin[3]
			if origin is None:
				origin = plugin.origin[2]

			pip_args = ["uninstall", "--yes", origin]
			try:
				self._call_pip(pip_args)
			except:
				self._logger.exception(u"Could not uninstall plugin via pip")
				return make_response("Could not uninstall plugin via pip, see the log for more details", 500)

		elif plugin.origin.type == "folder":
			import os
			import shutil
			full_path = os.path.realpath(plugin.location)

			if os.path.isdir(full_path):
				# plugin is installed via a plugin folder, need to use rmtree to get rid of it
				self._log_stdout(u"Deleting plugin from {folder}".format(folder=plugin.location))
				shutil.rmtree(full_path)
			elif os.path.isfile(full_path):
				self._log_stdout(u"Deleting plugin from {file}".format(file=plugin.location))
				os.remove(full_path)

				if full_path.endswith(".py"):
					pyc_file = "{full_path}c".format(**locals())
					if os.path.isfile(pyc_file):
						os.remove(pyc_file)

		else:
			self._logger.warn(u"Trying to uninstall plugin {plugin} but origin is unknown ({plugin.origin.type})".format(**locals()))
			return make_response("Could not uninstall plugin, its origin is unknown")

		needs_restart = self._plugin_manager.is_restart_needing_plugin(plugin)
		needs_refresh = plugin.implementation and isinstance(plugin.implementation, octoprint.plugin.ReloadNeedingPlugin)

		was_pending_install = self._plugin_manager.is_plugin_marked(plugin.key, "installed")
		self._plugin_manager.mark_plugin(plugin.key,
		                                 uninstalled=not was_pending_install and needs_restart,
		                                 installed=False)

		if not needs_restart:
			try:
				self._plugin_manager.disable_plugin(plugin.key, plugin=plugin)
			except octoprint.plugin.core.PluginLifecycleException as e:
				self._logger.exception(u"Problem disabling plugin {name}".format(name=plugin.key))
				result = dict(result=False, uninstalled=True, disabled=False, unloaded=False, reason=e.reason)
				self._send_result_notification("uninstall", result)
				return jsonify(result)

			try:
				self._plugin_manager.unload_plugin(plugin.key)
			except octoprint.plugin.core.PluginLifecycleException as e:
				self._logger.exception(u"Problem unloading plugin {name}".format(name=plugin.key))
				result = dict(result=False, uninstalled=True, disabled=True, unloaded=False, reason=e.reason)
				self._send_result_notification("uninstall", result)
				return jsonify(result)

		self._plugin_manager.reload_plugins()

		result = dict(result=True, needs_restart=needs_restart, needs_refresh=needs_refresh, plugin=self._to_external_representation(plugin))
		self._send_result_notification("uninstall", result)
		return jsonify(result)

	def command_toggle(self, plugin, command):
		if plugin.key == "pluginmanager":
			return make_response("Can't enable/disable Plugin Manager", 400)

		needs_restart = self._plugin_manager.is_restart_needing_plugin(plugin)
		needs_refresh = plugin.implementation and isinstance(plugin.implementation, octoprint.plugin.ReloadNeedingPlugin)

		pending = ((command == "disable" and plugin.key in self._pending_enable) or (command == "enable" and plugin.key in self._pending_disable))
		needs_restart_api = needs_restart and not pending
		needs_refresh_api = needs_refresh and not pending

		try:
			if command == "disable":
				self._mark_plugin_disabled(plugin, needs_restart=needs_restart)
			elif command == "enable":
				self._mark_plugin_enabled(plugin, needs_restart=needs_restart)
		except octoprint.plugin.core.PluginLifecycleException as e:
			self._logger.exception(u"Problem toggling enabled state of {name}: {reason}".format(name=plugin.key, reason=e.reason))
			result = dict(result=False, reason=e.reason)
		except octoprint.plugin.core.PluginNeedsRestart:
			result = dict(result=True, needs_restart=True, needs_refresh=True, plugin=self._to_external_representation(plugin))
		else:
			result = dict(result=True, needs_restart=needs_restart_api, needs_refresh=needs_refresh_api, plugin=self._to_external_representation(plugin))

		self._send_result_notification(command, result)
		return jsonify(result)

	def _send_result_notification(self, action, result):
		notification = dict(type="result", action=action)
		notification.update(result)
		self._plugin_manager.send_plugin_message(self._identifier, notification)

	def _call_pip(self, args):
		if self._pip_caller is None or not self._pip_caller.available:
			raise RuntimeError(u"No pip available, can't operate".format(**locals()))

		if "--process-dependency-links" in args:
			self._log_message(u"Installation needs to process external dependencies, that might make it take a bit longer than usual depending on the pip version")

		additional_args = self._settings.get(["pip_args"])
		if additional_args:
			args.append(additional_args)

		return self._pip_caller.execute(*args)

	def _log_message(self, *lines):
		self._log(lines, prefix=u"*", stream="message")

	def _log_call(self, *lines):
		self._log(lines, prefix=u" ", stream="call")

	def _log_stdout(self, *lines):
		self._log(lines, prefix=u">", stream="stdout")

	def _log_stderr(self, *lines):
		self._log(lines, prefix=u"!", stream="stderr")

	def _log(self, lines, prefix=None, stream=None, strip=True):
		if strip:
			lines = map(lambda x: x.strip(), lines)

		self._plugin_manager.send_plugin_message(self._identifier, dict(type="loglines", loglines=[dict(line=line, stream=stream) for line in lines]))
		for line in lines:
			self._console_logger.debug(u"{prefix} {line}".format(**locals()))

	def _mark_plugin_enabled(self, plugin, needs_restart=False):
		disabled_list = list(self._settings.global_get(["plugins", "_disabled"]))
		if plugin.key in disabled_list:
			disabled_list.remove(plugin.key)
			self._settings.global_set(["plugins", "_disabled"], disabled_list)
			self._settings.save(force=True)

		if not needs_restart:
			self._plugin_manager.enable_plugin(plugin.key)
		else:
			if plugin.key in self._pending_disable:
				self._pending_disable.remove(plugin.key)
			elif not plugin.enabled and plugin.key not in self._pending_enable:
				self._pending_enable.add(plugin.key)

	def _mark_plugin_disabled(self, plugin, needs_restart=False):
		disabled_list = list(self._settings.global_get(["plugins", "_disabled"]))
		if not plugin.key in disabled_list:
			disabled_list.append(plugin.key)
			self._settings.global_set(["plugins", "_disabled"], disabled_list)
			self._settings.save(force=True)

		if not needs_restart:
			self._plugin_manager.disable_plugin(plugin.key)
		else:
			if plugin.key in self._pending_enable:
				self._pending_enable.remove(plugin.key)
			elif plugin.enabled and plugin.key not in self._pending_disable:
				self._pending_disable.add(plugin.key)

	def _fetch_repository_from_disk(self):
		repo_data = None
		if os.path.isfile(self._repository_cache_path):
			import time
			mtime = os.path.getmtime(self._repository_cache_path)
			if mtime + self._repository_cache_ttl >= time.time() > mtime:
				try:
					import json
					with open(self._repository_cache_path) as f:
						repo_data = json.load(f)
					self._logger.info("Loaded plugin repository data from disk, was still valid")
				except:
					self._logger.exception("Error while loading repository data from {}".format(self._repository_cache_path))

		return self._refresh_repository(repo_data=repo_data)

	def _fetch_repository_from_url(self):
		import requests
		repository_url = self._settings.get(["repository"])
		try:
			r = requests.get(repository_url)
			self._logger.info("Loaded plugin repository data from {}".format(repository_url))
		except Exception as e:
			self._logger.exception("Could not fetch plugins from repository at {repository_url}: {message}".format(repository_url=repository_url, message=str(e)))
			return None

		repo_data = r.json()

		try:
			import json
			with octoprint.util.atomic_write(self._repository_cache_path, "wb") as f:
				json.dump(repo_data, f)
		except Exception as e:
			self._logger.exception("Error while saving repository data to {}: {}".format(self._repository_cache_path, str(e)))

		return repo_data

	def _refresh_repository(self, repo_data=None):
		if repo_data is None:
			repo_data = self._fetch_repository_from_url()
			if repo_data is None:
				return False

		current_os = self._get_os()
		octoprint_version = self._get_octoprint_version(base=True)

		def map_repository_entry(entry):
			result = dict(entry)

			if not "follow_dependency_links" in result:
				result["follow_dependency_links"] = False

			if not "follow_dependency_links" in result:
				result["follow_dependency_links"] = False

			result["is_compatible"] = dict(
				octoprint=True,
				os=True
			)

			if "compatibility" in entry:
				if "octoprint" in entry["compatibility"] and entry["compatibility"]["octoprint"] is not None and len(entry["compatibility"]["octoprint"]):
					result["is_compatible"]["octoprint"] = self._is_octoprint_compatible(octoprint_version, entry["compatibility"]["octoprint"])

				if "os" in entry["compatibility"] and entry["compatibility"]["os"] is not None and len(entry["compatibility"]["os"]):
					result["is_compatible"]["os"] = self._is_os_compatible(current_os, entry["compatibility"]["os"])

			return result

		self._repository_plugins = map(map_repository_entry, repo_data)
		return True

	def _is_octoprint_compatible(self, octoprint_version, compatibility_entries):
		"""
		Tests if the current ``octoprint_version`` is compatible to any of the provided ``compatibility_entries``.
		"""

		for octo_compat in compatibility_entries:
			if not any(octo_compat.startswith(c) for c in ("<", "<=", "!=", "==", ">=", ">", "~=", "===")):
				octo_compat = ">={}".format(octo_compat)

			s = next(pkg_resources.parse_requirements("OctoPrint" + octo_compat))
			if octoprint_version in s:
				break
		else:
			return False

		return True

	def _is_os_compatible(self, current_os, compatibility_entries):
		"""
		Tests if the ``current_os`` matches any of the provided ``compatibility_entries``.
		"""
		return current_os in compatibility_entries

	def _get_os(self):
		if sys.platform == "win32":
			return "windows"
		elif sys.platform == "linux2":
			return "linux"
		elif sys.platform == "darwin":
			return "macos"
		else:
			return "unknown"

	def _get_octoprint_version_string(self):
		return VERSION

	def _get_octoprint_version(self, base=False):
		octoprint_version_string = self._get_octoprint_version_string()

		if "-" in octoprint_version_string:
			octoprint_version_string = octoprint_version_string[:octoprint_version_string.find("-")]

		octoprint_version = pkg_resources.parse_version(octoprint_version_string)
		if base:
			if isinstance(octoprint_version, tuple):
				# old setuptools
				base_version = []
				for part in octoprint_version:
					if part.startswith("*"):
						break
					base_version.append(part)
<<<<<<< HEAD
=======
				base_version.append("*final")
>>>>>>> eae68f04
				octoprint_version = tuple(base_version)
			else:
				# new setuptools
				octoprint_version = pkg_resources.parse_version(octoprint_version.base_version)
		return octoprint_version

<<<<<<< HEAD
	def _get_plugins(self):
		plugins = self._plugin_manager.plugins

		hidden = self._settings.get(["hidden"])
		result = []
		for name, plugin in plugins.items():
			if name in hidden:
				continue
			result.append(self._to_external_representation(plugin))

		return result

=======
>>>>>>> eae68f04
	def _to_external_representation(self, plugin):
		return dict(
			key=plugin.key,
			name=plugin.name,
			description=plugin.description,
			author=plugin.author,
			version=plugin.version,
			url=plugin.url,
			license=plugin.license,
			bundled=plugin.bundled,
			managable=plugin.managable,
			enabled=plugin.enabled,
			pending_enable=(not plugin.enabled and plugin.key in self._pending_enable),
			pending_disable=(plugin.enabled and plugin.key in self._pending_disable),
			pending_install=(self._plugin_manager.is_plugin_marked(plugin.key, "installed")),
			pending_uninstall=(self._plugin_manager.is_plugin_marked(plugin.key, "uninstalled")),
			origin=plugin.origin.type
		)

__plugin_name__ = "Plugin Manager"
__plugin_author__ = "Gina Häußge"
__plugin_url__ = "https://github.com/foosel/OctoPrint/wiki/Plugin:-Plugin-Manager"
__plugin_description__ = "Allows installing and managing OctoPrint plugins"
__plugin_license__ = "AGPLv3"

def __plugin_load__():
	global __plugin_implementation__
	__plugin_implementation__ = PluginManagerPlugin()

	global __plugin_hooks__
	__plugin_hooks__ = {
		"octoprint.server.http.bodysize": __plugin_implementation__.increase_upload_bodysize,
		"octoprint.ui.web.templatetypes": __plugin_implementation__.get_template_types
	}<|MERGE_RESOLUTION|>--- conflicted
+++ resolved
@@ -579,9 +579,6 @@
 			if not "follow_dependency_links" in result:
 				result["follow_dependency_links"] = False
 
-			if not "follow_dependency_links" in result:
-				result["follow_dependency_links"] = False
-
 			result["is_compatible"] = dict(
 				octoprint=True,
 				os=True
@@ -650,17 +647,13 @@
 					if part.startswith("*"):
 						break
 					base_version.append(part)
-<<<<<<< HEAD
-=======
 				base_version.append("*final")
->>>>>>> eae68f04
 				octoprint_version = tuple(base_version)
 			else:
 				# new setuptools
 				octoprint_version = pkg_resources.parse_version(octoprint_version.base_version)
 		return octoprint_version
 
-<<<<<<< HEAD
 	def _get_plugins(self):
 		plugins = self._plugin_manager.plugins
 
@@ -673,8 +666,6 @@
 
 		return result
 
-=======
->>>>>>> eae68f04
 	def _to_external_representation(self, plugin):
 		return dict(
 			key=plugin.key,
