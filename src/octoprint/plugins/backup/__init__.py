--- conflicted
+++ resolved
@@ -74,11 +74,7 @@
 			     default_groups=[ADMIN_GROUP])
 		]
 
-<<<<<<< HEAD
-	##~~ StarupPlugin
-=======
 	##~~ StartupPlugin
->>>>>>> 5e822005
 
 	def on_after_startup(self):
 		self._clean_dir_backup(self._settings._basedir,
