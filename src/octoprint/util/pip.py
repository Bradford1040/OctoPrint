# coding=utf-8
from __future__ import absolute_import

__author__ = "Gina Häußge <osd@foosel.net>"
__license__ = 'GNU Affero General Public License http://www.gnu.org/licenses/agpl.html'
__copyright__ = "Copyright (C) 2015 The OctoPrint Project - Released under terms of the AGPLv3 License"


import sarge
import sys
import logging
import site

import pkg_resources

from .commandline import CommandlineCaller, clean_ansi
from octoprint.util import to_unicode

_cache = dict(version=dict(), setup=dict())

class UnknownPip(Exception):
	pass

class PipCaller(CommandlineCaller):
	process_dependency_links = pkg_resources.parse_requirements("pip>=1.5")
	no_use_wheel = pkg_resources.parse_requirements("pip==1.5.0")
	broken = pkg_resources.parse_requirements("pip>=6.0.1,<=6.0.3")

	def __init__(self, configured=None, ignore_cache=False, force_sudo=False,
	             force_user=False):
		CommandlineCaller.__init__(self)
		self._logger = logging.getLogger(__name__)

		self.configured = configured
		self.refresh = False
		self.ignore_cache = ignore_cache

		self.force_sudo = force_sudo
		self.force_user = force_user

		self._command = None
		self._version = None
		self._version_string = None
		self._use_sudo = False
		self._use_user = False
		self._virtual_env = False
		self._install_dir = None

		self.trigger_refresh()

		self.on_log_call = lambda *args, **kwargs: None
		self.on_log_stdout = lambda *args, **kwargs: None
		self.on_log_stderr = lambda *args, **kwargs: None

	def _reset(self):
		self._command = None
		self._version = None
		self._version_string = None
		self._use_sudo = False
		self._use_user = False
		self._install_dir = None

	def __le__(self, other):
		return self.version is not None and self.version <= other

	def __lt__(self, other):
		return self.version is not None and self.version < other

	def __ge__(self, other):
		return self.version is not None and self.version >= other

	def __gt__(self, other):
		return self.version is not None and self.version > other

	@property
	def command(self):
		return self._command

	@property
	def version(self):
		return self._version

	@property
	def version_string(self):
		return self._version_string

	@property
	def install_dir(self):
		return self._install_dir

	@property
	def use_sudo(self):
		return self._use_sudo

	@property
	def use_user(self):
		return self._use_user

	@property
	def virtual_env(self):
		return self._virtual_env

	@property
	def available(self):
		return self._command is not None

	def trigger_refresh(self):
		self._reset()
		try:
			self._setup_pip()
		except:
			self._logger.exception("Error while discovering pip command")
			self._command = None
			self._version = None
		self.refresh = False

	def execute(self, *args, **kwargs):
		if self.refresh:
			self.trigger_refresh()

		if self._command is None:
			raise UnknownPip()

		arg_list = list(args)

		if "install" in arg_list:
			# strip --process-dependency-links for versions that don't support it
			if not self.version in self.__class__.process_dependency_links and "--process-dependency-links" in arg_list:
				self._logger.debug("Found --process-dependency-links flag, version {} doesn't need that yet though, removing.".format(self.version))
				arg_list.remove("--process-dependency-links")

			# add --no-use-wheel for versions that otherwise break
			if self.version in self.__class__.no_use_wheel and not "--no-use-wheel" in arg_list:
				self._logger.debug("Version {} needs --no-use-wheel to properly work.".format(self.version))
				arg_list.append("--no-use-wheel")

			# remove --user if it's present and a virtual env is detected
			if "--user" in arg_list:
				if self._virtual_env or not site.ENABLE_USER_SITE:
					self._logger.debug("Virtual environment detected, removing --user flag.")
					arg_list.remove("--user")
			# otherwise add it if necessary
			elif not self._virtual_env and site.ENABLE_USER_SITE and (self.use_user or self.force_user):
				self._logger.debug("pip needs --user flag for installations.")
				arg_list.append("--user")

		# add args to command
		if isinstance(self._command, list):
			command = self._command + list(arg_list)
		else:
			command = [self._command] + list(arg_list)

		# add sudo if necessary
		if self._use_sudo or self.force_sudo:
			command = ["sudo"] + command

		return self.call(command, **kwargs)

	def _setup_pip(self):
		pip_command, pip_sudo = self._get_pip_command()
		if pip_command is None:
			return

		# Determine the pip version

		self._logger.debug("Going to figure out pip's version")

		pip_version, version_segment = self._get_pip_version(pip_command)
		if pip_version is None:
			return

		if pip_version in self.__class__.broken:
			self._logger.error("This version of pip is known to have bugs that make it incompatible with how it needs to be used by OctoPrint. Please upgrade your pip version.")
			return

		self._logger.info("Version of pip is {}".format(version_segment))

		# Now figure out if pip belongs to a virtual environment and if the
		# default installation directory is writable.
		#
		# The idea is the following: If OctoPrint is installed globally,
		# the site-packages folder is probably not writable by our user.
		# However, the user site-packages folder as usable by providing the
		# --user parameter during install is. This we may not use though if
		# the provided pip belongs to a virtual env (since that hiccups hard).
		#
		# So we figure out the installation directory, check if it's writable
		# and if not if pip belongs to a virtual environment. Only if the
		# installation directory is NOT writable by us but we also don't run
		# in a virtual environment may we proceed with the --user parameter.

		ok, pip_user, pip_virtual_env, pip_install_dir = self._check_pip_setup(pip_command)
		if not ok:
			self._logger.error("Cannot use pip")
			return

		self._logger.info("pip installs to {}, --user flag needed => {}, virtual env => {}".format(pip_install_dir,
		                                                                                           "yes" if pip_user else "no",
		                                                                                           "yes" if pip_virtual_env else "no"))

		self._command = pip_command
		self._version = pip_version
		self._version_string = version_segment
		self._use_sudo = pip_sudo
		self._use_user = pip_user
		self._virtual_env = pip_virtual_env
		self._install_dir = pip_install_dir

	def _get_pip_command(self):
		pip_command = self.configured

<<<<<<< HEAD
		if pip_command is not None and pip_command.startswith("sudo "):
			pip_command = pip_command[len("sudo "):]
			pip_sudo = True
		else:
			pip_sudo = False

		if pip_command is None:
			pip_command = self.autodetect_pip()
=======
		all_stdout = []
		all_stderr = []
		try:
			while p.returncode is None:
				lines = p.stderr.readlines(timeout=0.5)
				if lines:
					lines = self._convert_lines(lines)
					self._log_stderr(*lines)
					all_stderr += lines

				lines = p.stdout.readlines(timeout=0.5)
				if lines:
					lines = self._convert_lines(lines)
					self._log_stdout(*lines)
					all_stdout += lines
>>>>>>> 0a3dc4b3

		return pip_command, pip_sudo

	@classmethod
	def autodetect_pip(cls):
		commands = [[sys.executable, "-m", "pip"],
		            [sys.executable, "-c", "import sys; sys.argv = ['pip'] + sys.argv[1:]; import pip; pip.main()"]]

<<<<<<< HEAD
		for command in commands:
			p = sarge.run(command + ["--version"], stdout=sarge.Capture(), stderr=sarge.Capture())
			if p.returncode == 0:
				logging.getLogger(__name__).info("Using \"{}\" as command to invoke pip".format(" ".join(command)))
				return command

		return None
=======
		lines = p.stderr.readlines()
		if lines:
			lines = map(self._convert_line, lines)
			self._log_stderr(*lines)
			all_stderr += lines

		lines = p.stdout.readlines()
		if lines:
			lines = map(self._convert_line, lines)
			self._log_stdout(*lines)
			all_stdout += lines
>>>>>>> 0a3dc4b3

	@classmethod
	def to_sarge_command(cls, pip_command, *args):
		if isinstance(pip_command, list):
			sarge_command = pip_command
		else:
			sarge_command = [pip_command]
		return sarge_command + list(args)

	def _get_pip_version(self, pip_command):
		# Debugging this with PyCharm/IntelliJ with Python plugin and no output is being
		# generated? PyCharm bug. Disable "Attach to subprocess automatically when debugging"
		# in IDE Settings or patch pydevd.py
		# -> https://youtrack.jetbrains.com/issue/PY-18365#comment=27-1290453

		pip_command_str = pip_command
		if isinstance(pip_command_str, list):
			pip_command_str = " ".join(pip_command_str)

		if not self.ignore_cache and pip_command_str in _cache["version"]:
			self._logger.debug("Using cached pip version information for {}".format(pip_command_str))
			return _cache["version"][pip_command_str]

		sarge_command = self.to_sarge_command(pip_command, "--version")
		p = sarge.run(sarge_command, stdout=sarge.Capture(), stderr=sarge.Capture())

		if p.returncode != 0:
			self._logger.warn("Error while trying to run pip --version: {}".format(p.stderr.text))
			return None, None

		output = PipCaller._preprocess(p.stdout.text)
		# output should look something like this:
		#
		#     pip <version> from <path> (<python version>)
		#
		# we'll just split on whitespace and then try to use the second entry

		if not output.startswith("pip"):
			self._logger.warn("pip command returned unparseable output, can't determine version: {}".format(output))

		split_output = map(lambda x: x.strip(), output.split())
		if len(split_output) < 2:
			self._logger.warn("pip command returned unparseable output, can't determine version: {}".format(output))

		version_segment = split_output[1]

		try:
			pip_version = pkg_resources.parse_version(version_segment)
		except:
			self._logger.exception("Error while trying to parse version string from pip command")
			return None, None

		result = pip_version, version_segment
		_cache["version"][pip_command_str] = result
		return result

	def _check_pip_setup(self, pip_command):
		pip_command_str = pip_command
		if isinstance(pip_command_str, list):
			pip_command_str = " ".join(pip_command_str)

		if not self.ignore_cache and pip_command_str in _cache["setup"]:
			self._logger.debug("Using cached pip setup information for {}".format(pip_command_str))
			return _cache["setup"][pip_command_str]

		# This is horribly ugly and I'm sorry...
		#
		# While we can figure out the install directory, if that's writable and if a virtual environment
		# is active for pip that belongs to our sys.executable python instance by just checking some
		# variables, we can't for stuff like third party software we allow to update via the software
		# update plugin.
		#
		# What we do instead for these situations is try to install (and of course uninstall) the
		# testballoon dummy package, which collects that information for us. For pip <= 7 we could
		# have the testballoon provide us with the info needed through stdout, if pip was called
		# with --verbose anything printed to stdout within setup.py would be output. Pip 8 managed
		# to break this mechanism. Any (!) output within setup.py appears to be suppressed now, and
		# no combination of --log and multiple --verbose or -v arguments could get it to bring the
		# output back.
		#
		# So here's what we do now instead. Our sarge call sets an environment variable
		# "TESTBALLOON_OUTPUT" that points to a temporary file. If the testballoon sees that
		# variable set, it opens the file and writes to it the output it so far printed on stdout.
		# We then open the file and read in the data that way.
		#
		# Yeah, I'm not happy with that either. But as long as there's no way to otherwise figure
		# out for a generic pip command whether OctoPrint can even install anything with that
		# and if so how, well, that's how we'll have to do things.

		import os
		testballoon = os.path.join(os.path.realpath(os.path.dirname(__file__)), "piptestballoon")

		from octoprint.util import temppath
		with temppath() as testballoon_output_file:
			sarge_command = self.to_sarge_command(pip_command, "install", ".")
			try:
				# our testballoon is no real package, so this command will fail - that's ok though,
				# we only need the output produced within the pip environment
				sarge.run(sarge_command,
				          stdout=sarge.Capture(),
				          stderr=sarge.Capture(),
				          cwd=testballoon,
				          env=dict(TESTBALLOON_OUTPUT=testballoon_output_file))
			except:
				self._logger.exception("Error while trying to install testballoon to figure out pip setup")
				return False, False, False, None

			data = dict()
			with open(testballoon_output_file) as f:
				for line in f:
					key, value = line.split("=", 2)
					data[key] = value

		install_dir_str = data.get("PIP_INSTALL_DIR", None)
		virtual_env_str = data.get("PIP_VIRTUAL_ENV", None)
		writable_str = data.get("PIP_WRITABLE", None)

		if install_dir_str is not None and virtual_env_str is not None and writable_str is not None:
			install_dir = install_dir_str.strip()
			virtual_env = virtual_env_str.strip() == "True"
			writable = writable_str.strip() == "True"

			can_use_user_flag = not virtual_env and site.ENABLE_USER_SITE

			# ok, enable user flag, virtual env yes/no, installation dir
			result = writable or can_use_user_flag, \
			         not writable and can_use_user_flag, \
			         virtual_env, \
			         install_dir
			_cache["setup"][pip_command_str] = result
			return result
		else:
			self._logger.debug("Could not detect desired output from testballoon install, got this instead: {!r}".format(data))
			return False, False, False, None

	def _preprocess_lines(self, *lines):
		return map(self._preprocess, lines)

	@staticmethod
	def _preprocess(text):
		"""
		Strips ANSI and VT100 cursor control characters from line and makes sure it's a unicode.

		Parameters:
		    text (str or unicode): The text to process

<<<<<<< HEAD
		Returns:
		    (unicode) The processed text as a unicode, stripped of ANSI and VT100 cursor show/hide codes

		Example::

		    >>> text = b'some text with some\x1b[?25h ANSI codes for \x1b[31mred words\x1b[39m and\x1b[?25l also some cursor control codes'
		    >>> PipCaller._preprocess(text)
		    u'some text with some ANSI codes for red words and also some cursor control codes'
		"""
		return to_unicode(clean_ansi(text))

class LocalPipCaller(PipCaller):
	"""
	The LocalPipCaller always uses the pip instance associated with
	sys.executable.
	"""

	def _get_pip_command(self):
		return self.autodetect_pip(), False

	def _check_pip_setup(self, pip_command):
		import sys
		import os
		from distutils.sysconfig import get_python_lib

		virtual_env = hasattr(sys, "real_prefix")
		install_dir = get_python_lib()
		writable = os.access(install_dir, os.W_OK)

		can_use_user_flag = not virtual_env and site.ENABLE_USER_SITE

		return writable or can_use_user_flag, \
		       not writable and can_use_user_flag, \
		       virtual_env, \
		       install_dir
=======
	@staticmethod
	def _convert_lines(lines):
		return map(PipCaller._convert_line, lines)

	@staticmethod
	def _convert_line(line):
		return to_unicode(_clean_ansi(line), errors="replace")
>>>>>>> 0a3dc4b3
<|MERGE_RESOLUTION|>--- conflicted
+++ resolved
@@ -209,7 +209,6 @@
 	def _get_pip_command(self):
 		pip_command = self.configured
 
-<<<<<<< HEAD
 		if pip_command is not None and pip_command.startswith("sudo "):
 			pip_command = pip_command[len("sudo "):]
 			pip_sudo = True
@@ -218,23 +217,6 @@
 
 		if pip_command is None:
 			pip_command = self.autodetect_pip()
-=======
-		all_stdout = []
-		all_stderr = []
-		try:
-			while p.returncode is None:
-				lines = p.stderr.readlines(timeout=0.5)
-				if lines:
-					lines = self._convert_lines(lines)
-					self._log_stderr(*lines)
-					all_stderr += lines
-
-				lines = p.stdout.readlines(timeout=0.5)
-				if lines:
-					lines = self._convert_lines(lines)
-					self._log_stdout(*lines)
-					all_stdout += lines
->>>>>>> 0a3dc4b3
 
 		return pip_command, pip_sudo
 
@@ -243,7 +225,6 @@
 		commands = [[sys.executable, "-m", "pip"],
 		            [sys.executable, "-c", "import sys; sys.argv = ['pip'] + sys.argv[1:]; import pip; pip.main()"]]
 
-<<<<<<< HEAD
 		for command in commands:
 			p = sarge.run(command + ["--version"], stdout=sarge.Capture(), stderr=sarge.Capture())
 			if p.returncode == 0:
@@ -251,19 +232,6 @@
 				return command
 
 		return None
-=======
-		lines = p.stderr.readlines()
-		if lines:
-			lines = map(self._convert_line, lines)
-			self._log_stderr(*lines)
-			all_stderr += lines
-
-		lines = p.stdout.readlines()
-		if lines:
-			lines = map(self._convert_line, lines)
-			self._log_stdout(*lines)
-			all_stdout += lines
->>>>>>> 0a3dc4b3
 
 	@classmethod
 	def to_sarge_command(cls, pip_command, *args):
@@ -403,6 +371,10 @@
 		return map(self._preprocess, lines)
 
 	@staticmethod
+	def _convert_lines(lines):
+		return map(PipCaller._convert_line, lines)
+
+	@staticmethod
 	def _preprocess(text):
 		"""
 		Strips ANSI and VT100 cursor control characters from line and makes sure it's a unicode.
@@ -410,7 +382,6 @@
 		Parameters:
 		    text (str or unicode): The text to process
 
-<<<<<<< HEAD
 		Returns:
 		    (unicode) The processed text as a unicode, stripped of ANSI and VT100 cursor show/hide codes
 
@@ -445,13 +416,4 @@
 		return writable or can_use_user_flag, \
 		       not writable and can_use_user_flag, \
 		       virtual_env, \
-		       install_dir
-=======
-	@staticmethod
-	def _convert_lines(lines):
-		return map(PipCaller._convert_line, lines)
-
-	@staticmethod
-	def _convert_line(line):
-		return to_unicode(_clean_ansi(line), errors="replace")
->>>>>>> 0a3dc4b3
+		       install_dir