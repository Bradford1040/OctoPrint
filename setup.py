--- conflicted
+++ resolved
@@ -15,7 +15,6 @@
 # Requirements for our application
 INSTALL_REQUIRES = [
 	"flask>=0.9,<0.11",
-<<<<<<< HEAD
 	"werkzeug>=0.8.3,<0.9",
 	"tornado>=4.0.2,<4.1",
 	"sockjs-tornado>=1.0.2,<1.1",
@@ -37,28 +36,6 @@
 	"semantic_version>=2.4.2,<2.5",
 	"psutil>=3.2.1,<3.3",
 	"Click>=6.2,<6.3",
-=======
-	"werkzeug==0.8.3",
-	"tornado==4.0.1",
-	"sockjs-tornado==1.0.1",
-	"PyYAML==3.10",
-	"Flask-Login==0.2.2",
-	"Flask-Principal==0.3.5",
-	"Flask-Babel==0.9",
-	"Flask-Assets==0.10",
-	"Flask-Markdown==0.3",
-	"pyserial==2.7",
-	"netaddr==0.7.17",
-	"watchdog==0.8.3",
-	"sarge==0.1.4",
-	"netifaces==0.10",
-	"pylru==1.0.9",
-	"rsa==3.2",
-	"pkginfo==1.2.1",
-	"requests==2.7.0",
-	"semantic_version==2.4.2",
-	"psutil==3.2.1",
->>>>>>> 5e6a7ef6
 	"awesome-slugify>=1.6.5,<1.7"
 ]
 
@@ -137,10 +114,7 @@
 		"octoprint/templates/_data": [
 			"AUTHORS.md",
 			"CHANGELOG.md",
-<<<<<<< HEAD
-=======
 			"SPONSORS.md",
->>>>>>> 5e6a7ef6
 			"THIRDPARTYLICENSES.md",
 		]
 	}, cmdclass["build_py"] if "build_py" in cmdclass else _build_py)
