--- conflicted
+++ resolved
@@ -28,11 +28,6 @@
     # the following dependencies are non trivial to update since later versions
     # introduce backwards incompatible changes that might affect plugins, or due to
     # other observed problems
-<<<<<<< HEAD
-=======
-    "markupsafe>=1.1,<2.0",  # Jinja dependency, newer versions require Python 3
-    "markdown>=3.1,<3.2",  # newer versions require Python 3
->>>>>>> d73d5306
     "regex!=2018.11.6",  # avoid broken 2018.11.6. See #2874
     # anything below this should be checked on releases for new versions
     "tornado>=6.0.4,<7",
@@ -69,38 +64,12 @@
     "zeroconf>=0.24,<0.25",
     "zipstream-new>=1.1.8,<1.2",
     "pathvalidate>=2.4.1,<3",
+    "colorlog>=5.0.1,<6",
     # vendor bundled dependencies
     "unidecode>=0.04.14,<0.05",  # dependency of awesome-slugify
     "blinker>=1.4,<2",  # dependency of flask_principal
 ]
 
-<<<<<<< HEAD
-=======
-# Python 2 specific requirements
-INSTALL_REQUIRES_PYTHON2 = [
-    "feedparser>=5.2.1,<6",  # newer versions require Python 3
-    "tornado==5.1.1",  # newer versions require Python 3
-    "futures>=3.3,<4",
-    "monotonic>=1.5,<2",
-    "scandir>=1.10,<2",
-    "chainmap>=1.0.3,<2",
-    "typing>=3.7.4.1,<4",
-    "enum34>=1.1.10,<1.2",
-    "frozendict>=1.2,<2",
-    "colorlog<5",
-]
-
-# Python 3 specific requirements
-INSTALL_REQUIRES_PYTHON3 = [
-    "feedparser>=6.0.2,<7",
-    "tornado>=6,<7",  # tornado < 6 is incompatible with Python 3.10
-    "zeroconf>=0.24,<0.25",
-    "immutabledict>=1.2.0,<2",
-    "pathvalidate>=2.4.1,<3",
-    "colorlog>=5.0.1,<6",
-]
-
->>>>>>> d73d5306
 # OSX specific requirements
 INSTALL_REQUIRES_OSX = [
     "appdirs>=1.4.4",
