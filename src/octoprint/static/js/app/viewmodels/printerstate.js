--- conflicted
+++ resolved
@@ -17,15 +17,11 @@
         self.isSdReady = ko.observable(undefined);
 
         self.enablePrint = ko.pureComputed(function() {
-<<<<<<< HEAD
             return self.isOperational() &&
                     self.isReady() &&
                     !self.isPrinting() &&
                     self.loginState.hasPermission(self.access.permissions.PRINT) &&
-                    self.filename() != undefined;
-=======
-            return self.isOperational() && self.isReady() && !self.isPrinting() && self.loginState.isUser() && self.filename() !== undefined;
->>>>>>> 312760f8
+                    self.filename() !== undefined;
         });
         self.enablePause = ko.pureComputed(function() {
             return self.isOperational() &&
@@ -320,17 +316,9 @@
         };
     }
 
-<<<<<<< HEAD
-    OCTOPRINT_VIEWMODELS.push([
-        PrinterStateViewModel,
-        ["loginStateViewModel", "settingsViewModel", "accessViewModel"],
-        ["#state_wrapper", "#drop_overlay"]
-    ]);
-=======
     OCTOPRINT_VIEWMODELS.push({
         construct: PrinterStateViewModel,
-        dependencies: ["loginStateViewModel", "settingsViewModel"],
+        dependencies: ["loginStateViewModel", "settingsViewModel", "accessViewModel"],
         elements: ["#state_wrapper", "#drop_overlay"]
     });
->>>>>>> 312760f8
 });