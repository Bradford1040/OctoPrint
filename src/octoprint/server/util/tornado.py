--- conflicted
+++ resolved
@@ -24,37 +24,6 @@
 
 import octoprint.util
 
-
-<<<<<<< HEAD
-=======
-#~~ Monkey patching
-
-
-def fix_ioloop_scheduling():
-	"""
-	This monkey patches tornado's :meth:``tornado.ioloop.PeriodicCallback._schedule_next`` method so it no longer
-	blocks for long times on slow machines (RPi) when the system time happens to change by a large amount (e.g. due to
-	the first ever contact to an NTP server).
-
-	Patch by @nosyjoe on Github. See this PR against tornado: https://github.com/tornadoweb/tornado/pull/1290
-	"""
-
-	import math
-
-	# patched implementation taken from PR
-	def _schedule_next(self):
-		if self._running:
-			current_time = self.io_loop.time()
-
-			if self._next_timeout <= current_time:
-				callback_time_sec = self.callback_time / 1000.0
-				self._next_timeout += (math.floor((current_time - self._next_timeout) / callback_time_sec) + 1) * callback_time_sec
-
-			self._timeout = self.io_loop.add_timeout(self._next_timeout, self._run)
-
-	# replace original implementation with patched version
-	import tornado.ioloop
-	tornado.ioloop.PeriodicCallback._schedule_next = _schedule_next
 
 
 #~~ More sensible logging
@@ -80,7 +49,6 @@
 				                          exc_info=(typ, value, tb))
 
 
->>>>>>> 8a977e87
 #~~ WSGI middleware
 
 
