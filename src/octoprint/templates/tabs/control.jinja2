{% if webcamStream %}
    <div id="webcam_container" tabindex="0" data-bind="event: { keydown: onKeyDown, mouseover: onMouseOver, mouseout: onMouseOut, focus: onFocus }">
        <div id="webcam_rotator" data-bind="css: { rotate90: settings.webcam_rotate90() }">
            <img id="webcam_image" data-bind="css: { flipH: settings.webcam_flipH(), flipV: settings.webcam_flipV() }">
        </div>
        <div class="keycontrol_overlay" data-bind="visible: showKeycontrols">
            <div class="keycontrol_overlay_heading">{{ _("Keyboard controls active") }} <a href="#" data-bind="click: toggleKeycontrolHelp"><i data-bind="css: { 'icon-chevron-down': !keycontrolHelpActive(), 'icon-chevron-up': keycontrolHelpActive() }"></i></a></div>
            <div data-bind="visible: keycontrolHelpActive">
                <div class="keycontrol_overlay_column">
                    <kbd>&rarr;</kbd> / <kbd>&larr;</kbd>: {{ _("X Axis") }} +/-<br>
                    <kbd>&uarr;</kbd> / <kbd>&darr;</kbd>: {{ _("Y Axis") }} +/-<br>
                    <kbd>W</kbd>, <kbd>{{ _("Page&uarr;") }}</kbd> / <kbd>S</kbd>, <kbd>{{ _("Page&darr;") }}</kbd>: {{ _("Z Axis") }} +/-
                </div>
                <div class="keycontrol_overlay_column">
                    <kbd>Home</kbd>: {{ _("Home X/Y") }}<br>
                    <kbd>End</kbd>: {{ _("Home Z") }}<br>
                    <kbd>1</kbd>, <kbd>2</kbd>, <kbd>3</kbd>, <kbd>4</kbd>: {{ _("Stepsize") }} 0.1, 1, 10, 100mm
                </div>
            </div>
        </div>
    </div>
    <div data-bind="visible: keycontrolPossible">
        <small class="muted">{{ _("Hint: If you move your mouse over the picture, you enter keyboard control mode.") }}</small>
    </div>
{% endif %}

<div class="jog-panel" style="display: none;" data-bind="visible: loginState.isUser">
    <!-- XY jogging control panel -->
    <div id="control-jog-xy" class="jog-panel">
        <h1>X/Y</h1>
        <div>
            <button id="control-yinc" class="btn box" data-bind="enable: isOperational() && !isPrinting() && loginState.isUser(), click: function() { $root.sendJogCommand('y',1) }"><i class="icon-arrow-up"></i></button>
        </div>
        <div>
            <button id="control-xdec" class="btn box pull-left" data-bind="enable: isOperational() && !isPrinting() && loginState.isUser(), click: function() { $root.sendJogCommand('x',-1) }"><i class="icon-arrow-left"></i></button>
            <button id="control-xyhome" class="btn box pull-left" data-bind="enable: isOperational() && !isPrinting() && loginState.isUser(), click: function() { $root.sendHomeCommand(['x', 'y']) }"><i class="icon-home"></i></button>
            <button id="control-xinc" class="btn box pull-left" data-bind="enable: isOperational() && !isPrinting() && loginState.isUser(), click: function() { $root.sendJogCommand('x',1) }"><i class="icon-arrow-right"></i></button>
        </div>
        <div>
            <button id="control-ydec" class="btn box" data-bind="enable: isOperational() && !isPrinting() && loginState.isUser(), click: function() { $root.sendJogCommand('y',-1) }"><i class="icon-arrow-down"></i></button>
        </div>
    </div>
    <!-- Z jogging control panel -->
    <div id="control-jog-z" class="jog-panel">
        <h1>Z</h1>
        <div>
            <button id="control-zinc" class="btn box" data-bind="enable: isOperational() && !isPrinting() && loginState.isUser(), click: function() { $root.sendJogCommand('z',1) }"><i class="icon-arrow-up"></i></button>
        </div>
        <div>
            <button id="control-zhome" class="btn box" data-bind="enable: isOperational() && !isPrinting() && loginState.isUser(), click: function() { $root.sendHomeCommand(['z']) }"><i class="icon-home"></i></button>
        </div>
        <div>
            <button id="control-zdec" class="btn box" data-bind="enable: isOperational() && !isPrinting() && loginState.isUser(), click: function() { $root.sendJogCommand('z',-1) }"><i class="icon-arrow-down"></i></button>
        </div>
    </div>

    <!-- Jog distance -->
<<<<<<< HEAD
    <div id="control-jog-distance" class="distance">
        <div id="jog_distance" class="btn-group" data-toggle="buttons-radio">
            <button type="button" id="control-distance01" class="btn distance" data-distance="0.1" data-bind="enable: loginState.isUser()">0.1</button>
            <button type="button" id="control-distance1" class="btn distance" data-distance="1" data-bind="enable: loginState.isUser()">1</button>
            <button type="button" id="control-distance10" class="btn distance active" data-distance="10" data-bind="enable: loginState.isUser()">10</button>
            <button type="button" id="control-distance100" class="btn distance" data-distance="100" data-bind="enable: loginState.isUser()">100</button>
=======
    <div class="distance">
        <div class="btn-group" data-toggle="buttons-radio" id="jog_distance">
            <!-- ko foreach: distances -->
            <button type="button" class="btn distance" data-bind="enable: $root.loginState.isUser(), text: $data, click: function() { $root.distance($data) }, css: { active: $root.distance() === $data }, attr: { id: 'control-distance' + $root.stripDistanceDecimal($data) }"></button>
            <!-- /ko -->
>>>>>>> 119f727c
        </div>
    </div>

    <!-- Feed rate -->
    <div id="control-jog-feedrate" class="jog-panel">
        <input type="number" style="width: 153px" data-bind="slider: {min: 50, max: 150, step: 1, value: feedRate, tooltip: 'hide'}">
        <button class="btn btn-block" style="width: 169px" data-bind="enable: isOperational() && loginState.isUser(), click: function() { $root.sendFeedRateCommand() }">{{ _('Feed rate:') }}<span data-bind="text: feedRate() + '%'"></span></button>
    </div>
</div>
<!-- Extrusion control panel -->
<div id="control-jog-extrusion" class="jog-panel" style="display: none;" data-bind="visible: loginState.isUser">
    <h1>Tool (E)</h1>
    <div>
        <div class="btn-group control-box">
            <button class="btn dropdown-toggle" data-toggle="dropdown" data-bind="enable: isOperational() && !isPrinting() && !isPaused() && loginState.isUser()">
                {{ _('Select Tool...') }}
                <span class="caret"></span>
            </button>
            <ul class="dropdown-menu" data-bind="foreach: tools">
                <li><a href="#" data-bind="click: $root.sendSelectToolCommand, text: name(), enable: $root.isOperational() && !$root.isPrinting() && !$root.isPaused() && $root.loginState.isUser()"></a></li>
            </ul>
        </div>
        <div class="input-append control-box">
            <input type="text" class="input-mini text-right" data-bind="value: extrusionAmount, enable: isOperational() && !isPrinting() && loginState.isUser(), attr: {placeholder: settings.printer_defaultExtrusionLength}">
            <span class="add-on">mm</span>
        </div>
        <button class="btn btn-block control-box" data-bind="enable: isOperational() && !isPrinting() && loginState.isUser(), click: function() { $root.sendExtrudeCommand() }">{{ _('Extrude') }}</button>
        <button class="btn btn-block control-box" data-bind="enable: isOperational() && !isPrinting() && loginState.isUser(), click: function() { $root.sendRetractCommand() }">{{ _('Retract') }}</button>

        <!-- Flow rate -->
        <input style="width: 100px" type="number" data-bind="slider: {min: 75, max: 125, step: 1, value: flowRate, tooltip: 'hide'}">
        <button class="btn btn-block control-box" data-bind="enable: isOperational() && loginState.isUser(), click: function() { $root.sendFlowRateCommand() }">{{ _('Flow rate:') }}<span data-bind="text: flowRate() + '%'"></span></button>
    </div>
</div>
<!-- General control panel -->
<div id="control-jog-general" class="jog-panel" style="display: none;" data-bind="visible: loginState.isUser">
    <h1>{{ _('General') }}</h1>
    <div>
        <button class="btn btn-block control-box" data-bind="enable: isOperational() && !isPrinting() && loginState.isUser(), click: function() { $root.sendCustomCommand({type:'command',command:'M18'}) }">{{ _('Motors off') }}</button>
        <button class="btn btn-block control-box" data-bind="enable: isOperational() && loginState.isUser(), click: function() { $root.sendCustomCommand({type:'command',command:'M106 S255'}) }">{{ _('Fan on') }}</button>
        <button class="btn btn-block control-box" data-bind="enable: isOperational() && loginState.isUser(), click: function() { $root.sendCustomCommand({type:'command',command:'M106 S0'}) }">{{ _('Fan off') }}</button>
    </div>
</div>

<!-- Container for custom controls -->
<div id="control-jog-custom" style="clear: both; display: none;" data-bind="visible: loginState.isUser, template: { name: $root.displayMode, foreach: controls }"></div>

<!-- Templates for custom controls -->
<script type="text/html" id="customControls_containerTemplate_nameless">
    <div class="custom_section">
        <!-- ko template: { name: 'customControls_containerTemplate', data: $data } --><!-- /ko -->
    </div>
</script>
<script type="text/html" id="customControls_containerTemplate_collapsable">
    <div class="custom_section">
        <h1 data-bind="toggleContent: { class: 'icon-caret-right icon-caret-down', parent: '.custom_section', container: '> div' }"><i data-bind="css: {'icon-caret-down': !collapsed, 'icon-caret-right': collapsed}"></i> <span data-bind="text: name"></span></h1>
        <!-- ko template: { name: 'customControls_containerTemplate', data: $data } --><!-- /ko -->
    </div>
</script>
<script type="text/html" id="customControls_containerTemplate">
    <!-- ko if: layout == 'vertical' -->
    <div class="custom_section_vertical" data-bind="template: { name: $root.displayMode, foreach: children }, css: {hide: collapsed && name}"></div>
    <!-- /ko -->

    <!-- ko if: layout == 'horizontal' -->
    <div class="custom_section_horizontal" data-bind="template: { name: $root.displayMode, foreach: children }, css: {hide: collapsed && name}"></div>
    <!-- /ko -->

    <!-- ko if: layout == 'horizontal_grid' -->
    <div class="row-fluid custom_section_horizontal_grid" data-bind="css: {hide: collapsed && name}">
        <!-- ko foreach: children -->
        <div data-bind="template: { name: $root.displayMode }, css: $root.rowCss($data)"></div>
        <!-- /ko -->
    </div>
    <!-- /ko -->
</script>
<script type="text/html" id="customControls_controlTemplate">
    <form class="form-inline custom_control">
        <!-- ko template: { name: 'customControls_controlTemplate_input', data: $data, if: $data.hasOwnProperty('input') } --><!-- /ko -->
        <!-- ko template: { name: 'customControls_controlTemplate_command', data: $data, if: $data.hasOwnProperty('command') || $data.hasOwnProperty('commands') || $data.hasOwnProperty('script') || $data.hasOwnProperty('javascript') } --><!-- /ko -->
        <!-- ko template: { name: 'customControls_controlTemplate_output', data: $data, if: $data.hasOwnProperty('output') } --><!-- /ko -->
    </form>
</script>
<script type="text/html" id="customControls_controlTemplate_input">
    <!-- ko foreach: input -->
        <label style="cursor: default" data-bind="text: name"></label>
        <!-- ko if: slider -->
            <input type="number" style="width: 100px" data-bind="slider: {value: value, min: slider.min, max: slider.max, step: slider.step}">
        <!-- /ko -->
        <!-- ko ifnot: slider -->
            <input type="text" class="input-small" data-bind="attr: {placeholder: name}, value: value">
        <!-- /ko -->
    <!-- /ko -->
</script>
<script type="text/html" id="customControls_controlTemplate_output">
    <label style="cursor: default" data-bind="text: output"></label>
</script>
<script type="text/html" id="customControls_controlTemplate_command">
    <button class="btn" data-bind="text: name, enable: $root.isCustomEnabled($data), click: function() { $root.clickCustom($data) }"></button>
</script>
<!-- End of templates for custom controls --><|MERGE_RESOLUTION|>--- conflicted
+++ resolved
@@ -55,20 +55,11 @@
     </div>
 
     <!-- Jog distance -->
-<<<<<<< HEAD
-    <div id="control-jog-distance" class="distance">
-        <div id="jog_distance" class="btn-group" data-toggle="buttons-radio">
-            <button type="button" id="control-distance01" class="btn distance" data-distance="0.1" data-bind="enable: loginState.isUser()">0.1</button>
-            <button type="button" id="control-distance1" class="btn distance" data-distance="1" data-bind="enable: loginState.isUser()">1</button>
-            <button type="button" id="control-distance10" class="btn distance active" data-distance="10" data-bind="enable: loginState.isUser()">10</button>
-            <button type="button" id="control-distance100" class="btn distance" data-distance="100" data-bind="enable: loginState.isUser()">100</button>
-=======
     <div class="distance">
         <div class="btn-group" data-toggle="buttons-radio" id="jog_distance">
             <!-- ko foreach: distances -->
             <button type="button" class="btn distance" data-bind="enable: $root.loginState.isUser(), text: $data, click: function() { $root.distance($data) }, css: { active: $root.distance() === $data }, attr: { id: 'control-distance' + $root.stripDistanceDecimal($data) }"></button>
             <!-- /ko -->
->>>>>>> 119f727c
         </div>
     </div>
 
