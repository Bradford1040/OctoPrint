# Authors

The following people have contributed to OctoPrint's code base (ordered roughly by
date of first contribution):

  * [Gina Häußge](https://github.com/foosel)
  * [Thomas Sanladerer](https://github.com/imitation)
  * [Alex Ustyantsev](https://github.com/hudbrog)
  * [Andrew Dalgleish](https://github.com/ajd4096)
  * [Dale Price](https://github.com/daprice)
  * [Václav "ax" Hůla](https://github.com/AxTheB)
  * [Tom Perry](https://github.com/daftscience)
  * [Andreas Gohr](https://github.com/splitbrain)
  * [Lars Norpchen](https://github.com/norpchen)
  * [Marlon Wünnemann](https://github.com/marwue)
  * ["algspd"](https://github.com/algspd)
  * [Peter Uithoven](https://github.com/peteruithoven)
  * [Bryan Mayland](https://github.com/CapnBry)
  * [Ross Hendrickson](https://github.com/savorywatt)
  * [Dan Lipsitt](https://github.com/DanLipsitt)
  * [James Gao](https://github.com/jamesgao)
  * [Tonnerre Lombard](https://github.com/tonnerre)
  * [Marc Hannappel](https://github.com/Salandora)
  * [Brad Pitcher](https://github.com/brad)
  * [Gabe Rosenhouse](https://github.com/rosenhouse)
  * [chriskoz](https://github.com/chriskoz)
  * [Ilya Novoselov](https://github.com/nullie)
  * [Corey C](https://github.com/C-o-r-E)
  * [Jarek Szczepanski](https://github.com/imrahil)
  * [Jon Nordby](https://github.com/jonnor)
  * [Aaron Bieber](https://github.com/qbit)
  * [Guy Sheffer](https://github.com/guysoft)
  * [Dattas Moonchaser](https://github.com/dattas)
  * [Pim Rutgers](https://github.com/Booli)
  * [Koen Kooi](https://github.com/koenkooi)
  * [Colin Wallace](https://github.com/Wallacoloo)
  * [Michael Ang](https://github.com/mangtronix)
  * [Philipp Engel](https://github.com/nosyjoe)
  * [Giles Hall](https://github.com/vishnubob)
  * [Bevaz](https://github.com/Bevaz)
  * [Bortek](https://github.com/bortek)
  * [Rob Speed](https://github.com/rspeed)
  * [Renha](https://github.com/Renha)
  * [Antoine Bertin](https://github.com/Diaoul)
  * [Teja Philipp](https://github.com/hungerpirat)
  * ["matobago"](https://github.com/matobago)
  * ["nophead"](https://github.com/nophead)
  * [Bob Clough](https://github.com/thinkl33t)
  * [Mikk Kiilaspää](https://github.com/Mikk36)
  * [Jack Minardi](https://github.com/jminardi)
  * [Mark Walker](https://github.com/markwal)
  * [Lucas Clemente](https://github.com/lucas-clemente)
  * [Andrew Erickson](https://github.com/aerickson)
  * [Nicanor Romero Venier](https://github.com/nicanor-romero)
  * [Thomas Hou](https://github.com/masterhou)
  * [Mark Bastiaans](https://github.com/markbastiaans)
  * [Marcel Hellwig](https://github.com/punkkeks)
  * [Kevin Murphy](https://github.com/kevingelion)
  * [Richard Joyce](https://github.com/richjoyce)
  * ["bwgan"](https://github.com/bwgan)
  * [Siim Raud](https://github.com/2ndalpha)
  * ["geoporalis"](https://github.com/geoporalis)
  * [Andrew Malota](https://github.com/2bitoperations)
  * [Ishwar Agarwal](https://github.com/agarwali)
  * [Kye Hoover](https://github.com/eykrevooh)
  * [Joseph Carrick](https://github.com/carricktel)
  * [Alexander Leisentritt](https://github.com/Alex9779)
  * [therealbstern](https://github.com/therealbstern)
  * [Philipp Baum](https://github.com/philphilphil)
  * [Kyle Evans](https://github.com/kevans91)
  * [Javier Martínez Arrieta](https://github.com/Javierma)
  * [Mircea Dan Gheorghe](https://github.com/ByReaL)
  * [Ovidiu Hossu](https://github.com/MoonshineSG)
  * [Eyck Jentzsch](https://github.com/eyck)
  * [Mathias Rangel Wulff](https://github.com/mathiasrw)
  * [Clemens Niemeyer](https://github.com/clemniem)
  * ["I-am-me"](https://github.com/I-am-me)
  * [J-J Heinonen](https://github.com/jammi)
  * [Noah Martin](https://github.com/noahsmartin)
  * [Eyal Soha](https://github.com/eyal0)
  * [Greg Hulands](https://github.com/ghulands)
  * [Andreas Werner](https://github.com/gallore)
  * [Shawn Bruce](https://github.com/kantlivelong)
  * [Claudiu Ceia](https://github.com/ClaudiuCeia)
  * [Goswin von Brederlow](https://github.com/mrvn)
  * [Luke McKechnie](https://github.com/galamdring)
  * [Peter Backx](https://github.com/pbackx)
  * [Josh Major](https://github.com/astateofblank)
  * ["alex-gh"](https://github.com/alex-gh)
  * [Bernd Zeimetz](https://github.com/bzed)
  * [Daniele Forsi](https://github.com/dforsi)
  * [Ganey](https://github.com/ganey)
  * [Sven Lohrmann](https://github.com/malnvenshorn)
  * [Andy Castille](https://github.com/klikini)
  * [Zachary Nofzinger](https://github.com/ZachNo)
  * [Gaston Dombiak](https://github.com/gdombiak)
  * [Brad Fisher](https://github.com/bradcfisher)
  * [Aldo Hoeben](https://github.com/fieldofview)
  * [Henning Groß](https://github.com/hgross)
  * [Jubaleth](https://github.com/jubaleth)
  * [Matthias Urlichs](https://github.com/smurfix)
  * [Daniel Joyce](https://github.com/DanielJoyce)
  * [Andy Qua](https://github.com/AndyQ)
  * [Fabio Santos](https://github.com/Fabi0San)
  * [Jack Wilsdon](https://github.com/jackwilsdon)
  * [Ryan Finnie](https://github.com/rfinnie)
  * [Timur Duehr](https://github.com/tduehr)
  * [Nicolai Nielsen](https://github.com/dovecode)
  * [Janne Mäntyharju](https://github.com/JanneMantyharju)
  * [Steven Spungin](https://github.com/flamenco)
  * [Piotr Usewicz](https://github.com/pusewicz)
  * [Aliaksei Pilko](https://github.com/aliaksei135)
  * [Ben Yarmis](https://github.com/byarmis)
  * [Florian Heilmann](https://github.com/FHeilmann)
  * [Ludovico de Nittis](https://github.com/RyuzakiKK)
  * [Dominik Paľo](https://github.com/DominikPalo)
  * [Kelly Anderson](https://github.com/cbxbiker61)
<<<<<<< HEAD
  * [Jim Neill](https://github.com/jneilliii)
  * [Dustin Kerber](https://github.com/kerber)
=======
  * [Tobias Schürg](https://github.com/tobiasschuerg)
>>>>>>> 09b07274

OctoPrint started off as a fork of [Cura](https://github.com/daid/Cura) by
[Daid Braam](https://github.com/daid). Parts of its communication layer and
the server side GCODE interpreter are still based on Cura's code base from
December 2012 and hence on the work of its authors up until then.<|MERGE_RESOLUTION|>--- conflicted
+++ resolved
@@ -115,12 +115,9 @@
   * [Ludovico de Nittis](https://github.com/RyuzakiKK)
   * [Dominik Paľo](https://github.com/DominikPalo)
   * [Kelly Anderson](https://github.com/cbxbiker61)
-<<<<<<< HEAD
   * [Jim Neill](https://github.com/jneilliii)
   * [Dustin Kerber](https://github.com/kerber)
-=======
   * [Tobias Schürg](https://github.com/tobiasschuerg)
->>>>>>> 09b07274
 
 OctoPrint started off as a fork of [Cura](https://github.com/daid/Cura) by
 [Daid Braam](https://github.com/daid). Parts of its communication layer and
