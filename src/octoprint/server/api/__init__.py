--- conflicted
+++ resolved
@@ -130,7 +130,6 @@
 	if not s().getBoolean(["server", "firstRun"]) and not admin_permission.can():
 		abort(403)
 
-<<<<<<< HEAD
 	data = dict()
 	try:
 		data = request.json
@@ -145,24 +144,6 @@
 		s().setBoolean(["server", "firstRun"], False)
 
 	seen_wizards = dict(s().get(["server", "seenWizards"]))
-=======
-	if "ac" in request.values.keys() and request.values["ac"] in valid_boolean_trues and \
-					"user" in request.values.keys() and "pass1" in request.values.keys() and \
-					"pass2" in request.values.keys() and request.values["pass1"] == request.values["pass2"]:
-		# configure access control
-		s().setBoolean(["accessControl", "enabled"], True)
-		octoprint.server.userManager.enable()
-		octoprint.server.userManager.addUser(request.values["user"], request.values["pass1"], True, ["user", "admin"])
-		s().setBoolean(["server", "firstRun"], False)
-	elif "ac" in request.values.keys() and not request.values["ac"] in valid_boolean_trues:
-		# disable access control
-		s().setBoolean(["accessControl", "enabled"], False)
-		s().setBoolean(["server", "firstRun"], False)
-
-		octoprint.server.loginManager.anonymous_user = octoprint.users.DummyUser
-		octoprint.server.principals.identity_loaders.appendleft(octoprint.users.dummy_identity_loader)
-		octoprint.server.userManager.disable()
->>>>>>> b96d1b51
 
 	wizard_plugins = octoprint.server.pluginManager.get_implementations(octoprint.plugin.WizardPlugin)
 	for implementation in wizard_plugins:
@@ -203,17 +184,11 @@
 
 @api.route("/login", methods=["POST"])
 def login():
-<<<<<<< HEAD
 	data = request.values
 	if hasattr(request, "json") and request.json:
 		data = request.json
-=======
-	if octoprint.server.userManager.enabled and "user" in request.values.keys() and "pass" in request.values.keys():
-		username = request.values["user"]
-		password = request.values["pass"]
->>>>>>> b96d1b51
-
-	if octoprint.server.userManager is not None and "user" in data and "pass" in data:
+
+	if octoprint.server.userManager.enabled and "user" in data and "pass" in data:
 		username = data["user"]
 		password = data["pass"]
 
