--- conflicted
+++ resolved
@@ -7,11 +7,7 @@
 
         self.file = ko.observable(undefined);
         self.target = undefined;
-<<<<<<< HEAD
-        self.file = undefined;
         self.path = undefined;
-=======
->>>>>>> dbf1273e
         self.data = undefined;
 
         self.defaultSlicer = undefined;
@@ -125,16 +121,10 @@
 
             self.requestData();
             self.target = target;
-<<<<<<< HEAD
-            self.file = file;
+            self.file(file);
             self.path = path;
             self.title(_.sprintf(gettext("Slicing %(filename)s"), {filename: filename}));
-            self.gcodeFilename(filename);
-=======
-            self.file(file);
-            self.title(_.sprintf(gettext("Slicing %(filename)s"), {filename: self.file()}));
-            self.destinationFilename(self.file().substr(0, self.file().lastIndexOf(".")));
->>>>>>> dbf1273e
+            self.destinationFilename(filename);
             self.printerProfile(self.printerProfiles.currentProfile());
             self.afterSlicing("none");
 
@@ -249,30 +239,14 @@
                 data["select"] = true;
             }
 
-<<<<<<< HEAD
-            OctoPrint.files.slice(self.target, self.file, data)
+            OctoPrint.files.slice(self.target, self.file(), data)
                 .done(function() {
                     $("#slicing_configuration_dialog").modal("hide");
 
-                    self.gcodeFilename(undefined);
+                    self.destinationFilename(undefined);
                     self.slicer(self.defaultSlicer);
                     self.profile(self.defaultProfile);
                 });
-=======
-            $.ajax({
-                url: API_BASEURL + "files/" + self.target + "/" + self.file(),
-                type: "POST",
-                dataType: "json",
-                contentType: "application/json; charset=UTF-8",
-                data: JSON.stringify(data)
-            });
-
-            $("#slicing_configuration_dialog").modal("hide");
-
-            self.destinationFilename(undefined);
-            self.slicer(self.defaultSlicer);
-            self.profile(self.defaultProfile);
->>>>>>> dbf1273e
         };
 
         self._sanitize = function(name) {
