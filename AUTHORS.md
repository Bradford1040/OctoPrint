--- conflicted
+++ resolved
@@ -172,10 +172,7 @@
   * [Dawid Pieper](https://github.com/dawidpieper)
   * ["arrdem"](https://github.com/arrdem)
   * [Arkadiusz Miśkiewicz](https://github.com/arekm)
-<<<<<<< HEAD
-=======
   * ["tempodat"](https://github.com/tempodat)
->>>>>>> 0224a02d
   * [Frederik Kemner](https://github.com/040medien)
 
 OctoPrint started off as a fork of [Cura](https://github.com/daid/Cura) by
