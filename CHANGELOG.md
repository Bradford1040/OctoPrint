--- conflicted
+++ resolved
@@ -1,6 +1,5 @@
 # OctoPrint Changelog
 
-<<<<<<< HEAD
 ## 1.3.0 (unreleased)
 
 ### New Features
@@ -75,8 +74,6 @@
 * [#1047](https://github.com/foosel/OctoPrint/issues/1047) - Fixed 90 degree
   webcam rotation for iOS Safari.
 
-## 1.2.16rc1 (2016-09-08)
-=======
 ## 1.2.16rc2 (2016-09-16)
 
 ### Improvements
@@ -91,7 +88,6 @@
 ([Commits](https://github.com/foosel/OctoPrint/compare/1.2.16rc1...1.2.16rc2))
 
 ## 1.2.16rc1 (2016-09-09)
->>>>>>> 26fb208f
 
 ### Improvements
 
