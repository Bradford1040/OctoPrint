--- conflicted
+++ resolved
@@ -70,78 +70,72 @@
     "EntryPointOrigin", "type, entry_point, module_name, package_name, package_version"
 )
 
-<<<<<<< HEAD
+
+class EntryPointOrigin(_EntryPointOrigin):
+    """
+    Origin of a plugin registered via an entry point.
+
+    .. attribute:: type
+
+       Always ``entry_point``.
+
+    .. attribute:: entry_point
+
+       Name of the entry point, usually ``octoprint.plugin``.
+
+    .. attribute:: module_name
+
+       Module registered to the entry point.
+
+    .. attribute:: package_name
+
+       Python package containing the entry point.
+
+    .. attribute:: package_version
+
+       Version of the python package containing the entry point.
+    """
+
+
+_FolderOrigin = namedtuple("FolderOrigin", "type, folder")
+
+
+class FolderOrigin(_FolderOrigin):
+    """
+    Origin of a (single file) plugin loaded from a plugin folder.
+
+    .. attribute:: type
+
+       Always `folder`.
+
+    .. attribute:: folder
+
+       Folder path from which the plugin was loaded.
+    """
+
+
+_ModuleOrigin = namedtuple("ModuleOrigin", "type, module_name, folder")
+
+
+class ModuleOrigin(_ModuleOrigin):
+    """
+    Origin of a (single file) plugin loaded from a plugin folder.
+
+    .. attribute:: type
+
+       Always `module`.
+
+    .. attribute:: module_name
+
+       Name of the module from which the plugin was loaded.
+
+    .. attribute:: folder
+
+       Folder path from which the plugin was loaded.
+    """
+
+
 class PluginInfo:
-	"""
-	The :class:`PluginInfo` class wraps all available information about a registered plugin.
-=======
->>>>>>> 29726b15
-
-class EntryPointOrigin(_EntryPointOrigin):
-    """
-    Origin of a plugin registered via an entry point.
-
-    .. attribute:: type
-
-       Always ``entry_point``.
-
-    .. attribute:: entry_point
-
-       Name of the entry point, usually ``octoprint.plugin``.
-
-    .. attribute:: module_name
-
-       Module registered to the entry point.
-
-    .. attribute:: package_name
-
-       Python package containing the entry point.
-
-    .. attribute:: package_version
-
-       Version of the python package containing the entry point.
-    """
-
-
-_FolderOrigin = namedtuple("FolderOrigin", "type, folder")
-
-
-class FolderOrigin(_FolderOrigin):
-    """
-    Origin of a (single file) plugin loaded from a plugin folder.
-
-    .. attribute:: type
-
-       Always `folder`.
-
-    .. attribute:: folder
-
-       Folder path from which the plugin was loaded.
-    """
-
-
-_ModuleOrigin = namedtuple("ModuleOrigin", "type, module_name, folder")
-
-
-class ModuleOrigin(_ModuleOrigin):
-    """
-    Origin of a (single file) plugin loaded from a plugin folder.
-
-    .. attribute:: type
-
-       Always `module`.
-
-    .. attribute:: module_name
-
-       Name of the module from which the plugin was loaded.
-
-    .. attribute:: folder
-
-       Folder path from which the plugin was loaded.
-    """
-
-
-class PluginInfo(object):
     """
     The :class:`PluginInfo` class wraps all available information about a registered plugin.
 
@@ -827,1100 +821,7 @@
         return result
 
 
-<<<<<<< HEAD
 class PluginManager:
-	"""
-	The :class:`PluginManager` is the central component for finding, loading and accessing plugins provided to the
-	system.
-
-	It is able to discover plugins both through possible file system locations as well as customizable entry points.
-	"""
-
-	def __init__(self, plugin_folders, plugin_bases, plugin_entry_points, logging_prefix=None,
-	             plugin_disabled_list=None, plugin_blacklist=None, plugin_restart_needing_hooks=None,
-	             plugin_obsolete_hooks=None, plugin_considered_bundled=None, plugin_validators=None,
-	             compatibility_ignored_list=None):
-		self.logger = logging.getLogger(__name__)
-
-		if logging_prefix is None:
-			logging_prefix = ""
-		if plugin_folders is None:
-			plugin_folders = []
-		if plugin_bases is None:
-			plugin_bases = []
-		if plugin_entry_points is None:
-			plugin_entry_points = []
-		if plugin_disabled_list is None:
-			plugin_disabled_list = []
-		if plugin_blacklist is None:
-			plugin_blacklist = []
-		if compatibility_ignored_list is None:
-			compatibility_ignored_list = []
-		if plugin_considered_bundled is None:
-			plugin_considered_bundled = []
-
-		self.plugin_folders = plugin_folders
-		self.plugin_bases = plugin_bases
-		self.plugin_entry_points = plugin_entry_points
-		self.plugin_disabled_list = plugin_disabled_list
-		self.plugin_blacklist = plugin_blacklist
-		self.plugin_restart_needing_hooks = plugin_restart_needing_hooks
-		self.plugin_obsolete_hooks = plugin_obsolete_hooks
-		self.plugin_validators = plugin_validators
-		self.logging_prefix = logging_prefix
-		self.compatibility_ignored_list = compatibility_ignored_list
-		self.plugin_considered_bundled = plugin_considered_bundled
-
-		self.enabled_plugins = dict()
-		self.disabled_plugins = dict()
-		self.plugin_implementations = dict()
-		self.plugin_implementations_by_type = defaultdict(list)
-
-		self._plugin_hooks = defaultdict(list)
-
-		self.implementation_injects = dict()
-		self.implementation_inject_factories = []
-		self.implementation_pre_inits = []
-		self.implementation_post_inits = []
-
-		self.on_plugin_loaded = lambda *args, **kwargs: None
-		self.on_plugin_unloaded = lambda *args, **kwargs: None
-		self.on_plugin_enabled = lambda *args, **kwargs: None
-		self.on_plugin_disabled = lambda *args, **kwargs: None
-		self.on_plugin_implementations_initialized = lambda *args, **kwargs: None
-
-		self.on_plugins_loaded = lambda *args, **kwargs: None
-		self.on_plugins_enabled = lambda *args, **kwargs: None
-
-		self.registered_clients = []
-
-		self.marked_plugins = defaultdict(list)
-
-		self._python_install_dir = None
-		self._python_virtual_env = False
-		self._detect_python_environment()
-
-	def _detect_python_environment(self):
-		from distutils.command.install import install as cmd_install
-		from distutils.dist import Distribution
-		import sys
-
-		cmd = cmd_install(Distribution())
-		cmd.finalize_options()
-
-		self._python_install_dir = cmd.install_lib
-		self._python_prefix = os.path.realpath(sys.prefix)
-		self._python_virtual_env = hasattr(sys, "real_prefix") \
-		                           or (hasattr(sys, "base_prefix") and os.path.realpath(sys.prefix) != os.path.realpath(sys.base_prefix))
-
-	@property
-	def plugins(self):
-		plugins = dict(self.enabled_plugins)
-		plugins.update(self.disabled_plugins)
-		return plugins
-
-	@property
-	def plugin_hooks(self):
-		return {key: list(map(lambda v: (v[1], v[2]), value)) for key, value in self._plugin_hooks.items()}
-
-	def find_plugins(self, existing=None, ignore_uninstalled=True, incl_all_found=False):
-		added, found = self._find_plugins(existing=existing, ignore_uninstalled=ignore_uninstalled)
-		if incl_all_found:
-			return added, found
-		else:
-			return added
-
-	def _find_plugins(self, existing=None, ignore_uninstalled=True):
-		if existing is None:
-			existing = dict(self.plugins)
-
-		result_added = OrderedDict()
-		result_found = []
-
-		if self.plugin_folders:
-			try:
-				added, found = self._find_plugins_from_folders(self.plugin_folders,
-				                                                 existing,
-				                                                 ignored_uninstalled=ignore_uninstalled)
-				result_added.update(added)
-				result_found += found
-			except Exception:
-				self.logger.exception("Error fetching plugins from folders")
-
-		if self.plugin_entry_points:
-			existing.update(result_added)
-			try:
-				added, found = self._find_plugins_from_entry_points(self.plugin_entry_points,
-				                                                      existing,
-				                                                      ignore_uninstalled=ignore_uninstalled)
-				result_added.update(added)
-				result_found += found
-			except Exception:
-				self.logger.exception("Error fetching plugins from entry points")
-
-		return result_added, result_found
-
-	def _find_plugins_from_folders(self, folders, existing, ignored_uninstalled=True):
-		added = OrderedDict()
-		found = []
-
-		for folder in folders:
-			try:
-				flagged_readonly = False
-				package = None
-				if isinstance(folder, (list, tuple)):
-					if len(folder) == 2:
-						folder, flagged_readonly = folder
-					elif len(folder) == 3:
-						folder, package, flagged_readonly = folder
-					else:
-						continue
-				actual_readonly = not os.access(folder, os.W_OK)
-
-				if not os.path.exists(folder):
-					self.logger.warning("Plugin folder {folder} could not be found, skipping it".format(folder=folder))
-					continue
-
-				for entry in scandir(folder):
-					try:
-						if entry.is_dir():
-							init_py = os.path.join(entry.path, "__init__.py")
-							init_pyc = os.path.join(entry.path, "__init__.pyc")
-
-							if not os.path.isfile(init_py) and not os.path.isfile(init_pyc):
-								# neither does exist, we ignore this
-								continue
-
-							key = entry.name
-
-						elif entry.is_file():
-							key, ext = os.path.splitext(entry.name)
-							if ext not in (".py", ".pyc") or key.startswith("__"):
-								# neither py nor pyc, or starts with __ (like __init__), we ignore this
-								continue
-
-						else:
-							# whatever this is, we ignore it
-							continue
-
-						found.append(key)
-						if key in existing or key in added or (ignored_uninstalled and key in self.marked_plugins["uninstalled"]):
-							# plugin is already defined, ignore it
-							continue
-
-						bundled = flagged_readonly
-
-						module_name = None
-						if package:
-							module_name = "{}.{}".format(package, key)
-
-						plugin = self._import_plugin_from_module(key, module_name=module_name, folder=folder, bundled=bundled)
-						if plugin:
-							if module_name:
-								plugin.origin = ModuleOrigin("module", module_name, folder)
-							else:
-								plugin.origin = FolderOrigin("folder", folder)
-							plugin.managable = not flagged_readonly and not actual_readonly
-							plugin.enabled = False
-							added[key] = plugin
-					except Exception:
-						self.logger.exception("Error processing folder entry {!r} from folder {}".format(entry, folder))
-			except Exception:
-				self.logger.exception("Error processing folder {}".format(folder))
-
-		return added, found
-
-	def _find_plugins_from_entry_points(self, groups, existing, ignore_uninstalled=True):
-		added = OrderedDict()
-		found = []
-
-		# let's make sure we have a current working set ...
-		working_set = pkg_resources.WorkingSet()
-
-		# ... including the user's site packages
-		import site
-		import sys
-		if site.ENABLE_USER_SITE:
-			if not site.USER_SITE in working_set.entries:
-				working_set.add_entry(site.USER_SITE)
-			if not site.USER_SITE in sys.path:
-				site.addsitedir(site.USER_SITE)
-
-		if not isinstance(groups, (list, tuple)):
-			groups = [groups]
-
-		def wrapped(gen):
-			# to protect against some issues in installed packages that make iteration over entry points
-			# fall on its face - e.g. https://groups.google.com/forum/#!msg/octoprint/DyXdqhR0U7c/kKMUsMmIBgAJ
-			for entry in gen:
-				try:
-					yield entry
-				except Exception:
-					self.logger.exception("Something went wrong while processing the entry points of a package in the "
-					                      "Python environment - broken entry_points.txt in some package?")
-
-		for group in groups:
-			for entry_point in wrapped(working_set.iter_entry_points(group=group, name=None)):
-				try:
-					key = entry_point.name
-					module_name = entry_point.module_name
-					version = entry_point.dist.version
-
-					found.append(key)
-					if key in existing or key in added or (ignore_uninstalled and key in self.marked_plugins["uninstalled"]):
-						# plugin is already defined or marked as uninstalled, ignore it
-						continue
-
-					bundled = key in self.plugin_considered_bundled
-					kwargs = dict(module_name=module_name, version=version, bundled=bundled)
-					package_name = entry_point.dist.project_name
-					try:
-						entry_point_metadata = EntryPointMetadata(entry_point)
-					except Exception:
-						self.logger.exception("Something went wrong while retrieving metadata for module {}".format(module_name))
-					else:
-						kwargs.update(dict(
-							name=entry_point_metadata.name,
-							summary=entry_point_metadata.summary,
-							author=entry_point_metadata.author,
-							url=entry_point_metadata.home_page,
-							license=entry_point_metadata.license
-						))
-
-					plugin = self._import_plugin_from_module(key, **kwargs)
-					if plugin:
-						plugin.origin = EntryPointOrigin("entry_point", group, module_name, package_name, version)
-						plugin.enabled = False
-
-						# plugin is manageable if its location is writable and OctoPrint
-						# is either not running from a virtual env or the plugin is
-						# installed in that virtual env - the virtual env's pip will not
-						# allow us to uninstall stuff that is installed outside
-						# of the virtual env, so this check is necessary
-						plugin.managable = os.access(plugin.location, os.W_OK) \
-						                   and (not self._python_virtual_env
-						                        or is_sub_path_of(plugin.location, self._python_prefix)
-						                        or is_editable_install(self._python_install_dir,
-						                                               package_name,
-						                                               module_name,
-						                                               plugin.location))
-
-						added[key] = plugin
-				except Exception:
-					self.logger.exception("Error processing entry point {!r} for group {}".format(entry_point, group))
-
-		return added, found
-
-	def _import_plugin_from_module(self, key, folder=None, module_name=None, name=None, version=None, summary=None,
-	                               author=None, url=None, license=None, bundled=False):
-		# TODO error handling
-		try:
-			if folder:
-				location, spec = _find_module(key, path=folder)
-			elif module_name:
-				location, spec = _find_module(module_name)
-			else:
-				return None
-		except Exception:
-			self.logger.exception("Could not locate plugin {key}".format(key=key))
-			return None
-
-		# Create a simple dummy entry first ...
-		plugin = PluginInfo(key, location, None, name=name, version=version, description=summary, author=author,
-		                    url=url, license=license)
-		plugin.bundled = bundled
-
-		if self._is_plugin_disabled(key):
-			self.logger.info("Plugin {} is disabled.".format(plugin))
-			plugin.forced_disabled = True
-
-		if self._is_plugin_blacklisted(key) or (plugin.version is not None and self._is_plugin_version_blacklisted(key, plugin.version)):
-			self.logger.warning("Plugin {} is blacklisted.".format(plugin))
-			plugin.blacklisted = True
-
-		python_version = get_python_version_string()
-		if self._is_plugin_incompatible(key, plugin):
-			if plugin.invalid_syntax:
-				self.logger.warning("Plugin {} can't be compiled under Python {} due to invalid syntax".format(plugin, python_version))
-			else:
-				self.logger.warning("Plugin {} is not compatible to Python {} (compatibility string: {}).".format(plugin, python_version, plugin.pythoncompat))
-			plugin.incompatible = True
-
-		if not plugin.validate("before_import", additional_validators=self.plugin_validators):
-			return plugin
-
-		# ... then create and return the real one
-		return self._import_plugin(key, spec,
-		                           module_name=module_name, name=name, location=plugin.location, version=version,
-		                           summary=summary, author=author, url=url, license=license, bundled=bundled,
-		                           parsed_metadata=plugin.parsed_metadata)
-
-	def _import_plugin(self, key, spec, module_name=None, name=None, location=None, version=None, summary=None, author=None, url=None, license=None, bundled=False, parsed_metadata=None):
-		try:
-			if module_name:
-				module = _load_module(module_name, spec)
-			else:
-				module = _load_module(key, spec)
-
-			plugin = PluginInfo(key, location, module,
-			                    name=name,
-			                    version=version,
-			                    description=summary,
-			                    author=author,
-			                    url=url,
-			                    license=license,
-			                    parsed_metadata=parsed_metadata)
-
-			plugin.bundled = bundled
-		except Exception:
-			self.logger.exception("Error loading plugin {key}".format(key=key))
-			return None
-
-		if plugin.check():
-			return plugin
-		else:
-			self.logger.info("Plugin {plugin} did not pass check, not loading.".format(plugin=str(plugin)))
-			return None
-
-	def _is_plugin_disabled(self, key):
-		return key in self.plugin_disabled_list or key.endswith('disabled')
-
-	def _is_plugin_blacklisted(self, key):
-		return key in self.plugin_blacklist
-
-	def _is_plugin_incompatible(self, key, plugin):
-		return not plugin.bundled \
-		       and not is_python_compatible(plugin.pythoncompat) \
-		       and key not in self.compatibility_ignored_list
-
-	def _is_plugin_version_blacklisted(self, key, version):
-		def matches_plugin(entry):
-			if isinstance(entry, (tuple, list)) and len(entry) == 2:
-				entry_key, entry_version = entry
-				return entry_key == key and entry_version == version
-			return False
-
-		return any(map(lambda entry: matches_plugin(entry),
-		               self.plugin_blacklist))
-
-	def reload_plugins(self, startup=False, initialize_implementations=True, force_reload=None):
-		self.logger.info("Loading plugins from {folders} and installed plugin packages...".format(
-			folders=", ".join(map(lambda x: x[0] if isinstance(x, tuple) else str(x), self.plugin_folders))
-		))
-
-		if force_reload is None:
-			force_reload = []
-
-		added, found = self.find_plugins(existing=dict((k, v) for k, v in self.plugins.items() if not k in force_reload),
-		                                 incl_all_found=True)
-
-		# let's clean everything we DIDN'T find first
-		removed = [key for key in list(self.enabled_plugins.keys()) + list(self.disabled_plugins.keys()) if key not in found]
-		for key in removed:
-			try:
-				del self.enabled_plugins[key]
-			except KeyError:
-				pass
-
-			try:
-				del self.disabled_plugins[key]
-			except KeyError:
-				pass
-
-		self.disabled_plugins.update(added)
-
-		# 1st pass: loading the plugins
-		for name, plugin in added.items():
-			try:
-				if not plugin.blacklisted and not plugin.forced_disabled and not plugin.incompatible:
-					self.load_plugin(name, plugin, startup=startup, initialize_implementation=initialize_implementations)
-			except PluginNeedsRestart:
-				pass
-			except PluginLifecycleException as e:
-				self.logger.info(str(e))
-
-		self.on_plugins_loaded(startup=startup,
-							   initialize_implementations=initialize_implementations,
-							   force_reload=force_reload)
-
-		# 2nd pass: enabling those plugins that need enabling
-		for name, plugin in added.items():
-			try:
-				if plugin.loaded and not plugin.forced_disabled and not plugin.incompatible:
-					if plugin.blacklisted:
-						self.logger.warning("Plugin {} is blacklisted. Not enabling it.".format(plugin))
-						continue
-					self.enable_plugin(name, plugin=plugin, initialize_implementation=initialize_implementations, startup=startup)
-			except PluginNeedsRestart:
-				pass
-			except PluginLifecycleException as e:
-				self.logger.info(str(e))
-
-		self.on_plugins_enabled(startup=startup,
-								initialize_implementations=initialize_implementations,
-								force_reload=force_reload)
-
-		if len(self.enabled_plugins) <= 0:
-			self.logger.info("No plugins found")
-		else:
-			self.logger.info("Found {count} plugin(s) providing {implementations} mixin implementations, {hooks} hook handlers".format(
-				count=len(self.enabled_plugins) + len(self.disabled_plugins),
-				implementations=len(self.plugin_implementations),
-				hooks=sum(map(lambda x: len(x), self.plugin_hooks.values()))
-			))
-
-	def mark_plugin(self, name, **kwargs):
-		if not name in self.plugins:
-			self.logger.debug("Trying to mark an unknown plugin {name}".format(**locals()))
-
-		for key, value in kwargs.items():
-			if value is None:
-				continue
-
-			if value and not name in self.marked_plugins[key]:
-				self.marked_plugins[key].append(name)
-			elif not value and name in self.marked_plugins[key]:
-				self.marked_plugins[key].remove(name)
-
-	def is_plugin_marked(self, name, key):
-		if not name in self.plugins:
-			return False
-
-		return name in self.marked_plugins[key]
-
-	def load_plugin(self, name, plugin=None, startup=False, initialize_implementation=True):
-		if not name in self.plugins:
-			self.logger.warning("Trying to load an unknown plugin {name}".format(**locals()))
-			return
-
-		if plugin is None:
-			plugin = self.plugins[name]
-
-		try:
-			if not plugin.validate("before_load", additional_validators=self.plugin_validators):
-				return
-
-			plugin.load()
-			plugin.validate("after_load", additional_validators=self.plugin_validators)
-			self.on_plugin_loaded(name, plugin)
-			plugin.loaded = True
-
-			self.logger.debug("Loaded plugin {name}: {plugin}".format(**locals()))
-		except PluginLifecycleException as e:
-			raise e
-		except Exception:
-			self.logger.exception("There was an error loading plugin %s" % name)
-
-	def unload_plugin(self, name):
-		if not name in self.plugins:
-			self.logger.warning("Trying to unload unknown plugin {name}".format(**locals()))
-			return
-
-		plugin = self.plugins[name]
-
-		try:
-			if plugin.enabled:
-				self.disable_plugin(name, plugin=plugin)
-
-			plugin.unload()
-			self.on_plugin_unloaded(name, plugin)
-
-			if name in self.enabled_plugins:
-				del self.enabled_plugins[name]
-
-			if name in self.disabled_plugins:
-				del self.disabled_plugins[name]
-
-			plugin.loaded = False
-
-			self.logger.debug("Unloaded plugin {name}: {plugin}".format(**locals()))
-		except PluginLifecycleException as e:
-			raise e
-		except Exception:
-			self.logger.exception("There was an error unloading plugin {name}".format(**locals()))
-
-			# make sure the plugin is NOT in the list of enabled plugins but in the list of disabled plugins
-			if name in self.enabled_plugins:
-				del self.enabled_plugins[name]
-			if not name in self.disabled_plugins:
-				self.disabled_plugins[name] = plugin
-
-	def enable_plugin(self, name, plugin=None, initialize_implementation=True, startup=False):
-		if not name in self.disabled_plugins:
-			self.logger.warning("Tried to enable plugin {name}, however it is not disabled".format(**locals()))
-			return
-
-		if plugin is None:
-			plugin = self.disabled_plugins[name]
-
-		if not startup and self.is_restart_needing_plugin(plugin):
-			raise PluginNeedsRestart(name)
-
-		if self.has_obsolete_hooks(plugin):
-			raise PluginCantEnable(name, "Dependency on obsolete hooks detected, full functionality cannot be guaranteed")
-
-		try:
-			if not plugin.validate("before_enable", additional_validators=self.plugin_validators):
-				return False
-
-			plugin.enable()
-			self._activate_plugin(name, plugin)
-		except PluginLifecycleException as e:
-			raise e
-		except Exception:
-			self.logger.exception("There was an error while enabling plugin {name}".format(**locals()))
-			return False
-		else:
-			if name in self.disabled_plugins:
-				del self.disabled_plugins[name]
-			self.enabled_plugins[name] = plugin
-			plugin.enabled = True
-
-			if plugin.implementation:
-				if initialize_implementation:
-					if not self.initialize_implementation_of_plugin(name, plugin):
-						return False
-				plugin.implementation.on_plugin_enabled()
-			self.on_plugin_enabled(name, plugin)
-
-			self.logger.debug("Enabled plugin {name}: {plugin}".format(**locals()))
-
-		return True
-
-	def disable_plugin(self, name, plugin=None):
-		if not name in self.enabled_plugins:
-			self.logger.warning("Tried to disable plugin {name}, however it is not enabled".format(**locals()))
-			return
-
-		if plugin is None:
-			plugin = self.enabled_plugins[name]
-
-		if self.is_restart_needing_plugin(plugin):
-			raise PluginNeedsRestart(name)
-
-		try:
-			plugin.disable()
-			self._deactivate_plugin(name, plugin)
-		except PluginLifecycleException as e:
-			raise e
-		except Exception:
-			self.logger.exception("There was an error while disabling plugin {name}".format(**locals()))
-			return False
-		else:
-			if name in self.enabled_plugins:
-				del self.enabled_plugins[name]
-			self.disabled_plugins[name] = plugin
-			plugin.enabled = False
-
-			if plugin.implementation:
-				plugin.implementation.on_plugin_disabled()
-			self.on_plugin_disabled(name, plugin)
-
-			self.logger.debug("Disabled plugin {name}: {plugin}".format(**locals()))
-
-		return True
-
-	def _activate_plugin(self, name, plugin):
-		plugin.hotchangeable = self.is_restart_needing_plugin(plugin)
-
-		# evaluate registered hooks
-		for hook, definition in plugin.hooks.items():
-			try:
-				callback, order = self._get_callback_and_order(definition)
-			except ValueError as e:
-				self.logger.warning("There is something wrong with the hook definition {} for plugin {}: {}".format(definition, name, str(e)))
-				continue
-
-			self._plugin_hooks[hook].append((order, name, callback))
-			self._sort_hooks(hook)
-
-		# evaluate registered implementation
-		if plugin.implementation:
-			mixins = self.mixins_matching_bases(plugin.implementation.__class__, *self.plugin_bases)
-			for mixin in mixins:
-				self.plugin_implementations_by_type[mixin].append((name, plugin.implementation))
-
-			self.plugin_implementations[name] = plugin.implementation
-
-	def _deactivate_plugin(self, name, plugin):
-		for hook, definition in plugin.hooks.items():
-			try:
-				callback, order = self._get_callback_and_order(definition)
-			except ValueError as e:
-				self.logger.warning("There is something wrong with the hook definition {} for plugin {}: {}".format(definition, name, str(e)))
-				continue
-
-			try:
-				self._plugin_hooks[hook].remove((order, name, callback))
-				self._sort_hooks(hook)
-			except ValueError:
-				# that's ok, the plugin was just not registered for the hook
-				pass
-
-		if plugin.implementation is not None:
-			if name in self.plugin_implementations:
-				del self.plugin_implementations[name]
-
-			mixins = self.mixins_matching_bases(plugin.implementation.__class__, *self.plugin_bases)
-			for mixin in mixins:
-				try:
-					self.plugin_implementations_by_type[mixin].remove((name, plugin.implementation))
-				except ValueError:
-					# that's ok, the plugin was just not registered for the type
-					pass
-
-	def is_restart_needing_plugin(self, plugin):
-		return plugin.needs_restart or self.has_restart_needing_implementation(plugin) or self.has_restart_needing_hooks(plugin)
-
-	def has_restart_needing_implementation(self, plugin):
-		return self.has_any_of_mixins(plugin, RestartNeedingPlugin)
-
-	def has_restart_needing_hooks(self, plugin):
-		return self.has_any_of_hooks(plugin, self.plugin_restart_needing_hooks)
-
-	def has_obsolete_hooks(self, plugin):
-		return self.has_any_of_hooks(plugin, self.plugin_obsolete_hooks)
-
-	def is_restart_needing_hook(self, hook):
-		return self.hook_matches_hooks(hook, self.plugin_restart_needing_hooks)
-
-	def is_obsolete_hook(self, hook):
-		return self.hook_matches_hooks(hook, self.plugin_obsolete_hooks)
-
-	@staticmethod
-	def has_any_of_hooks(plugin, *hooks):
-		"""
-		Tests if the ``plugin`` contains any of the provided ``hooks``.
-
-		Uses :func:`octoprint.plugin.core.PluginManager.hook_matches_hooks`.
-
-		Args:
-			plugin: plugin to test hooks for
-			*hooks: hooks to test against
-
-		Returns:
-			(bool): True if any of the plugin's hooks match the provided hooks,
-			        False otherwise.
-		"""
-
-		if hooks and len(hooks) == 1 and isinstance(hooks[0], (list, tuple)):
-			hooks = hooks[0]
-
-		hooks = list(filter(lambda hook: hook is not None, hooks))
-		if not hooks:
-			return False
-		if not plugin or not plugin.hooks:
-			return False
-
-		plugin_hooks = plugin.hooks.keys()
-
-		return any(map(lambda hook: PluginManager.hook_matches_hooks(hook, *hooks),
-		               plugin_hooks))
-
-	@staticmethod
-	def hook_matches_hooks(hook, *hooks):
-		"""
-		Tests if ``hook`` matches any of the provided ``hooks`` to test for.
-
-		``hook`` is expected to be an exact hook name.
-
-		``hooks`` is expected to be a list containing one or more hook names or
-		patterns. That can be either an exact hook name or an
-		:func:`fnmatch.fnmatch` pattern.
-
-		Args:
-			hook: the hook to test
-			hooks: the hook name patterns to test against
-
-		Returns:
-			(bool): True if the ``hook`` matches any of the ``hooks``, False otherwise.
-
-		"""
-
-		if hooks and len(hooks) == 1 and isinstance(hooks[0], (list, tuple)):
-			hooks = hooks[0]
-
-		hooks = list(filter(lambda hook: hook is not None, hooks))
-		if not hooks:
-			return False
-		if not hook:
-			return False
-
-		return any(map(lambda h: fnmatch.fnmatch(hook, h),
-		               hooks))
-
-	@staticmethod
-	def mixins_matching_bases(klass, *bases):
-		result = set()
-		for c in inspect.getmro(klass):
-			if c == klass or c in bases:
-				# ignore the exact class and our bases
-				continue
-			if issubclass(c, bases):
-				result.add(c)
-		return result
-
-	@staticmethod
-	def has_any_of_mixins(plugin, *mixins):
-		"""
-		Tests if the ``plugin`` has an implementation implementing any
-		of the provided ``mixins``.
-
-		Args:
-			plugin: plugin for which to check the implementation
-			*mixins: mixins to test against
-
-		Returns:
-			(bool): True if the plugin's implementation implements any of the
-			        provided mixins, False otherwise.
-		"""
-
-		if mixins and len(mixins) == 1 and isinstance(mixins[0], (list, tuple)):
-			mixins = mixins[0]
-
-		mixins = list(filter(lambda mixin: mixin is not None, mixins))
-		if not mixins:
-			return False
-		if not plugin or not plugin.implementation:
-			return False
-
-		return isinstance(plugin.implementation, tuple(mixins))
-
-	def initialize_implementations(self, additional_injects=None, additional_inject_factories=None, additional_pre_inits=None, additional_post_inits=None):
-		for name, plugin in self.enabled_plugins.items():
-			self.initialize_implementation_of_plugin(name, plugin,
-			                                         additional_injects=additional_injects,
-			                                         additional_inject_factories=additional_inject_factories,
-			                                         additional_pre_inits=additional_pre_inits,
-			                                         additional_post_inits=additional_post_inits)
-
-		self.logger.info("Initialized {count} plugin implementation(s)".format(count=len(self.plugin_implementations)))
-
-	def initialize_implementation_of_plugin(self, name, plugin, additional_injects=None, additional_inject_factories=None, additional_pre_inits=None, additional_post_inits=None):
-		if plugin.implementation is None:
-			return
-
-		return self.initialize_implementation(name, plugin, plugin.implementation,
-		                               additional_injects=additional_injects,
-		                               additional_inject_factories=additional_inject_factories,
-		                               additional_pre_inits=additional_pre_inits,
-		                               additional_post_inits=additional_post_inits)
-
-	def initialize_implementation(self, name, plugin, implementation, additional_injects=None, additional_inject_factories=None, additional_pre_inits=None, additional_post_inits=None):
-		if additional_injects is None:
-			additional_injects = dict()
-		if additional_inject_factories is None:
-			additional_inject_factories = []
-		if additional_pre_inits is None:
-			additional_pre_inits = []
-		if additional_post_inits is None:
-			additional_post_inits = []
-
-		injects = self.implementation_injects
-		injects.update(additional_injects)
-
-		inject_factories = self.implementation_inject_factories
-		inject_factories += additional_inject_factories
-
-		pre_inits = self.implementation_pre_inits
-		pre_inits += additional_pre_inits
-
-		post_inits = self.implementation_post_inits
-		post_inits += additional_post_inits
-
-		try:
-			kwargs = dict(injects)
-
-			kwargs.update(dict(
-				identifier=name,
-				plugin_name=plugin.name,
-				plugin_version=plugin.version,
-				plugin_info=plugin,
-				basefolder=os.path.realpath(plugin.location),
-				logger=logging.getLogger(self.logging_prefix + name),
-				))
-
-			# inject the additional_injects
-			for arg, value in kwargs.items():
-				setattr(implementation, "_" + arg, value)
-
-			# inject any injects produced in the additional_inject_factories
-			for factory in inject_factories:
-				try:
-					return_value = factory(name, implementation)
-				except Exception:
-					self.logger.exception("Exception while executing injection factory %r" % factory)
-				else:
-					if return_value is not None:
-						if isinstance(return_value, dict):
-							for arg, value in return_value.items():
-								setattr(implementation, "_" + arg, value)
-
-			# execute any additional pre init methods
-			for pre_init in pre_inits:
-				pre_init(name, implementation)
-
-			implementation.initialize()
-
-			# execute any additional post init methods
-			for post_init in post_inits:
-				post_init(name, implementation)
-
-		except Exception as e:
-			self._deactivate_plugin(name, plugin)
-			plugin.enabled = False
-
-			if isinstance(e, PluginLifecycleException):
-				raise e
-			else:
-				self.logger.exception("Exception while initializing plugin {name}, disabling it".format(**locals()))
-				return False
-		else:
-			self.on_plugin_implementations_initialized(name, plugin)
-
-		self.logger.debug("Initialized plugin mixin implementation for plugin {name}".format(**locals()))
-		return True
-
-
-	def log_all_plugins(self, show_bundled=True, bundled_str=(" (bundled)", ""), show_location=True,
-	                    location_str=" = {location}", show_enabled=True, enabled_str=(" ", "!", "#", "*"),
-	                    only_to_handler=None):
-		all_plugins = list(self.enabled_plugins.values()) + list(self.disabled_plugins.values())
-
-		def _log(message, level=logging.INFO):
-			if only_to_handler is not None:
-				import octoprint.logging
-				octoprint.logging.log_to_handler(self.logger, only_to_handler, level, message, [])
-			else:
-				self.logger.log(level, message)
-
-		if len(all_plugins) <= 0:
-			_log("No plugins available")
-		else:
-			formatted_plugins = "\n".join(map(lambda x: "| " + x.long_str(show_bundled=show_bundled,
-				                                                          bundled_strs=bundled_str,
-				                                                          show_location=show_location,
-				                                                          location_str=location_str,
-				                                                          show_enabled=show_enabled,
-				                                                          enabled_strs=enabled_str),
-				                              sorted(self.plugins.values(), key=lambda x: unicode(x).lower())))
-			legend = "Prefix legend: {1} = disabled, {2} = blacklisted, {3} = incompatible".format(*enabled_str)
-			_log("{count} plugin(s) registered with the system:\n{plugins}\n{legend}".format(count=len(all_plugins),
-			                                                                                 plugins=formatted_plugins,
-			                                                                                 legend=legend))
-
-	def get_plugin(self, identifier, require_enabled=True):
-		"""
-		Retrieves the module of the plugin identified by ``identifier``. If the plugin is not registered or disabled and
-		``required_enabled`` is True (the default) None will be returned.
-
-		Arguments:
-		    identifier (str): The identifier of the plugin to retrieve.
-		    require_enabled (boolean): Whether to only return the plugin if is enabled (True, default) or also if it's
-		        disabled.
-
-		Returns:
-		    module: The requested plugin module or None
-		"""
-
-		plugin_info = self.get_plugin_info(identifier, require_enabled=require_enabled)
-		if plugin_info is not None:
-			return plugin_info.instance
-		return None
-
-	def get_plugin_info(self, identifier, require_enabled=True):
-		"""
-		Retrieves the :class:`PluginInfo` instance identified by ``identifier``. If the plugin is not registered or
-		disabled and ``required_enabled`` is True (the default) None will be returned.
-
-		Arguments:
-		    identifier (str): The identifier of the plugin to retrieve.
-		    require_enabled (boolean): Whether to only return the plugin if is enabled (True, default) or also if it's
-		        disabled.
-
-		Returns:
-		    ~.PluginInfo: The requested :class:`PluginInfo` or None
-		"""
-
-		if identifier in self.enabled_plugins:
-			return self.enabled_plugins[identifier]
-		elif not require_enabled and identifier in self.disabled_plugins:
-			return self.disabled_plugins[identifier]
-
-		return None
-
-	def get_hooks(self, hook):
-		"""
-		Retrieves all registered handlers for the specified hook.
-
-		Arguments:
-		    hook (str): The hook for which to retrieve the handlers.
-
-		Returns:
-		    dict: A dict containing all registered handlers mapped by their plugin's identifier.
-		"""
-
-		if not hook in self.plugin_hooks:
-			return dict()
-
-		result = OrderedDict()
-		for h in self.plugin_hooks[hook]:
-			result[h[0]] = h[1]
-		return result
-
-	def get_implementations(self, *types, **kwargs):
-		"""
-		Get all mixin implementations that implement *all* of the provided ``types``.
-
-		Arguments:
-		    types (one or more type): The types a mixin implementation needs to implement in order to be returned.
-
-		Returns:
-		    list: A list of all found implementations
-		"""
-
-		sorting_context = kwargs.get("sorting_context", None)
-
-		result = None
-
-		for t in types:
-			implementations = self.plugin_implementations_by_type[t]
-			if result is None:
-				result = set(implementations)
-			else:
-				result = result.intersection(implementations)
-
-		if result is None:
-			return []
-
-		def sort_func(impl):
-			sorting_value = None
-			if sorting_context is not None and isinstance(impl[1], SortablePlugin):
-				try:
-					sorting_value = impl[1].get_sorting_key(sorting_context)
-				except Exception:
-					self.logger.exception("Error while trying to retrieve sorting order for plugin {}".format(impl[0]))
-
-				if sorting_value is not None:
-					try:
-						sorting_value = int(sorting_value)
-					except ValueError:
-						self.logger.warning("The order value returned by {} for sorting context {} is not a valid integer, ignoring it".format(impl[0], sorting_context))
-						sorting_value = None
-
-			plugin_info = self.get_plugin_info(impl[0], require_enabled=False)
-			return sorting_value is None, sv(sorting_value), not plugin_info.bundled if plugin_info else True, sv(impl[0])
-
-		return [impl[1] for impl in sorted(result, key=sort_func)]
-
-	def get_filtered_implementations(self, f, *types, **kwargs):
-		"""
-		Get all mixin implementations that implement *all* of the provided ``types`` and match the provided filter `f`.
-
-		Arguments:
-		    f (callable): A filter function returning True for implementations to return and False for those to exclude.
-		    types (one or more type): The types a mixin implementation needs to implement in order to be returned.
-
-		Returns:
-		    list: A list of all found and matching implementations.
-		"""
-
-		assert callable(f)
-		implementations = self.get_implementations(*types, sorting_context=kwargs.get("sorting_context", None))
-		return list(filter(f, implementations))
-
-	def get_helpers(self, name, *helpers):
-		"""
-		Retrieves the named ``helpers`` for the plugin with identifier ``name``.
-
-		If the plugin is not available, returns None. Otherwise returns a :class:`dict` with the requested plugin
-		helper names mapped to the method - if a helper could not be resolved, it will be missing from the dict.
-
-		Arguments:
-		    name (str): Identifier of the plugin for which to look up the ``helpers``.
-		    helpers (one or more str): Identifiers of the helpers of plugin ``name`` to return.
-
-		Returns:
-		    dict: A dictionary of all resolved helpers, mapped by their identifiers, or None if the plugin was not
-		        registered with the system.
-		"""
-
-		if not name in self.enabled_plugins:
-			return None
-		plugin = self.enabled_plugins[name]
-
-		all_helpers = plugin.helpers
-		if len(helpers):
-			return dict((k, v) for (k, v) in all_helpers.items() if k in helpers)
-		else:
-			return all_helpers
-
-	def register_message_receiver(self, client):
-		"""
-		Registers a ``client`` for receiving plugin messages. The ``client`` needs to be a callable accepting two
-		input arguments, ``plugin`` (the sending plugin's identifier) and ``data`` (the message itself), and one
-		optional keyword argument, ``permissions`` (an optional list of permissions to test against).
-		"""
-
-		if client is None:
-			return
-		self.registered_clients.append(client)
-
-	def unregister_message_receiver(self, client):
-		"""
-		Unregisters a ``client`` for receiving plugin messages.
-		"""
-
-		try:
-			self.registered_clients.remove(client)
-		except ValueError:
-			# not registered
-			pass
-
-	def send_plugin_message(self, plugin, data, permissions=None):
-		"""
-		Sends ``data`` in the name of ``plugin`` to all currently registered message receivers by invoking them
-		with the three arguments.
-
-		Arguments:
-		    plugin (str): The sending plugin's identifier.
-		    data (object): The message.
-		    permissions (list): A list of permissions to test against in the client.
-		"""
-
-		for client in self.registered_clients:
-			try:
-				client(plugin, data, permissions=permissions)
-			except Exception:
-				self.logger.exception("Exception while sending plugin data to client")
-
-	def _sort_hooks(self, hook):
-		self._plugin_hooks[hook] = sorted(self._plugin_hooks[hook],
-		                                  key=lambda x: (x[0] is None, sv(x[0]), sv(x[1]), sv(x[2])))
-
-	def _get_callback_and_order(self, hook):
-		if callable(hook):
-			return hook, None
-
-		elif isinstance(hook, tuple) and len(hook) == 2:
-			callback, order = hook
-
-			# test that callback is a callable
-			if not callable(callback):
-				raise ValueError("Hook callback is not a callable")
-
-			# test that number is an int
-			try:
-				int(order)
-			except ValueError:
-				raise ValueError("Hook order is not a number")
-
-			return callback, order
-
-		else:
-			raise ValueError("Invalid hook definition, neither a callable nor a 2-tuple (callback, order): {!r}".format(hook))
-=======
-class PluginManager(object):
     """
     The :class:`PluginManager` is the central component for finding, loading and accessing plugins provided to the
     system.
@@ -3396,7 +2297,6 @@
                     hook
                 )
             )
->>>>>>> 29726b15
 
 
 def is_sub_path_of(path, parent):
@@ -3464,17 +2364,11 @@
         )
 
 
-<<<<<<< HEAD
 class Plugin:
-	"""
-	The parent class of all plugin implementations.
-=======
-class Plugin(object):
     """
     The parent class of all plugin implementations.
 
     .. attribute:: _identifier
->>>>>>> 29726b15
 
        The identifier of the plugin. Injected by the plugin core system upon initialization of the implementation.
 
