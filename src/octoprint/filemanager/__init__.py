--- conflicted
+++ resolved
@@ -10,20 +10,6 @@
 
 import octoprint.plugin
 import octoprint.util
-<<<<<<< HEAD
-
-from octoprint.events import eventManager, Events
-
-from .destinations import FileDestinations
-from .analysis import QueueEntry, AnalysisQueue
-from .util import AbstractFileWrapper, StreamWrapper, DiskFileWrapper
-from octoprint.util import get_fully_qualified_classname as fqcn
-
-from collections import namedtuple
-
-# noinspection PyCompatibility
-from past.builtins import basestring
-=======
 from octoprint.events import Events, eventManager
 from octoprint.util import get_fully_qualified_classname as fqcn
 
@@ -31,7 +17,6 @@
 from .destinations import FileDestinations  # noqa: F401
 from .storage import LocalFileStorage  # noqa: F401
 from .util import AbstractFileWrapper, DiskFileWrapper, StreamWrapper  # noqa: F401
->>>>>>> 2a6f7478
 
 ContentTypeMapping = namedtuple("ContentTypeMapping", "extensions, content_type")
 ContentTypeDetector = namedtuple("ContentTypeDetector", "extensions, detector")
@@ -231,547 +216,6 @@
 
 
 class NoSuchStorage(Exception):
-<<<<<<< HEAD
-	pass
-
-
-class FileManager(object):
-	def __init__(self, analysis_queue, slicing_manager, printer_profile_manager, initial_storage_managers=None):
-		self._logger = logging.getLogger(__name__)
-		self._analysis_queue = analysis_queue
-		self._analysis_queue.register_finish_callback(self._on_analysis_finished)
-
-		self._storage_managers = dict()
-		if initial_storage_managers:
-			self._storage_managers.update(initial_storage_managers)
-
-		self._slicing_manager = slicing_manager
-		self._printer_profile_manager = printer_profile_manager
-
-		import threading
-		self._slicing_jobs = dict()
-		self._slicing_jobs_mutex = threading.Lock()
-
-		self._slicing_progress_callbacks = []
-		self._last_slicing_progress = None
-
-		self._progress_plugins = []
-		self._preprocessor_hooks = dict()
-
-		import octoprint.settings
-		self._recovery_file = os.path.join(octoprint.settings.settings().getBaseFolder("data"), "print_recovery_data.yaml")
-
-	def initialize(self, process_backlog=False):
-		self.reload_plugins()
-		if process_backlog:
-			self.process_backlog()
-
-	def process_backlog(self):
-		def worker():
-			self._logger.info("Adding backlog items from all storage types to analysis queue...".format(**locals()))
-			for storage_type, storage_manager in self._storage_managers.items():
-				self._determine_analysis_backlog(storage_type, storage_manager)
-
-		import threading
-		thread = threading.Thread(target=worker)
-		thread.daemon = True
-		thread.start()
-
-	def reload_plugins(self):
-		self._progress_plugins = octoprint.plugin.plugin_manager().get_implementations(octoprint.plugin.ProgressPlugin)
-		self._preprocessor_hooks = octoprint.plugin.plugin_manager().get_hooks("octoprint.filemanager.preprocessor")
-
-	def register_slicingprogress_callback(self, callback):
-		self._slicing_progress_callbacks.append(callback)
-
-	def unregister_slicingprogress_callback(self, callback):
-		try:
-			self._slicing_progress_callbacks.remove(callback)
-		except ValueError:
-			# callback was not registered
-			pass
-
-	def _determine_analysis_backlog(self, storage_type, storage_manager, root=None, high_priority=False):
-		counter = 0
-
-		backlog_generator = storage_manager.analysis_backlog
-		if root is not None:
-			backlog_generator = storage_manager.analysis_backlog_for_path(path=root)
-
-		for entry, path, printer_profile in backlog_generator:
-			file_type = get_file_type(path)[-1]
-			file_name = storage_manager.split_path(path)
-
-			# we'll use the default printer profile for the backlog since we don't know better
-			queue_entry = QueueEntry(file_name, entry, file_type, storage_type, path, self._printer_profile_manager.get_default(), None)
-			if self._analysis_queue.enqueue(queue_entry, high_priority=high_priority):
-				counter += 1
-
-		if root:
-			self._logger.info("Added {counter} items from storage type \"{storage_type}\" and root \"{root}\" to analysis queue".format(**locals()))
-		else:
-			self._logger.info("Added {counter} items from storage type \"{storage_type}\" to analysis queue".format(**locals()))
-
-	def add_storage(self, storage_type, storage_manager):
-		self._storage_managers[storage_type] = storage_manager
-		self._determine_analysis_backlog(storage_type, storage_manager)
-
-	def remove_storage(self, type):
-		if not type in self._storage_managers:
-			return
-		del self._storage_managers[type]
-
-	@property
-	def registered_storages(self):
-		return list(self._storage_managers.keys())
-
-	@property
-	def slicing_enabled(self):
-		return self._slicing_manager.slicing_enabled
-
-	@property
-	def registered_slicers(self):
-		return self._slicing_manager.registered_slicers
-
-	@property
-	def default_slicer(self):
-		return self._slicing_manager.default_slicer
-
-	def analyse(self, destination, path, printer_profile_id=None):
-		if not self.file_exists(destination, path):
-			return
-
-		if printer_profile_id is None:
-			printer_profile = self._printer_profile_manager.get_current_or_default()
-		else:
-			printer_profile = self._printer_profile_manager.get(printer_profile_id)
-			if printer_profile is None:
-				printer_profile = self._printer_profile_manager.get_current_or_default()
-
-		queue_entry = self._analysis_queue_entry(destination, path)
-		self._analysis_queue.dequeue(queue_entry)
-
-		queue_entry = self._analysis_queue_entry(destination, path, printer_profile=printer_profile)
-		if queue_entry:
-			return self._analysis_queue.enqueue(queue_entry, high_priority=True)
-
-		return False
-
-	def slice(self, slicer_name, source_location, source_path, dest_location, dest_path,
-	          position=None, profile=None, printer_profile_id=None, overrides=None, display=None,
-	          callback=None, callback_args=None):
-		absolute_source_path = self.path_on_disk(source_location, source_path)
-
-		def stlProcessed(source_location, source_path, tmp_path, dest_location, dest_path, start_time,
-		                 printer_profile_id, callback, callback_args, _error=None, _cancelled=False, _analysis=None):
-			try:
-				if _error:
-					eventManager().fire(Events.SLICING_FAILED, dict(slicer=slicer_name,
-					                                                stl=source_path,
-					                                                stl_location=source_location,
-					                                                gcode=dest_path,
-					                                                gcode_location=dest_location,
-					                                                reason=_error))
-				elif _cancelled:
-					eventManager().fire(Events.SLICING_CANCELLED, dict(slicer=slicer_name,
-					                                                   stl=source_path,
-					                                                   stl_location=source_location,
-					                                                   gcode=dest_path,
-					                                                   gcode_location=dest_location))
-				else:
-					source_meta = self.get_metadata(source_location, source_path)
-					hash = source_meta.get("hash", "n/a")
-
-					import io
-					links = [("model", dict(name=source_path))]
-					_, stl_name = self.split_path(source_location, source_path)
-					file_obj = StreamWrapper(os.path.basename(dest_path),
-					                         io.BytesIO(";Generated from {stl_name} (hash: {hash})\n".format(**locals()).encode("ascii", "replace")),
-					                         io.FileIO(tmp_path, 'rb'))
-
-					printer_profile = self._printer_profile_manager.get(printer_profile_id)
-					self.add_file(dest_location, dest_path, file_obj,
-					              display=display, links=links, allow_overwrite=True,
-					              printer_profile=printer_profile, analysis=_analysis)
-
-					end_time = octoprint.util.monotonic_time()
-					eventManager().fire(Events.SLICING_DONE, dict(slicer=slicer_name,
-					                                              stl=source_path,
-					                                              stl_location=source_location,
-					                                              gcode=dest_path,
-					                                              gcode_location=dest_location,
-					                                              time=end_time - start_time))
-
-					if callback is not None:
-						if callback_args is None:
-							callback_args = ()
-						callback(*callback_args)
-			finally:
-				os.remove(tmp_path)
-
-				source_job_key = (source_location, source_path)
-				dest_job_key = (dest_location, dest_path)
-
-				with self._slicing_jobs_mutex:
-					if source_job_key in self._slicing_jobs:
-						del self._slicing_jobs[source_job_key]
-					if dest_job_key in self._slicing_jobs:
-						del self._slicing_jobs[dest_job_key]
-
-		slicer = self._slicing_manager.get_slicer(slicer_name)
-
-		start_time = octoprint.util.monotonic_time()
-		eventManager().fire(Events.SLICING_STARTED, {"slicer": slicer_name,
-		                                             "stl": source_path,
-		                                             "stl_location": source_location,
-		                                             "gcode": dest_path,
-		                                             "gcode_location": dest_location,
-		                                             "progressAvailable": slicer.get_slicer_properties().get("progress_report", False) if slicer else False})
-
-		import tempfile
-		f = tempfile.NamedTemporaryFile(suffix=".gco", delete=False)
-		temp_path = f.name
-		f.close()
-
-		with self._slicing_jobs_mutex:
-			source_job_key = (source_location, source_path)
-			dest_job_key = (dest_location, dest_path)
-			if dest_job_key in self._slicing_jobs:
-				job_slicer_name, job_absolute_source_path, job_temp_path = self._slicing_jobs[dest_job_key]
-
-				self._slicing_manager.cancel_slicing(job_slicer_name, job_absolute_source_path, job_temp_path)
-				del self._slicing_jobs[dest_job_key]
-
-			self._slicing_jobs[dest_job_key] = self._slicing_jobs[source_job_key] = (slicer_name, absolute_source_path, temp_path)
-
-		args = (source_location, source_path, temp_path, dest_location, dest_path, start_time, printer_profile_id, callback, callback_args)
-		self._slicing_manager.slice(slicer_name,
-		                            absolute_source_path,
-		                            temp_path,
-		                            profile,
-		                            stlProcessed,
-		                            position=position,
-		                            callback_args=args,
-		                            overrides=overrides,
-		                            printer_profile_id=printer_profile_id,
-		                            on_progress=self.on_slicing_progress,
-		                            on_progress_args=(slicer_name, source_location, source_path, dest_location, dest_path))
-
-	def on_slicing_progress(self, slicer, source_location, source_path, dest_location, dest_path, _progress=None):
-		if not _progress:
-			return
-
-		progress_int = int(_progress * 100)
-		if self._last_slicing_progress != progress_int:
-			self._last_slicing_progress = progress_int
-			for callback in self._slicing_progress_callbacks:
-				try:
-					callback.sendSlicingProgress(slicer, source_location, source_path, dest_location, dest_path, progress_int)
-				except Exception:
-					self._logger.exception("Exception while pushing slicing progress",
-				                           extra=dict(callback=fqcn(callback)))
-
-			if progress_int:
-				def call_plugins(slicer, source_location, source_path, dest_location, dest_path, progress):
-					for plugin in self._progress_plugins:
-						try:
-							plugin.on_slicing_progress(slicer, source_location, source_path, dest_location, dest_path, progress)
-						except Exception:
-							self._logger.exception("Exception while sending slicing progress to plugin %s" % plugin._identifier,
-							                       extra=dict(plugin=plugin._identifier))
-
-				import threading
-				thread = threading.Thread(target=call_plugins, args=(slicer, source_location, source_path, dest_location, dest_path, progress_int))
-				thread.daemon = False
-				thread.start()
-
-
-	def get_busy_files(self):
-		return self._slicing_jobs.keys()
-
-	def file_in_path(self, destination, path, file):
-		return self._storage(destination).file_in_path(path, file)
-
-	def file_exists(self, destination, path):
-		return self._storage(destination).file_exists(path)
-
-	def folder_exists(self, destination, path):
-		return self._storage(destination).folder_exists(path)
-
-	def list_files(self, destinations=None, path=None, filter=None, recursive=None):
-		if not destinations:
-			destinations = list(self._storage_managers.keys())
-		if isinstance(destinations, basestring):
-			destinations = [destinations]
-
-		result = dict()
-		for dst in destinations:
-			result[dst] = self._storage_managers[dst].list_files(path=path, filter=filter, recursive=recursive)
-		return result
-
-	def add_file(self, destination, path, file_object, links=None, allow_overwrite=False, printer_profile=None, analysis=None, display=None):
-		if printer_profile is None:
-			printer_profile = self._printer_profile_manager.get_current_or_default()
-
-		for name, hook in self._preprocessor_hooks.items():
-			try:
-				hook_file_object = hook(path, file_object, links=links, printer_profile=printer_profile, allow_overwrite=allow_overwrite)
-			except Exception:
-				self._logger.exception("Error when calling preprocessor hook for plugin {}, ignoring".format(name), extra=dict(plugin=name))
-				continue
-
-			if hook_file_object is not None:
-				file_object = hook_file_object
-
-		queue_entry = self._analysis_queue_entry(destination, path)
-
-		if queue_entry is not None:
-			self._analysis_queue.dequeue(queue_entry)
-
-		path_in_storage = self._storage(destination).add_file(path, file_object, links=links, printer_profile=printer_profile, allow_overwrite=allow_overwrite, display=display)
-
-		queue_entry = self._analysis_queue_entry(destination, path_in_storage, printer_profile=printer_profile, analysis=analysis)
-		if queue_entry:
-			self._analysis_queue.enqueue(queue_entry, high_priority=True)
-
-		_, name = self._storage(destination).split_path(path_in_storage)
-		eventManager().fire(Events.FILE_ADDED, dict(storage=destination,
-		                                            path=path_in_storage,
-		                                            name=name,
-		                                            type=get_file_type(name)))
-		eventManager().fire(Events.UPDATED_FILES, dict(type="printables"))
-		return path_in_storage
-
-	def remove_file(self, destination, path):
-		queue_entry = self._analysis_queue_entry(destination, path)
-		self._analysis_queue.dequeue(queue_entry)
-		self._storage(destination).remove_file(path)
-
-		_, name = self._storage(destination).split_path(path)
-		eventManager().fire(Events.FILE_REMOVED, dict(storage=destination,
-		                                              path=path,
-		                                              name=name,
-		                                              type=get_file_type(name)))
-		eventManager().fire(Events.UPDATED_FILES, dict(type="printables"))
-
-	def copy_file(self, destination, source, dst):
-		path_in_storage = self._storage(destination).copy_file(source, dst)
-		if not self.has_analysis(destination, path_in_storage):
-			queue_entry = self._analysis_queue_entry(destination, path_in_storage)
-			if queue_entry:
-				self._analysis_queue.enqueue(queue_entry)
-
-		_, name = self._storage(destination).split_path(path_in_storage)
-		eventManager().fire(Events.FILE_ADDED, dict(storage=destination,
-		                                            path=path_in_storage,
-		                                            name=name,
-		                                            type=get_file_type(name)))
-		eventManager().fire(Events.UPDATED_FILES, dict(type="printables"))
-
-	def move_file(self, destination, source, dst):
-		queue_entry = self._analysis_queue_entry(destination, source)
-		self._analysis_queue.dequeue(queue_entry)
-		path = self._storage(destination).move_file(source, dst)
-		if not self.has_analysis(destination, path):
-			queue_entry = self._analysis_queue_entry(destination, path)
-			if queue_entry:
-				self._analysis_queue.enqueue(queue_entry)
-
-		source_path_in_storage = self._storage(destination).path_in_storage(source)
-		_, source_name = self._storage(destination).split_path(source_path_in_storage)
-		dst_path_in_storage = self._storage(destination).path_in_storage(dst)
-		_, dst_name = self._storage(destination).split_path(dst_path_in_storage)
-
-		eventManager().fire(Events.FILE_REMOVED, dict(storage=destination,
-		                                              path=source_path_in_storage,
-		                                              name=source_name,
-		                                              type=get_file_type(source_name)))
-		eventManager().fire(Events.FILE_ADDED, dict(storage=destination,
-		                                            path=dst_path_in_storage,
-		                                            name=dst_name,
-		                                            type=get_file_type(dst_name)))
-		eventManager().fire(Events.UPDATED_FILES, dict(type="printables"))
-
-	def add_folder(self, destination, path, ignore_existing=True, display=None):
-		path_in_storage = self._storage(destination).add_folder(path, ignore_existing=ignore_existing, display=display)
-
-		_, name = self._storage(destination).split_path(path_in_storage)
-		eventManager().fire(Events.FOLDER_ADDED, dict(storage=destination,
-		                                              path=path_in_storage,
-		                                              name=name))
-		eventManager().fire(Events.UPDATED_FILES, dict(type="printables"))
-		return path_in_storage
-
-	def remove_folder(self, destination, path, recursive=True):
-		self._analysis_queue.dequeue_folder(destination, path)
-		self._analysis_queue.pause()
-		self._storage(destination).remove_folder(path, recursive=recursive)
-		self._analysis_queue.resume()
-
-		_, name = self._storage(destination).split_path(path)
-		eventManager().fire(Events.FOLDER_REMOVED, dict(storage=destination,
-		                                                path=path,
-		                                                name=name))
-		eventManager().fire(Events.UPDATED_FILES, dict(type="printables"))
-
-	def copy_folder(self, destination, source, dst):
-		path_in_storage = self._storage(destination).copy_folder(source, dst)
-		self._determine_analysis_backlog(destination, self._storage(destination), root=path_in_storage)
-
-		_, name = self._storage(destination).split_path(path_in_storage)
-		eventManager().fire(Events.FOLDER_ADDED, dict(storage=destination,
-		                                              path=path_in_storage,
-		                                              name=name))
-		eventManager().fire(Events.UPDATED_FILES, dict(type="printables"))
-
-	def move_folder(self, destination, source, dst):
-		self._analysis_queue.dequeue_folder(destination, source)
-		self._analysis_queue.pause()
-		dst_path_in_storage = self._storage(destination).move_folder(source, dst)
-		self._determine_analysis_backlog(destination, self._storage(destination), root=dst_path_in_storage)
-		self._analysis_queue.resume()
-
-		source_path_in_storage = self._storage(destination).path_in_storage(source)
-		_, source_name = self._storage(destination).split_path(source_path_in_storage)
-		_, dst_name = self._storage(destination).split_path(dst_path_in_storage)
-
-		eventManager().fire(Events.FOLDER_REMOVED, dict(storage=destination,
-		                                                path=source_path_in_storage,
-		                                                name=source_name))
-		eventManager().fire(Events.FOLDER_ADDED, dict(storage=destination,
-		                                              path=dst_path_in_storage,
-		                                              name=dst_name))
-		eventManager().fire(Events.UPDATED_FILES, dict(type="printables"))
-
-	def create_print_job(self, destination, path, user=None):
-		return self._storage(destination).create_print_job(path, user=user)
-
-	def has_analysis(self, destination, path):
-		return self._storage(destination).has_analysis(path)
-
-	def get_metadata(self, destination, path):
-		return self._storage(destination).get_metadata(path)
-
-	def add_link(self, destination, path, rel, data):
-		self._storage(destination).add_link(path, rel, data)
-
-	def remove_link(self, destination, path, rel, data):
-		self._storage(destination).remove_link(path, rel, data)
-
-	def log_print(self, destination, path, timestamp, print_time, success, printer_profile):
-		try:
-			try:
-				if success:
-					self._storage(destination).add_history(path, dict(timestamp=timestamp, printTime=print_time, success=success, printerProfile=printer_profile))
-				else:
-					self._storage(destination).add_history(path, dict(timestamp=timestamp, success=success, printerProfile=printer_profile))
-			except NotImplementedError:
-				pass
-			eventManager().fire(Events.METADATA_STATISTICS_UPDATED, dict(storage=destination, path=path))
-		except NoSuchStorage:
-			# if there's no storage configured where to log the print, we'll just not log it
-			pass
-
-	def save_recovery_data(self, origin, path, pos):
-		import time
-		import yaml
-		from octoprint.util import atomic_write
-
-		data = dict(origin=origin,
-		            path=self.path_in_storage(origin, path),
-		            pos=pos,
-		            date=time.time())
-		try:
-			with atomic_write(self._recovery_file, mode='wt', max_permissions=0o666) as f:
-				yaml.safe_dump(data, stream=f, default_flow_style=False, indent=2, allow_unicode=True)
-		except Exception:
-			self._logger.exception("Could not write recovery data to file {}".format(self._recovery_file))
-
-	def delete_recovery_data(self):
-		if not os.path.isfile(self._recovery_file):
-			return
-
-		try:
-			os.remove(self._recovery_file)
-		except Exception:
-			self._logger.exception("Error deleting recovery data file {}".format(self._recovery_file))
-
-	def get_recovery_data(self):
-		if not os.path.isfile(self._recovery_file):
-			return None
-
-		import yaml
-		try:
-			with io.open(self._recovery_file, 'rt', encoding='utf-8') as f:
-				data = yaml.safe_load(f)
-			if not isinstance(data, dict) or not all(map(lambda x: x in data, ("origin", "path", "pos", "date"))):
-				raise ValueError("Invalid recovery data structure")
-			return data
-		except Exception:
-			self._logger.exception("Could not read recovery data from file {}".format(self._recovery_file))
-			self.delete_recovery_data()
-
-	def set_additional_metadata(self, destination, path, key, data, overwrite=False, merge=False):
-		self._storage(destination).set_additional_metadata(path, key, data, overwrite=overwrite, merge=merge)
-
-	def remove_additional_metadata(self, destination, path, key):
-		self._storage(destination).remove_additional_metadata(path, key)
-
-	def path_on_disk(self, destination, path):
-		return self._storage(destination).path_on_disk(path)
-
-	def canonicalize(self, destination, path):
-		return self._storage(destination).canonicalize(path)
-
-	def sanitize(self, destination, path):
-		return self._storage(destination).sanitize(path)
-
-	def sanitize_name(self, destination, name):
-		return self._storage(destination).sanitize_name(name)
-
-	def sanitize_path(self, destination, path):
-		return self._storage(destination).sanitize_path(path)
-
-	def split_path(self, destination, path):
-		return self._storage(destination).split_path(path)
-
-	def join_path(self, destination, *path):
-		return self._storage(destination).join_path(*path)
-
-	def path_in_storage(self, destination, path):
-		return self._storage(destination).path_in_storage(path)
-
-	def last_modified(self, destination, path=None, recursive=False):
-		return self._storage(destination).last_modified(path=path, recursive=recursive)
-
-	def _storage(self, destination):
-		if not destination in self._storage_managers:
-			raise NoSuchStorage("No storage configured for destination {destination}".format(**locals()))
-		return self._storage_managers[destination]
-
-	def _add_analysis_result(self, destination, path, result):
-		if not destination in self._storage_managers:
-			return
-
-		storage_manager = self._storage_managers[destination]
-		storage_manager.set_additional_metadata(path, "analysis", result, overwrite=True)
-
-	def _on_analysis_finished(self, entry, result):
-		self._add_analysis_result(entry.location, entry.path, result)
-
-	def _analysis_queue_entry(self, destination, path, printer_profile=None, analysis=None):
-		if printer_profile is None:
-			printer_profile = self._printer_profile_manager.get_current_or_default()
-
-		absolute_path = self._storage(destination).path_on_disk(path)
-		_, file_name = self._storage(destination).split_path(path)
-		file_type = get_file_type(absolute_path)
-
-		if file_type:
-			return QueueEntry(file_name, path, file_type[-1], destination, absolute_path, printer_profile, analysis)
-		else:
-			return None
-=======
     pass
 
 
@@ -1448,6 +892,9 @@
         )
         eventManager().fire(Events.UPDATED_FILES, {"type": "printables"})
 
+    def create_print_job(self, destination, path, user=None):
+        return self._storage(destination).create_print_job(path, user=user)
+
     def has_analysis(self, destination, path):
         return self._storage(destination).has_analysis(path)
 
@@ -1464,25 +911,28 @@
         self, destination, path, timestamp, print_time, success, printer_profile
     ):
         try:
-            if success:
-                self._storage(destination).add_history(
-                    path,
-                    {
-                        "timestamp": timestamp,
-                        "printTime": print_time,
-                        "success": success,
-                        "printerProfile": printer_profile,
-                    },
-                )
-            else:
-                self._storage(destination).add_history(
-                    path,
-                    {
-                        "timestamp": timestamp,
-                        "success": success,
-                        "printerProfile": printer_profile,
-                    },
-                )
+            try:
+                if success:
+                    self._storage(destination).add_history(
+                        path,
+                        {
+                            "timestamp": timestamp,
+                            "printTime": print_time,
+                            "success": success,
+                            "printerProfile": printer_profile,
+                        },
+                    )
+                else:
+                    self._storage(destination).add_history(
+                        path,
+                        {
+                            "timestamp": timestamp,
+                            "success": success,
+                            "printerProfile": printer_profile,
+                        },
+                    )
+            except NotImplementedError:
+                pass
             eventManager().fire(
                 Events.METADATA_STATISTICS_UPDATED, {"storage": destination, "path": path}
             )
@@ -1622,5 +1072,4 @@
                 analysis,
             )
         else:
-            return None
->>>>>>> 2a6f7478
+            return None