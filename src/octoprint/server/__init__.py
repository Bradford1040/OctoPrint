--- conflicted
+++ resolved
@@ -221,12 +221,8 @@
 		self._setup_heartbeat_logging()
 		pluginManager = self._plugin_manager
 
-<<<<<<< HEAD
 		# monkey patch some stuff
-=======
-		# monkey patch a bunch of stuff
 		util.sockjs.fix_tornado5_compatibility()
->>>>>>> 2152c401
 		util.flask.enable_additional_translations(additional_folders=[self._settings.getBaseFolder("translations")])
 
 		# setup app
