--- conflicted
+++ resolved
@@ -22,13 +22,9 @@
 
 from octoprint.server import admin_permission
 from octoprint.server.util.flask import restricted_access, with_revalidation_checking, check_etag
-<<<<<<< HEAD
+from octoprint.util import utmify
 from flask_babel import gettext
-=======
-from octoprint.util import utmify
-from flask.ext.babel import gettext
 from octoprint import __version__ as OCTOPRINT_VERSION
->>>>>>> 8a977e87
 
 class AnnouncementPlugin(octoprint.plugin.AssetPlugin,
                          octoprint.plugin.SettingsPlugin,
