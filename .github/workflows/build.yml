--- conflicted
+++ resolved
@@ -189,19 +189,8 @@
         uses: actions/upload-artifact@v3
         if: failure()
         with:
-<<<<<<< HEAD
-          name: cypress-screenshots
-          path: tests/cypress/screenshots
-      - name: ⬆ Upload videos
-        uses: actions/upload-artifact@v3
-        if: always()
-        with:
-          name: cypress-videos
-          path: tests/cypress/videos
-=======
           name: octoprint-logs
           path: ${{ github.workspace }}/e2econfig/logs
->>>>>>> 9ba981a2
 
   publish-on-testpypi:
     name: 📦 Publish on TestPyPI
