<<<<<<< HEAD
__license__ = 'GNU Affero General Public License http://www.gnu.org/licenses/agpl.html'
=======
# -*- coding: utf-8 -*-
from __future__ import absolute_import, division, print_function, unicode_literals

__license__ = "GNU Affero General Public License http://www.gnu.org/licenses/agpl.html"
>>>>>>> 29726b15
__copyright__ = "Copyright (C) 2014 The OctoPrint Project - Released under terms of the AGPLv3 License"

import hashlib
import io
import logging
import os
import uuid

# noinspection PyCompatibility
from builtins import bytes, range

import wrapt
import yaml
from flask_login import AnonymousUserMixin, UserMixin
from past.builtins import basestring
from werkzeug.local import LocalProxy

from octoprint.access.groups import Group, GroupChangeListener
from octoprint.access.permissions import OctoPrintPermission, Permissions
from octoprint.settings import settings as s
from octoprint.util import atomic_write, deprecated, generate_api_key
from octoprint.util import get_fully_qualified_classname as fqcn
from octoprint.util import monotonic_time, to_bytes


<<<<<<< HEAD
class UserManager(GroupChangeListener):
	def __init__(self, group_manager, settings=None):
		self._group_manager = group_manager
		self._group_manager.register_listener(self)

		self._logger = logging.getLogger(__name__)
		self._session_users_by_session = dict()
		self._sessionids_by_userid = dict()
		self._enabled = True
=======
class UserManager(GroupChangeListener, object):
    def __init__(self, group_manager, settings=None):
        self._group_manager = group_manager
        self._group_manager.register_listener(self)
>>>>>>> 29726b15

        self._logger = logging.getLogger(__name__)
        self._session_users_by_session = {}
        self._sessionids_by_userid = {}
        self._enabled = True

        if settings is None:
            settings = s()
        self._settings = settings

        self._login_status_listeners = []

    def register_login_status_listener(self, listener):
        self._login_status_listeners.append(listener)

    def unregister_login_status_listener(self, listener):
        self._login_status_listeners.remove(listener)

    def anonymous_user_factory(self):
        if self.enabled:
            return AnonymousUser([self._group_manager.guest_group])
        else:
            return AdminUser(
                [self._group_manager.admin_group, self._group_manager.user_group]
            )

    def api_user_factory(self):
        return ApiUser([self._group_manager.admin_group, self._group_manager.user_group])

    @property
    def enabled(self):
        return self._enabled

    @enabled.setter
    def enabled(self, value):
        self._enabled = value

    def enable(self):
        self._enabled = True

    def disable(self):
        self._enabled = False

    def login_user(self, user):
        self._cleanup_sessions()

        if user is None or user.is_anonymous:
            return

        if isinstance(user, LocalProxy):
            # noinspection PyProtectedMember
            user = user._get_current_object()

        if not isinstance(user, User):
            return None

        if not isinstance(user, SessionUser):
            user = SessionUser(user)

        self._session_users_by_session[user.session] = user

        userid = user.get_id()
        if userid not in self._sessionids_by_userid:
            self._sessionids_by_userid[userid] = set()

        self._sessionids_by_userid[userid].add(user.session)

        for listener in self._login_status_listeners:
            try:
                listener.on_user_logged_in(user)
            except Exception:
                self._logger.exception(
                    "Error in on_user_logged_in on {!r}".format(listener),
                    extra={"callback": fqcn(listener)},
                )

        self._logger.info("Logged in user: {}".format(user.get_id()))

        return user

    def logout_user(self, user, stale=False):
        if user is None or user.is_anonymous or isinstance(user, AdminUser):
            return

        if isinstance(user, LocalProxy):
            user = user._get_current_object()

        if not isinstance(user, SessionUser):
            return

        userid = user.get_id()
        sessionid = user.session

        if userid in self._sessionids_by_userid:
            try:
                self._sessionids_by_userid[userid].remove(sessionid)
            except KeyError:
                pass

        if sessionid in self._session_users_by_session:
            try:
                del self._session_users_by_session[sessionid]
            except KeyError:
                pass

        for listener in self._login_status_listeners:
            try:
                listener.on_user_logged_out(user, stale=stale)
            except Exception:
                self._logger.exception(
                    "Error in on_user_logged_out on {!r}".format(listener),
                    extra={"callback": fqcn(listener)},
                )

        self._logger.info("Logged out user: {}".format(user.get_id()))

    def _cleanup_sessions(self):
        for session, user in list(self._session_users_by_session.items()):
            if not isinstance(user, SessionUser):
                continue
            if user.created + (24 * 60 * 60) < monotonic_time():
                self._logger.info(
                    "Cleaning up user session {} for user {}".format(
                        session, user.get_id()
                    )
                )
                self.logout_user(user, stale=True)

    @staticmethod
    def create_password_hash(password, salt=None, settings=None):
        if not salt:
            if settings is None:
                settings = s()
            salt = settings.get(["accessControl", "salt"])
            if salt is None:
                import string
                from random import choice

                chars = string.ascii_lowercase + string.ascii_uppercase + string.digits
                salt = "".join(choice(chars) for _ in range(32))
                settings.set(["accessControl", "salt"], salt)
                settings.save()

        return hashlib.sha512(
            to_bytes(password, encoding="utf-8", errors="replace") + to_bytes(salt)
        ).hexdigest()

    def check_password(self, username, password):
        user = self.find_user(username)
        if not user:
            return False

        hash = UserManager.create_password_hash(password, settings=self._settings)
        if user.check_password(hash):
            # new hash matches, correct password
            return True
        else:
            # new hash doesn't match, but maybe the old one does, so check that!
            oldHash = UserManager.create_password_hash(
                password, salt="mvBUTvwzBzD3yPwvnJ4E4tXNf3CGJvvW", settings=self._settings
            )
            if user.check_password(oldHash):
                # old hash matches, we migrate the stored password hash to the new one and return True since it's the correct password
                self.change_user_password(username, password)
                return True
            else:
                # old hash doesn't match either, wrong password
                return False

    def add_user(self, username, password, active, permissions, groups, overwrite=False):
        pass

    def change_user_activation(self, username, active):
        pass

    def change_user_permissions(self, username, permissions):
        pass

    def add_permissions_to_user(self, username, permissions):
        pass

    def remove_permissions_from_user(self, username, permissions):
        pass

    def change_user_groups(self, username, groups):
        pass

    def add_groups_to_user(self, username, groups):
        pass

    def remove_groups_from_user(self, username, groups):
        pass

    def remove_groups_from_users(self, group):
        pass

    def change_user_password(self, username, password):
        pass

    def get_user_setting(self, username, key):
        return None

    def get_all_user_settings(self, username):
        return {}

    def change_user_setting(self, username, key, value):
        pass

    def change_user_settings(self, username, new_settings):
        pass

    def remove_user(self, username):
        if username in self._sessionids_by_userid:
            sessions = self._sessionids_by_userid[username]
            for session in sessions:
                if session in self._session_users_by_session:
                    del self._session_users_by_session[session]
            del self._sessionids_by_userid[username]

    def validate_user_session(self, userid, session):
        if session in self._session_users_by_session:
            user = self._session_users_by_session[session]
            return userid == user.get_id()

        return False

    def find_user(self, userid=None, session=None):
        if session is not None and session in self._session_users_by_session:
            user = self._session_users_by_session[session]
            if userid is None or userid == user.get_id():
                return user

        return None

    def find_sessions_for(self, matcher):
        result = []
        for user in self.get_all_users():
            if matcher(user):
                try:
                    session_ids = self._sessionids_by_userid[user.get_id()]
                    for session_id in session_ids:
                        try:
                            result.append(self._session_users_by_session[session_id])
                        except KeyError:
                            # unknown session after all
                            continue
                except KeyError:
                    # no session for user
                    pass
        return result

    def get_all_users(self):
        return []

    def has_been_customized(self):
        return False

    def on_group_removed(self, group):
        self._logger.debug(
            "Group {} got removed, removing from all users".format(group.key)
        )
        self.remove_groups_from_users([group])

    def on_group_permissions_changed(self, group, added=None, removed=None):
        users = self.find_sessions_for(lambda u: group in u.groups)
        for listener in self._login_status_listeners:
            try:
                for user in users:
                    listener.on_user_modified(user)
            except Exception:
                self._logger.exception(
                    "Error in on_user_modified on {!r}".format(listener),
                    extra={"callback": fqcn(listener)},
                )

    def on_group_subgroups_changed(self, group, added=None, removed=None):
        users = self.find_sessions_for(lambda u: group in u.groups)
        for listener in self._login_status_listeners:
            # noinspection PyBroadException
            try:
                for user in users:
                    listener.on_user_modified(user)
            except Exception:
                self._logger.exception(
                    "Error in on_user_modified on {!r}".format(listener),
                    extra={"callback": fqcn(listener)},
                )

    def _trigger_on_user_modified(self, user):
        if isinstance(user, basestring):
            # user id
            users = []
            try:
                session_ids = self._sessionids_by_userid[user]
                for session_id in session_ids:
                    try:
                        users.append(self._session_users_by_session[session_id])
                    except KeyError:
                        # unknown session id
                        continue
            except KeyError:
                # no session for user
                return
        elif isinstance(user, User) and not isinstance(user, SessionUser):
            users = self.find_sessions_for(lambda u: u.get_id() == user.get_id())
        elif isinstance(user, User):
            users = [user]
        else:
            return

        for listener in self._login_status_listeners:
            try:
                for user in users:
                    listener.on_user_modified(user)
            except Exception:
                self._logger.exception(
                    "Error in on_user_modified on {!r}".format(listener),
                    extra={"callback": fqcn(listener)},
                )

    def _trigger_on_user_removed(self, username):
        for listener in self._login_status_listeners:
            try:
                listener.on_user_removed(username)
            except Exception:
                self._logger.exception(
                    "Error in on_user_removed on {!r}".format(listener),
                    extra={"callback": fqcn(listener)},
                )

    # ~~ Deprecated methods follow

    # TODO: Remove deprecated methods in OctoPrint 1.5.0

    @staticmethod
    def createPasswordHash(*args, **kwargs):
        """
        .. deprecated: 1.4.0

           Replaced by :func:`~UserManager.create_password_hash`
        """
        # we can't use the deprecated decorator here since this method is static
        import warnings

        warnings.warn(
            "createPasswordHash has been renamed to create_password_hash",
            DeprecationWarning,
            stacklevel=2,
        )
        return UserManager.create_password_hash(*args, **kwargs)

    @deprecated(
        "changeUserRoles has been replaced by change_user_permissions",
        includedoc="Replaced by :func:`change_user_permissions`",
        since="1.4.0",
    )
    def changeUserRoles(self, username, roles):
        user = self.find_user(username)
        if user is None:
            raise UnknownUser(username)

        removed_roles = set(user._roles) - set(roles)
        self.removeRolesFromUser(username, removed_roles, user=user)

        added_roles = set(roles) - set(user._roles)
        self.addRolesToUser(username, added_roles, user=user)

    @deprecated(
        "addRolesToUser has been replaced by add_permissions_to_user",
        includedoc="Replaced by :func:`add_permissions_to_user`",
        since="1.4.0",
    )
    def addRolesToUser(self, username, roles, user=None):
        if user is None:
            user = self.find_user(username)

        if user is None:
            raise UnknownUser(username)

        if "admin" in roles:
            self.add_groups_to_user(username, self._group_manager.admin_group)

        if "user" in roles:
            self.remove_groups_from_user(username, self._group_manager.user_group)

    @deprecated(
        "removeRolesFromUser has been replaced by remove_permissions_from_user",
        includedoc="Replaced by :func:`remove_permissions_from_user`",
        since="1.4.0",
    )
    def removeRolesFromUser(self, username, roles, user=None):
        if user is None:
            user = self.find_user(username)

        if user is None:
            raise UnknownUser(username)

        if "admin" in roles:
            self.remove_groups_from_user(username, self._group_manager.admin_group)
            self.remove_permissions_from_user(username, Permissions.ADMIN)

        if "user" in roles:
            self.remove_groups_from_user(username, self._group_manager.user_group)

    checkPassword = deprecated(
        "checkPassword has been renamed to check_password",
        includedoc="Replaced by :func:`check_password`",
        since="1.4.0",
    )(check_password)
    addUser = deprecated(
        "addUser has been renamed to add_user",
        includedoc="Replaced by :func:`add_user`",
        since="1.4.0",
    )(add_user)
    changeUserActivation = deprecated(
        "changeUserActivation has been renamed to change_user_activation",
        includedoc="Replaced by :func:`change_user_activation`",
        since="1.4.0",
    )(change_user_activation)
    changeUserPassword = deprecated(
        "changeUserPassword has been renamed to change_user_password",
        includedoc="Replaced by :func:`change_user_password`",
        since="1.4.0",
    )(change_user_password)
    getUserSetting = deprecated(
        "getUserSetting has been renamed to get_user_setting",
        includedoc="Replaced by :func:`get_user_setting`",
        since="1.4.0",
    )(get_user_setting)
    getAllUserSettings = deprecated(
        "getAllUserSettings has been renamed to get_all_user_settings",
        includedoc="Replaced by :func:`get_all_user_settings`",
        since="1.4.0",
    )(get_all_user_settings)
    changeUserSetting = deprecated(
        "changeUserSetting has been renamed to change_user_setting",
        includedoc="Replaced by :func:`change_user_setting`",
        since="1.4.0",
    )(change_user_setting)
    changeUserSettings = deprecated(
        "changeUserSettings has been renamed to change_user_settings",
        includedoc="Replaced by :func:`change_user_settings`",
        since="1.4.0",
    )(change_user_settings)
    removeUser = deprecated(
        "removeUser has been renamed to remove_user",
        includedoc="Replaced by :func:`remove_user`",
        since="1.4.0",
    )(remove_user)
    findUser = deprecated(
        "findUser has been renamed to find_user",
        includedoc="Replaced by :func:`find_user`",
        since="1.4.0",
    )(find_user)
    getAllUsers = deprecated(
        "getAllUsers has been renamed to get_all_users",
        includedoc="Replaced by :func:`get_all_users`",
        since="1.4.0",
    )(get_all_users)
    hasBeenCustomized = deprecated(
        "hasBeenCustomized has been renamed to has_been_customized",
        includedoc="Replaced by :func:`has_been_customized`",
        since="1.4.0",
    )(has_been_customized)


<<<<<<< HEAD
class LoginStatusListener:
=======
class LoginStatusListener(object):
    def on_user_logged_in(self, user):
        pass
>>>>>>> 29726b15

    def on_user_logged_out(self, user, stale=False):
        pass

    def on_user_modified(self, user):
        pass

    def on_user_removed(self, userid):
        pass


##~~ FilebasedUserManager, takes available users from users.yaml file


class FilebasedUserManager(UserManager):
    def __init__(self, group_manager, path=None, settings=None):
        UserManager.__init__(self, group_manager, settings=settings)

        if path is None:
            path = self._settings.get(["accessControl", "userfile"])
            if path is None:
                path = os.path.join(s().getBaseFolder("base"), "users.yaml")

        self._userfile = path

        self._users = {}
        self._dirty = False

        self._customized = None
        self._load()

    def _load(self):
        if os.path.exists(self._userfile) and os.path.isfile(self._userfile):
            self._customized = True
            with io.open(self._userfile, "rt", encoding="utf-8") as f:
                data = yaml.safe_load(f)

                for name, attributes in data.items():
                    if not isinstance(attributes, dict):
                        continue

                    permissions = []
                    if "permissions" in attributes:
                        permissions = attributes["permissions"]

                    if "groups" in attributes:
                        groups = set(attributes["groups"])
                    else:
                        groups = {self._group_manager.user_group}

                    # migrate from roles to permissions
                    if "roles" in attributes and "permissions" not in attributes:
                        self._logger.info(
                            "Migrating user {} to new granular permission system".format(
                                name
                            )
                        )

                        groups |= set(self._migrate_roles_to_groups(attributes["roles"]))
                        self._dirty = True

                    apikey = None
                    if "apikey" in attributes:
                        apikey = attributes["apikey"]
                    settings = {}
                    if "settings" in attributes:
                        settings = attributes["settings"]

                    self._users[name] = User(
                        username=name,
                        passwordHash=attributes["password"],
                        active=attributes["active"],
                        permissions=self._to_permissions(*permissions),
                        groups=self._to_groups(*groups),
                        apikey=apikey,
                        settings=settings,
                    )
                    for sessionid in self._sessionids_by_userid.get(name, set()):
                        if sessionid in self._session_users_by_session:
                            self._session_users_by_session[sessionid].update_user(
                                self._users[name]
                            )

            if self._dirty:
                self._save()

        else:
            self._customized = False

    def _save(self, force=False):
        if not self._dirty and not force:
            return

        data = {}
        for name, user in self._users.items():
            if not user or not isinstance(user, User):
                continue

            data[name] = {
                "password": user._passwordHash,
                "active": user._active,
                "groups": self._from_groups(*user._groups),
                "permissions": self._from_permissions(*user._permissions),
                "apikey": user._apikey,
                "settings": user._settings,
                # TODO: deprecated, remove in 1.5.0
                "roles": user._roles,
            }

        with atomic_write(
            self._userfile, mode="wt", permissions=0o600, max_permissions=0o666
        ) as f:
            yaml.safe_dump(
                data, f, default_flow_style=False, indent=4, allow_unicode=True
            )
            self._dirty = False
        self._load()

    def _migrate_roles_to_groups(self, roles):
        # If admin is inside the roles, just return admin group
        if "admin" in roles:
            return [self._group_manager.admin_group, self._group_manager.user_group]
        else:
            return [self._group_manager.user_group]

    def _refresh_groups(self, user):
        user._groups = self._to_groups(*map(lambda g: g.key, user.groups))

    def add_user(
        self,
        username,
        password,
        active=False,
        permissions=None,
        groups=None,
        apikey=None,
        overwrite=False,
    ):
        if not permissions:
            permissions = []
        permissions = self._to_permissions(*permissions)

        if not groups:
            groups = self._group_manager.default_groups
        groups = self._to_groups(*groups)

        if username in self._users and not overwrite:
            raise UserAlreadyExists(username)

        self._users[username] = User(
            username,
            UserManager.create_password_hash(password, settings=self._settings),
            active,
            permissions,
            groups,
            apikey=apikey,
        )
        self._dirty = True
        self._save()

    def change_user_activation(self, username, active):
        if username not in self._users:
            raise UnknownUser(username)

        if self._users[username].is_active != active:
            self._users[username]._active = active
            self._dirty = True
            self._save()

            self._trigger_on_user_modified(username)

    def change_user_permissions(self, username, permissions):
        if username not in self._users:
            raise UnknownUser(username)

        user = self._users[username]

        permissions = self._to_permissions(*permissions)

        removed_permissions = list(set(user._permissions) - set(permissions))
        added_permissions = list(set(permissions) - set(user._permissions))

        if len(removed_permissions) > 0:
            user.remove_permissions_from_user(removed_permissions)
            self._dirty = True

        if len(added_permissions) > 0:
            user.add_permissions_to_user(added_permissions)
            self._dirty = True

        if self._dirty:
            self._save()
            self._trigger_on_user_modified(username)

    def add_permissions_to_user(self, username, permissions):
        if username not in self._users:
            raise UnknownUser(username)

        if self._users[username].add_permissions_to_user(
            self._to_permissions(*permissions)
        ):
            self._dirty = True
            self._save()
            self._trigger_on_user_modified(username)

    def remove_permissions_from_user(self, username, permissions):
        if username not in self._users:
            raise UnknownUser(username)

        if self._users[username].remove_permissions_from_user(
            self._to_permissions(*permissions)
        ):
            self._dirty = True
            self._save()
            self._trigger_on_user_modified(username)

    def remove_permissions_from_users(self, permissions):
        modified = []
        for user in self._users:
            dirty = user.remove_permissions_from_user(self._to_permissions(*permissions))
            if dirty:
                self._dirty = True
                modified.append(user.get_id())

        if self._dirty:
            self._save()
            for username in modified:
                self._trigger_on_user_modified(username)

    def change_user_groups(self, username, groups):
        if username not in self._users:
            raise UnknownUser(username)

        user = self._users[username]

        groups = self._to_groups(*groups)

        removed_groups = list(set(user._groups) - set(groups))
        added_groups = list(set(groups) - set(user._groups))

        if len(removed_groups):
            self._dirty |= user.remove_groups_from_user(removed_groups)
        if len(added_groups):
            self._dirty |= user.add_groups_to_user(added_groups)

        if self._dirty:
            self._save()
            self._trigger_on_user_modified(username)

    def add_groups_to_user(self, username, groups, save=True, notify=True):
        if username not in self._users:
            raise UnknownUser(username)

        if self._users[username].add_groups_to_user(self._to_groups(*groups)):
            self._dirty = True

            if save:
                self._save()

            if notify:
                self._trigger_on_user_modified(username)

    def remove_groups_from_user(self, username, groups, save=True, notify=True):
        if username not in self._users:
            raise UnknownUser(username)

        if self._users[username].remove_groups_from_user(self._to_groups(*groups)):
            self._dirty = True

            if save:
                self._save()

            if notify:
                self._trigger_on_user_modified(username)

    def remove_groups_from_users(self, groups):
        modified = []
        for username, user in self._users.items():
            dirty = user.remove_groups_from_user(self._to_groups(*groups))
            if dirty:
                self._dirty = True
                modified.append(username)

        if self._dirty:
            self._save()

            for username in modified:
                self._trigger_on_user_modified(username)

    def change_user_password(self, username, password):
        if username not in self._users:
            raise UnknownUser(username)

        passwordHash = UserManager.create_password_hash(password, settings=self._settings)
        user = self._users[username]
        if user._passwordHash != passwordHash:
            user._passwordHash = passwordHash
            self._dirty = True
            self._save()

    def change_user_setting(self, username, key, value):
        if username not in self._users:
            raise UnknownUser(username)

        user = self._users[username]
        old_value = user.get_setting(key)
        if not old_value or old_value != value:
            user.set_setting(key, value)
            self._dirty = self._dirty or old_value != value
            self._save()

    def change_user_settings(self, username, new_settings):
        if username not in self._users:
            raise UnknownUser(username)

        user = self._users[username]
        for key, value in new_settings.items():
            old_value = user.get_setting(key)
            user.set_setting(key, value)
            self._dirty = self._dirty or old_value != value
        self._save()

    def get_all_user_settings(self, username):
        if username not in self._users:
            raise UnknownUser(username)

        user = self._users[username]
        return user.get_all_settings()

    def get_user_setting(self, username, key):
        if username not in self._users:
            raise UnknownUser(username)

        user = self._users[username]
        return user.get_setting(key)

    def generate_api_key(self, username):
        if username not in self._users:
            raise UnknownUser(username)

        user = self._users[username]
        user._apikey = generate_api_key()
        self._dirty = True
        self._save()
        return user._apikey

    def delete_api_key(self, username):
        if username not in self._users:
            raise UnknownUser(username)

        user = self._users[username]
        user._apikey = None
        self._dirty = True
        self._save()

    def remove_user(self, username):
        UserManager.remove_user(self, username)

        if username not in self._users:
            raise UnknownUser(username)

        del self._users[username]
        self._dirty = True
        self._save()

    def find_user(self, userid=None, apikey=None, session=None):
        user = UserManager.find_user(self, userid=userid, session=session)

        if user is not None:
            return user

        if userid is not None:
            if userid not in self._users:
                return None
            return self._users[userid]

        elif apikey is not None:
            for user in self._users.values():
                if apikey == user._apikey:
                    return user
            return None

        else:
            return None

    def get_all_users(self):
        return list(self._users.values())

    def has_been_customized(self):
        return self._customized

    def on_group_permissions_changed(self, group, added=None, removed=None):
        # refresh our group references
        for user in self.get_all_users():
            if group in user.groups:
                self._refresh_groups(user)

        # call parent
        UserManager.on_group_permissions_changed(
            self, group, added=added, removed=removed
        )

    def on_group_subgroups_changed(self, group, added=None, removed=None):
        # refresh our group references
        for user in self.get_all_users():
            if group in user.groups:
                self._refresh_groups(user)

        # call parent
        UserManager.on_group_subgroups_changed(self, group, added=added, removed=removed)

    # ~~ Helpers

    def _to_groups(self, *groups):
        return list(
            set(
                filter(
                    lambda x: x is not None,
                    (self._group_manager._to_group(group) for group in groups),
                )
            )
        )

    def _to_permissions(self, *permissions):
        return list(
            set(
                filter(
                    lambda x: x is not None,
                    (Permissions.find(permission) for permission in permissions),
                )
            )
        )

    def _from_groups(self, *groups):
        return list({group.key for group in groups})

    def _from_permissions(self, *permissions):
        return list({permission.key for permission in permissions})

    # ~~ Deprecated methods follow

    # TODO: Remove deprecated methods in OctoPrint 1.5.0

    generateApiKey = deprecated(
        "generateApiKey has been renamed to generate_api_key",
        includedoc="Replaced by :func:`generate_api_key`",
        since="1.4.0",
    )(generate_api_key)
    deleteApiKey = deprecated(
        "deleteApiKey has been renamed to delete_api_key",
        includedoc="Replaced by :func:`delete_api_key`",
        since="1.4.0",
    )(delete_api_key)
    addUser = deprecated(
        "addUser has been renamed to add_user",
        includedoc="Replaced by :func:`add_user`",
        since="1.4.0",
    )(add_user)
    changeUserActivation = deprecated(
        "changeUserActivation has been renamed to change_user_activation",
        includedoc="Replaced by :func:`change_user_activation`",
        since="1.4.0",
    )(change_user_activation)
    changeUserPassword = deprecated(
        "changeUserPassword has been renamed to change_user_password",
        includedoc="Replaced by :func:`change_user_password`",
        since="1.4.0",
    )(change_user_password)
    getUserSetting = deprecated(
        "getUserSetting has been renamed to get_user_setting",
        includedoc="Replaced by :func:`get_user_setting`",
        since="1.4.0",
    )(get_user_setting)
    getAllUserSettings = deprecated(
        "getAllUserSettings has been renamed to get_all_user_settings",
        includedoc="Replaced by :func:`get_all_user_settings`",
        since="1.4.0",
    )(get_all_user_settings)
    changeUserSetting = deprecated(
        "changeUserSetting has been renamed to change_user_setting",
        includedoc="Replaced by :func:`change_user_setting`",
        since="1.4.0",
    )(change_user_setting)
    changeUserSettings = deprecated(
        "changeUserSettings has been renamed to change_user_settings",
        includedoc="Replaced by :func:`change_user_settings`",
        since="1.4.0",
    )(change_user_settings)
    removeUser = deprecated(
        "removeUser has been renamed to remove_user",
        includedoc="Replaced by :func:`remove_user`",
        since="1.4.0",
    )(remove_user)
    findUser = deprecated(
        "findUser has been renamed to find_user",
        includedoc="Replaced by :func:`find_user`",
        since="1.4.0",
    )(find_user)
    getAllUsers = deprecated(
        "getAllUsers has been renamed to get_all_users",
        includedoc="Replaced by :func:`get_all_users`",
        since="1.4.0",
    )(get_all_users)
    hasBeenCustomized = deprecated(
        "hasBeenCustomized has been renamed to has_been_customized",
        includedoc="Replaced by :func:`has_been_customized`",
        since="1.4.0",
    )(has_been_customized)


##~~ Exceptions


class UserAlreadyExists(Exception):
    def __init__(self, username):
        Exception.__init__(self, "User %s already exists" % username)


class UnknownUser(Exception):
    def __init__(self, username):
        Exception.__init__(self, "Unknown user: %s" % username)


class UnknownRole(Exception):
    def _init_(self, role):
        Exception.__init__(self, "Unknown role: %s" % role)


##~~ Refactoring helpers

<<<<<<< HEAD
class MethodReplacedByBooleanProperty:
=======

class MethodReplacedByBooleanProperty(object):
    def __init__(self, name, message, getter):
        self._name = name
        self._message = message
        self._getter = getter
>>>>>>> 29726b15

    @property
    def _attr(self):
        return self._getter()

    def __call__(self):
        from warnings import warn

        warn(DeprecationWarning(self._message.format(name=self._name)), stacklevel=2)
        return self._attr

    def __eq__(self, other):
        return self._attr == other

    def __ne__(self, other):
        return self._attr != other

    def __bool__(self):
        # Python 3
        return self._attr

    def __nonzero__(self):
        # Python 2
        return self._attr

    def __hash__(self):
        return hash(self._attr)

    def __repr__(self):
        return "MethodReplacedByProperty({}, {}, {})".format(
            self._name, self._message, self._getter
        )

    def __str__(self):
        return str(self._attr)


# TODO: Remove compatibility layer in OctoPrint 1.5.0
class FlaskLoginMethodReplacedByBooleanProperty(MethodReplacedByBooleanProperty):
    def __init__(self, name, getter):
        message = (
            "{name} is now a property in Flask-Login versions >= 0.3.0, which OctoPrint now uses. "
            + "Use {name} instead of {name}(). This compatibility layer will be removed in OctoPrint 1.5.0."
        )
        MethodReplacedByBooleanProperty.__init__(self, name, message, getter)


# TODO: Remove compatibility layer in OctoPrint 1.5.0
class OctoPrintUserMethodReplacedByBooleanProperty(MethodReplacedByBooleanProperty):
    def __init__(self, name, getter):
        message = (
            "{name} is now a property for consistency reasons with Flask-Login versions >= 0.3.0, which "
            + "OctoPrint now uses. Use {name} instead of {name}(). This compatibility layer will be removed "
            + "in OctoPrint 1.5.0."
        )
        MethodReplacedByBooleanProperty.__init__(self, name, message, getter)


##~~ User object


class User(UserMixin):
    def __init__(
        self,
        username,
        passwordHash,
        active,
        permissions=None,
        groups=None,
        apikey=None,
        settings=None,
    ):
        if permissions is None:
            permissions = []
        if groups is None:
            groups = []

        self._username = username
        self._passwordHash = passwordHash
        self._active = active
        self._permissions = permissions
        self._groups = groups
        self._apikey = apikey

        if settings is None:
            settings = {}

        self._settings = settings

    def as_dict(self):
        from octoprint.access.permissions import OctoPrintPermission

        return {
            "name": self._username,
            "active": bool(self.is_active),
            "permissions": list(map(lambda p: p.key, self._permissions)),
            "groups": list(map(lambda g: g.key, self._groups)),
            "needs": OctoPrintPermission.convert_needs_to_dict(self.needs),
            "apikey": self._apikey,
            "settings": self._settings,
            # TODO: deprecated, remove in 1.5.0
            "admin": self.has_permission(Permissions.ADMIN),
            "user": not self.is_anonymous,
            "roles": self._roles,
        }

    def check_password(self, passwordHash):
        return self._passwordHash == passwordHash

    def get_id(self):
        return self.get_name()

    def get_name(self):
        return self._username

    @property
    def is_anonymous(self):
        return FlaskLoginMethodReplacedByBooleanProperty("is_anonymous", lambda: False)

    @property
    def is_authenticated(self):
        return FlaskLoginMethodReplacedByBooleanProperty("is_authenticated", lambda: True)

    @property
    def is_active(self):
        return FlaskLoginMethodReplacedByBooleanProperty(
            "is_active", lambda: self._active
        )

    def get_all_settings(self):
        return self._settings

    def get_setting(self, key):
        if not isinstance(key, (tuple, list)):
            path = [key]
        else:
            path = key

        return self._get_setting(path)

    def set_setting(self, key, value):
        if not isinstance(key, (tuple, list)):
            path = [key]
        else:
            path = key
        return self._set_setting(path, value)

    def _get_setting(self, path):
        s = self._settings
        for p in path:
            if isinstance(s, dict) and p in s:
                s = s[p]
            else:
                return None
        return s

    def _set_setting(self, path, value):
        s = self._settings
        for p in path[:-1]:
            if p not in s:
                s[p] = {}

            if not isinstance(s[p], dict):
                s[p] = {}

            s = s[p]

        key = path[-1]
        s[key] = value
        return True

    def add_permissions_to_user(self, permissions):
        # Make sure the permissions variable is of type list
        if not isinstance(permissions, list):
            permissions = [permissions]

        assert all(map(lambda p: isinstance(p, OctoPrintPermission), permissions))

        dirty = False
        for permission in permissions:
            if permissions not in self._permissions:
                self._permissions.append(permission)
                dirty = True

        return dirty

    def remove_permissions_from_user(self, permissions):
        # Make sure the permissions variable is of type list
        if not isinstance(permissions, list):
            permissions = [permissions]

        assert all(map(lambda p: isinstance(p, OctoPrintPermission), permissions))

        dirty = False
        for permission in permissions:
            if permission in self._permissions:
                self._permissions.remove(permission)
                dirty = True

        return dirty

    def add_groups_to_user(self, groups):
        # Make sure the groups variable is of type list
        if not isinstance(groups, list):
            groups = [groups]

        assert all(map(lambda p: isinstance(p, Group), groups))

        dirty = False
        for group in groups:
            if group.is_toggleable() and group not in self._groups:
                self._groups.append(group)
                dirty = True

        return dirty

    def remove_groups_from_user(self, groups):
        # Make sure the groups variable is of type list
        if not isinstance(groups, list):
            groups = [groups]

        assert all(map(lambda p: isinstance(p, Group), groups))

        dirty = False
        for group in groups:
            if group.is_toggleable() and group in self._groups:
                self._groups.remove(group)
                dirty = True

        return dirty

    @property
    def permissions(self):
        if self._permissions is None:
            return []

        if Permissions.ADMIN in self._permissions:
            return Permissions.all()

        return list(filter(lambda p: p is not None, self._permissions))

    @property
    def groups(self):
        return list(self._groups)

    @property
    def effective_permissions(self):
        if self._permissions is None:
            return []
        return list(
            filter(lambda p: p is not None and self.has_permission(p), Permissions.all())
        )

    @property
    def needs(self):
        needs = set()

        for permission in self.permissions:
            if permission is not None:
                needs = needs.union(permission.needs)

        for group in self.groups:
            if group is not None:
                needs = needs.union(group.needs)

        return needs

    def has_permission(self, permission):
        return self.has_needs(*permission.needs)

    def has_needs(self, *needs):
        return set(needs).issubset(self.needs)

    def __repr__(self):
        return (
            "User(id=%s,name=%s,active=%r,user=True,admin=%r,permissions=%s,groups=%s)"
            % (
                self.get_id(),
                self.get_name(),
                bool(self.is_active),
                self.has_permission(Permissions.ADMIN),
                self._permissions,
                self._groups,
            )
        )

    # ~~ Deprecated methods & properties follow

    # TODO: Remove deprecated methods & properties in OctoPrint 1.5.0

    asDict = deprecated(
        "asDict has been renamed to as_dict",
        includedoc="Replaced by :func:`as_dict`",
        since="1.4.0",
    )(as_dict)

    @property
    @deprecated("is_user is deprecated, please use has_permission", since="1.4.0")
    def is_user(self):
        return OctoPrintUserMethodReplacedByBooleanProperty(
            "is_user", lambda: not self.is_anonymous
        )

    @property
    @deprecated("is_admin is deprecated, please use has_permission", since="1.4.0")
    def is_admin(self):
        return OctoPrintUserMethodReplacedByBooleanProperty(
            "is_admin", lambda: self.has_permission(Permissions.ADMIN)
        )

    @property
    @deprecated("roles is deprecated, please use has_permission", since="1.4.0")
    def roles(self):
        return self._roles

    @property
    def _roles(self):
        """Helper for the deprecated self.roles and serializing to yaml"""
        if self.has_permission(Permissions.ADMIN):
            return ["user", "admin"]
        elif not self.is_anonymous:
            return ["user"]
        else:
            return []


class AnonymousUser(AnonymousUserMixin, User):
    def __init__(self, groups):
        User.__init__(self, None, "", True, [], groups)

    @property
    def is_anonymous(self):
        return FlaskLoginMethodReplacedByBooleanProperty("is_anonymous", lambda: True)

    @property
    def is_authenticated(self):
        return FlaskLoginMethodReplacedByBooleanProperty(
            "is_authenticated", lambda: False
        )

    @property
    def is_active(self):
        return FlaskLoginMethodReplacedByBooleanProperty(
            "is_active", lambda: self._active
        )

    def check_password(self, passwordHash):
        return True

    def as_dict(self):
        from octoprint.access.permissions import OctoPrintPermission

        return {"needs": OctoPrintPermission.convert_needs_to_dict(self.needs)}

    def __repr__(self):
        return "AnonymousUser(groups=%s)" % self._groups


class SessionUser(wrapt.ObjectProxy):
    def __init__(self, user):
        wrapt.ObjectProxy.__init__(self, user)

        self._self_session = "".join("%02X" % z for z in bytes(uuid.uuid4().bytes))
        self._self_created = monotonic_time()
        self._self_touched = monotonic_time()

    @property
    def session(self):
        return self._self_session

    @property
    def created(self):
        return self._self_created

    @property
    def touched(self):
        return self._self_touched

    def touch(self):
        self._self_touched = monotonic_time()

    @deprecated(
        "SessionUser.get_session() has been deprecated, use SessionUser.session instead",
        since="1.3.5",
    )
    def get_session(self):
        return self.session

    def update_user(self, user):
        self.__wrapped__ = user

    def as_dict(self):
        result = self.__wrapped__.as_dict()
        result.update({"session": self.session})
        return result

    def __repr__(self):
        return "SessionUser({!r},session={},created={})".format(
            self.__wrapped__, self.session, self.created
        )


##~~ User object to use when global api key is used to access the API


class ApiUser(User):
    def __init__(self, groups):
        User.__init__(self, "_api", "", True, [], groups)


##~~ User object to use when access control is disabled


class AdminUser(User):
    def __init__(self, groups):
        User.__init__(self, "_admin", "", True, [], groups)<|MERGE_RESOLUTION|>--- conflicted
+++ resolved
@@ -1,11 +1,4 @@
-<<<<<<< HEAD
-__license__ = 'GNU Affero General Public License http://www.gnu.org/licenses/agpl.html'
-=======
-# -*- coding: utf-8 -*-
-from __future__ import absolute_import, division, print_function, unicode_literals
-
 __license__ = "GNU Affero General Public License http://www.gnu.org/licenses/agpl.html"
->>>>>>> 29726b15
 __copyright__ = "Copyright (C) 2014 The OctoPrint Project - Released under terms of the AGPLv3 License"
 
 import hashlib
@@ -31,22 +24,10 @@
 from octoprint.util import monotonic_time, to_bytes
 
 
-<<<<<<< HEAD
 class UserManager(GroupChangeListener):
-	def __init__(self, group_manager, settings=None):
-		self._group_manager = group_manager
-		self._group_manager.register_listener(self)
-
-		self._logger = logging.getLogger(__name__)
-		self._session_users_by_session = dict()
-		self._sessionids_by_userid = dict()
-		self._enabled = True
-=======
-class UserManager(GroupChangeListener, object):
     def __init__(self, group_manager, settings=None):
         self._group_manager = group_manager
         self._group_manager.register_listener(self)
->>>>>>> 29726b15
 
         self._logger = logging.getLogger(__name__)
         self._session_users_by_session = {}
@@ -513,13 +494,9 @@
     )(has_been_customized)
 
 
-<<<<<<< HEAD
 class LoginStatusListener:
-=======
-class LoginStatusListener(object):
     def on_user_logged_in(self, user):
         pass
->>>>>>> 29726b15
 
     def on_user_logged_out(self, user, stale=False):
         pass
@@ -1050,16 +1027,12 @@
 
 ##~~ Refactoring helpers
 
-<<<<<<< HEAD
+
 class MethodReplacedByBooleanProperty:
-=======
-
-class MethodReplacedByBooleanProperty(object):
     def __init__(self, name, message, getter):
         self._name = name
         self._message = message
         self._getter = getter
->>>>>>> 29726b15
 
     @property
     def _attr(self):
