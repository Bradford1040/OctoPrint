#!/usr/bin/env python2
# coding=utf-8

from distutils.command.build_py import build_py as _build_py
import os
import versioneer

import sys
sys.path.insert(0, os.path.join(os.path.dirname(os.path.realpath(__file__)), "src"))
import octoprint_setuptools
import setuptools

#-----------------------------------------------------------------------------------------------------------------------

# Supported python versions
PYTHON_REQUIRES = ">=3.6,<4"

# Requirements for setup.py
SETUP_REQUIRES = [
	"markdown>=3.1,<3.2"         # newer versions require Python 3
]

# Requirements for our application
INSTALL_REQUIRES = [
	# additional OctoPrint plugins that are maintained on a different release cycle
	"OctoPrint-FirmwareCheck>=2020.06.22",
	"OctoPrint-FileCheck>=2020.07.06",

	# the following dependencies are non trivial to update since later versions introduce backwards incompatible
	# changes that might affect plugins, or due to other observed problems

<<<<<<< HEAD
=======
	"markupsafe>=1.1,<2.0",      # Jinja dependency, newer versions require Python 3
	"tornado==5.1.1",            # newer versions require Python 3
	"markdown>=3.1,<3.2",        # newer versions require Python 3
	"rsa==4.0",                  # newer versions require Python 3
>>>>>>> d628f113
	"regex!=2018.11.6",          # avoid broken 2018.11.6. See #2874

	# anything below this should be checked on releases for new versions

	"tornado>=6.0.4,<7",
	"markdown>=3.2.2,<4",
	"flask>=1.1.2,<2",
	"Jinja2>=2.11.2,<3",
	"Flask-Login>=0.5,<0.6",     # flask-login doesn't use semver & breaks stuff on minor version increases
	"Flask-Babel>=1.0,<2",
	"Flask-Assets>=2.0,<3",
	"werkzeug>=1.0.1,<2",
	"cachelib>=0.1,<1",
	"PyYAML>=5.3.1,<6",
	"pyserial>=3.4,<4",
	"netaddr>=0.7.19,<1",
	"watchdog>=0.10.2,<1",
	"sarge==0.1.5post0",
	"netifaces>=0.10.9,<1",
	"pylru>=1.2,<2",
	"pkginfo>=1.5.0.1,<2",
	"requests>=2.23.0,<3",
	"semantic_version>=2.8.5,<3",
	"psutil>=5.7,<6",
	"Click>=7.1.2,<8",
	"feedparser>=5.2.1,<6",
	"future>=0.18.2,<1",
	"websocket-client>=0.57,<1",
	"wrapt>=1.12.1,<2",
	"emoji>=0.5.4,<1",
	"frozendict>=1.2,<2",
	"sentry-sdk>=0.15.1,<1",
	"filetype>=1.0.7,<2",

	# vendor bundle dependencies
	"unidecode>=0.04.14,<0.05",  # dependency of awesome-slugify
	"blinker>=1.4,<2"            # dependency of flask_principal
]

# OSX specific requirements
INSTALL_REQUIRES_OSX = [
	"appdirs>=1.4.4",
]

# Additional requirements for optional install options
EXTRA_REQUIRES = dict(
	# Dependencies for developing OctoPrint
	develop=[
		# Testing dependencies
		"pytest>=5.4.3,<6",
		"pytest-doctest-custom>=1.0.0,<2",
		"ddt",

		# linter
		"flake8",

		# profiler
		"pyinstrument",
	],

	# Dependencies for developing OctoPrint plugins
	plugins=[
		"cookiecutter>=1.7.2,<1.8"
	],

	# Dependencies for building the documentation - Python 3 required!
	docs=[
		"sphinx>=3,<4",
		"sphinxcontrib-httpdomain",
		"sphinxcontrib-mermaid",
		"sphinx_rtd_theme",
		"readthedocs-sphinx-ext"
	],
)

# Dependency links for any of the aforementioned dependencies
DEPENDENCY_LINKS = []

EXTRA_REQUIRES[":sys_platform == 'darwin'"] = INSTALL_REQUIRES_OSX

#-----------------------------------------------------------------------------------------------------------------------
# Anything below here is just command setup and general setup configuration

here = os.path.abspath(os.path.dirname(__file__))

def read_file_contents(path):
	import codecs
	with codecs.open(path, encoding="utf-8") as f:
		return f.read()

def md_to_html_build_py_factory(files, baseclass):
	class md_to_html_build_py(baseclass):
		files = dict()

		def run(self):
			print("RUNNING md_to_html_build_py")
			if not self.dry_run:
				for directory, files in self.files.items():
					target_dir = os.path.join(self.build_lib, directory)
					self.mkpath(target_dir)

					for entry in files:
						if isinstance(entry, tuple):
							if len(entry) != 2:
								continue
							source, dest = entry[0], os.path.join(target_dir, entry[1])
						else:
							source = entry
							dest = os.path.join(target_dir, source + ".html")

						print("Rendering markdown from {} to {}".format(source, dest))

						from markdown import markdownFromFile
						markdownFromFile(input=source,
						                 output=dest,
						                 encoding="utf-8")
			baseclass.run(self)

	return type(md_to_html_build_py)(md_to_html_build_py.__name__,
	                                 (md_to_html_build_py,),
	                                 dict(files=files))

def get_cmdclass():
	# make sure these are always available, even when run by dependabot
	global versioneer, octoprint_setuptools, md_to_html_build_py_factory

	cmdclass = versioneer.get_cmdclass()

	# add clean command
	cmdclass.update(dict(clean=octoprint_setuptools.CleanCommand.for_options(source_folder="src", eggs=["OctoPrint*.egg-info"])))

	# add translation commands
	translation_dir = "translations"
	pot_file = os.path.join(translation_dir, "messages.pot")
	bundled_dir = os.path.join("src", "octoprint", "translations")
	cmdclass.update(octoprint_setuptools.get_babel_commandclasses(pot_file=pot_file, output_dir=translation_dir, pack_name_prefix="OctoPrint-i18n-", pack_path_prefix="", bundled_dir=bundled_dir))

	cmdclass["build_py"] = md_to_html_build_py_factory({
		"octoprint/templates/_data": [
			"AUTHORS.md",
			"SUPPORTERS.md",
			"THIRDPARTYLICENSES.md",
		]
	}, cmdclass["build_py"] if "build_py" in cmdclass else _build_py)

	return cmdclass


def params():
	# make sure these are always available, even when run by dependabot
	global versioneer, get_cmdclass, read_file_contents, here, \
		PYTHON_REQUIRES, SETUP_REQUIRES, INSTALL_REQUIRES, EXTRA_REQUIRES, DEPENDENCY_LINKS

	name = "OctoPrint"
	version = versioneer.get_version()
	cmdclass = get_cmdclass()

	description = "The snappy web interface for your 3D printer"
	long_description = read_file_contents(os.path.join(here, "README.md"))
	long_description_content_type = "text/markdown"

	python_requires = PYTHON_REQUIRES
	setup_requires = SETUP_REQUIRES
	install_requires = INSTALL_REQUIRES
	extras_require = EXTRA_REQUIRES
	dependency_links = DEPENDENCY_LINKS

	classifiers = [
		"Development Status :: 5 - Production/Stable",
		"Environment :: Web Environment",
		"Framework :: Flask",
		"Intended Audience :: Developers",
		"Intended Audience :: Education",
		"Intended Audience :: End Users/Desktop",
		"Intended Audience :: Manufacturing",
		"Intended Audience :: Other Audience",
		"Intended Audience :: Science/Research",
		"License :: OSI Approved :: GNU Affero General Public License v3",
		"Natural Language :: English",
		"Natural Language :: German",
		"Operating System :: OS Independent",
		"Programming Language :: Python",
		"Programming Language :: Python :: 3",
		"Programming Language :: Python :: 3.6",
		"Programming Language :: Python :: 3.7",
		"Programming Language :: Python :: 3.8",
		"Programming Language :: Python :: Implementation :: CPython",
		"Programming Language :: JavaScript",
		"Topic :: Printing",
		"Topic :: System :: Monitoring"
	]
	author = "Gina Häußge"
	author_email = "gina@octoprint.org"
	url = "https://octoprint.org"
	license = "GNU Affero General Public License v3"
	keywords = "3dprinting 3dprinter 3d-printing 3d-printer octoprint"

	project_urls={
		"Community Forum": "https://community.octoprint.org",
		"Bug Reports": "https://github.com/foosel/OctoPrint/issues",
		"Source": "https://github.com/foosel/OctoPrint",
		"Funding": "https://donate.octoprint.org"
	}

	packages = setuptools.find_packages(where="src")
	package_dir = {
		"": "src",
	}
	package_data = {
		"octoprint": octoprint_setuptools.package_data_dirs('src/octoprint',
		                                                    ['static', 'templates', 'plugins', 'translations'])
		             + ['util/piptestballoon/setup.py']
	}

	include_package_data = True
	zip_safe = False

	if os.environ.get('READTHEDOCS', None) == 'True':
		# we can't tell read the docs to please perform a pip install -e .[docs], so we help
		# it a bit here by explicitly adding the development dependencies, which include our
		# documentation dependencies
		install_requires = install_requires + extras_require['docs']

	entry_points = {
		"console_scripts": [
			"octoprint = octoprint:main"
		]
	}

	return locals()

setuptools.setup(**params())<|MERGE_RESOLUTION|>--- conflicted
+++ resolved
@@ -17,7 +17,6 @@
 
 # Requirements for setup.py
 SETUP_REQUIRES = [
-	"markdown>=3.1,<3.2"         # newer versions require Python 3
 ]
 
 # Requirements for our application
@@ -29,13 +28,6 @@
 	# the following dependencies are non trivial to update since later versions introduce backwards incompatible
 	# changes that might affect plugins, or due to other observed problems
 
-<<<<<<< HEAD
-=======
-	"markupsafe>=1.1,<2.0",      # Jinja dependency, newer versions require Python 3
-	"tornado==5.1.1",            # newer versions require Python 3
-	"markdown>=3.1,<3.2",        # newer versions require Python 3
-	"rsa==4.0",                  # newer versions require Python 3
->>>>>>> d628f113
 	"regex!=2018.11.6",          # avoid broken 2018.11.6. See #2874
 
 	# anything below this should be checked on releases for new versions
@@ -56,6 +48,7 @@
 	"sarge==0.1.5post0",
 	"netifaces>=0.10.9,<1",
 	"pylru>=1.2,<2",
+	"rsa>=4.0,<5",
 	"pkginfo>=1.5.0.1,<2",
 	"requests>=2.23.0,<3",
 	"semantic_version>=2.8.5,<3",
