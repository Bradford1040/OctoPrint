--- conflicted
+++ resolved
@@ -39,13 +39,8 @@
 </div>
 
 {% if enableSdSupport %}
-<<<<<<< HEAD
     <div class="sd-trigger accordion-heading-button btn-group" data-bind="visible: $root.loginState.hasPermissionKo($root.access.permissions.CONTROL) && $root.filesListVisible()">
-        <a class="dropdown-toggle" data-toggle="dropdown" href="#" title="{{ _('SD Card operations') }}">
-=======
-    <div class="sd-trigger accordion-heading-button btn-group" data-bind="visible: $root.filesListVisible">
         <a class="dropdown-toggle" data-toggle="dropdown" href="#" title="{{ _('SD Card operations')|edq }}">
->>>>>>> 87612736
             <span class="icon-sd-black-14"></span>
         </a>
         <ul class="dropdown-menu">
