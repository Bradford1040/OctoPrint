# coding=utf-8
"""
This module holds the standard implementation of the :class:`PrinterInterface` and it helpers.
"""

from __future__ import absolute_import, division, print_function

__author__ = "Gina Häußge <osd@foosel.net>"
__license__ = 'GNU Affero General Public License http://www.gnu.org/licenses/agpl.html'
__copyright__ = "Copyright (C) 2014 The OctoPrint Project - Released under terms of the AGPLv3 License"

import copy
import logging
import os
import threading
import time

from octoprint import util as util
from octoprint.events import eventManager, Events
from octoprint.filemanager import FileDestinations, NoSuchStorage
from octoprint.plugin import plugin_manager, ProgressPlugin
from octoprint.printer import PrinterInterface, PrinterCallback, UnknownScript
from octoprint.printer.estimation import TimeEstimationHelper
from octoprint.settings import settings
from octoprint.util import comm as comm
from octoprint.util import InvariantContainer
from octoprint.util import to_unicode

from octoprint.comm.protocol import ProtocolListener, FileAwareProtocolListener, ProtocolState

from octoprint.job import LocalGcodeFilePrintjob, LocalGcodeStreamjob, SDFilePrintjob, PrintjobListener

from collections import namedtuple

JobData = namedtuple("JobData", ("job", "average_past_total", "analysis_total", "estimator"))

def _serial_factory(port=None, baudrate=None):
	import serial

	serial_factory_hooks = plugin_manager().get_hooks("octoprint.comm.transport.serial.factory")

	def default(_, port, baudrate, read_timeout):
		serial_obj = serial.Serial(str(port), baudrate, timeout=read_timeout, writeTimeout=10000, parity=serial.PARITY_ODD)
		serial_obj.close()
		serial_obj.parity = serial.PARITY_NONE
		serial_obj.open()
		return serial_obj

	serial_factories = serial_factory_hooks.items() + [("default", default)]
	for name, factory in serial_factories:
		try:
			serial_obj = factory(None, port, baudrate, settings().getFloat(["serial", "timeout", "connection"]))
		except:
			logging.getLogger(__name__).exception("Error while creating serial via factory {}".format(name))
			return None

		if serial_obj is not None:
			return serial_obj

	return None


class Printer(PrinterInterface, comm.MachineComPrintCallback, ProtocolListener, FileAwareProtocolListener, PrintjobListener):
	"""
	Default implementation of the :class:`PrinterInterface`. Manages the communication layer object and registers
	itself with it as a callback to react to changes on the communication layer.
	"""

	def __init__(self, fileManager, analysisQueue, printerProfileManager):
		from collections import deque

		self._logger = logging.getLogger(__name__)

		self._analysis_queue = analysisQueue
		self._file_manager = fileManager
		self._printer_profile_manager = printerProfileManager

		# state
<<<<<<< HEAD
		self._latest_temperatures = None
		self._temperature_history = TemperatureHistory(cutoff=settings().getInt(["temperature", "cutoff"]) * 60)
		self._temp_backlog = []

		self._latest_message = None
=======
		# TODO do we really need to hold the temperature here?
		self._temp = None
		self._bedTemp = None
		self._targetTemp = None
		self._targetBedTemp = None
		self._temps = TemperatureHistory(cutoff=settings().getInt(["temperature", "cutoff"])*60)
		self._tempBacklog = []

>>>>>>> 3b2b2624
		self._messages = deque([], 300)
		self._message_backlog = []

<<<<<<< HEAD
		self._latest_log = None
=======
>>>>>>> 3b2b2624
		self._log = deque([], 300)
		self._log_backlog = []

		self._current_z = None

<<<<<<< HEAD
		self._progress = None
		self._print_time = None
		self._print_time_left = None
=======
		self._printAfterSelect = False
		self._posAfterSelect = None
>>>>>>> 3b2b2624

		# sd handling
		self._sdPrinting = False
		self._sdStreaming = False
		self._sd_filelist_available = threading.Event()
		self._streamingFinishedCallback = None

<<<<<<< HEAD
		self._sd_ready = False
		self._sd_files = []
=======
		self._selectedFile = None
		self._timeEstimationData = None
		self._timeEstimationStatsWeighingUntil = settings().getFloat(["estimation", "printTime", "statsWeighingUntil"])
		self._timeEstimationValidityRange = settings().getFloat(["estimation", "printTime", "validityRange"])
		self._timeEstimationForceDumbFromPercent = settings().getFloat(["estimation", "printTime", "forceDumbFromPercent"])
		self._timeEstimationForceDumbAfterMin = settings().getFloat(["estimation", "printTime", "forceDumbAfterMin"])
>>>>>>> 3b2b2624

		# comm
		self._comm = None

		self._protocol = None
		self._transport = None
		self._job = None

		# callbacks
		self._callbacks = []

		# progress plugins
		self._last_progress_report = None
		self._progress_plugins = plugin_manager().get_implementations(ProgressPlugin)

		self._state_monitor = StateMonitor(
			interval=0.5,
<<<<<<< HEAD
			on_update=self._send_current_data_callbacks,
			on_add_temperature=self.send_add_temperature_callbacks,
			on_add_log=self._send_add_log_callbacks,
			on_add_message=self._send_add_message_callbacks
=======
			on_update=self._sendCurrentDataCallbacks,
			on_add_temperature=self._sendAddTemperatureCallbacks,
			on_add_log=self._sendAddLogCallbacks,
			on_add_message=self._sendAddMessageCallbacks,
			on_get_progress=self._updateProgressDataCallback
>>>>>>> 3b2b2624
		)
		self._state_monitor.reset(
			state={"text": self.get_state_string(), "flags": self._get_state_flags()},
			job_data={
				"file": {
					"name": None,
					"path": None,
					"size": None,
					"origin": None,
					"date": None
				},
				"estimatedPrintTime": None,
				"lastPrintTime": None,
				"filament": {
					"length": None,
					"volume": None
				}
			},
			progress={"completion": None, "filepos": None, "printTime": None, "printTimeLeft": None},
			current_z=None
		)

		eventManager().subscribe(Events.METADATA_ANALYSIS_FINISHED, self._on_event_MetadataAnalysisFinished)
		eventManager().subscribe(Events.METADATA_STATISTICS_UPDATED, self._on_event_MetadataStatisticsUpdated)

	#~~ handling of PrinterCallbacks

	def register_callback(self, callback):
		if not isinstance(callback, PrinterCallback):
			self._logger.warn("Registering an object as printer callback which doesn't implement the PrinterCallback interface")

		self._callbacks.append(callback)
		self._send_initial_state_update(callback)

	def unregister_callback(self, callback):
		if callback in self._callbacks:
			self._callbacks.remove(callback)

	def send_add_temperature_callbacks(self, data):
		for callback in self._callbacks:
			try: callback.on_printer_add_temperature(data)
			except: self._logger.exception("Exception while adding temperature data point")

	def _send_add_log_callbacks(self, data):
		for callback in self._callbacks:
			try: callback.on_printer_add_log(data)
			except: self._logger.exception("Exception while adding communication log entry")

	def _send_add_message_callbacks(self, data):
		for callback in self._callbacks:
			try: callback.on_printer_add_message(data)
			except: self._logger.exception("Exception while adding printer message")

	def _send_current_data_callbacks(self, data):
		for callback in self._callbacks:
			try: callback.on_printer_send_current_data(copy.deepcopy(data))
			except: self._logger.exception("Exception while pushing current data")

	#~~ callback from metadata analysis event

	def _on_event_MetadataAnalysisFinished(self, event, data):
		if self._job is not None:
			self._update_job()

	def _on_event_MetadataStatisticsUpdated(self, event, data):
		if self._job is not None:
			self._update_job()

	#~~ progress plugin reporting

	def _report_print_progress_to_plugins(self, progress):
		# TODO clean up
		if not progress or not self._job:
			return

		origin = self._get_origin_for_job()
		storage = "sdcard" if origin == FileDestinations.SDCARD else "local"
		filename = self._job.job.name

		def call_plugins(storage, filename, progress):
			for plugin in self._progress_plugins:
				try:
					plugin.on_print_progress(storage, filename, progress)
				except:
					self._logger.exception("Exception while sending print progress to plugin %s" % plugin._identifier)

		thread = threading.Thread(target=call_plugins, args=(storage, filename, progress))
		thread.daemon = False
		thread.start()

	#~~ PrinterInterface implementation

	def connect(self, port=None, baudrate=None, profile=None):
		"""
		 Connects to the printer. If port and/or baudrate is provided, uses these settings, otherwise autodetection
		 will be attempted.
		"""

		if self._protocol is not None or self._transport is not None:
			self.disconnect()

		eventManager().fire(Events.CONNECTING)
<<<<<<< HEAD
		self._printer_profile_manager.select(profile)

		from octoprint.comm.transport.serialtransport import SerialTransport
		transport = SerialTransport(serial_factory=_serial_factory)

		from octoprint.comm.protocol.reprap import ReprapGcodeProtocol
		from octoprint.comm.protocol.reprap.flavors.marlin import BqMarlinFlavor
		protocol = ReprapGcodeProtocol(BqMarlinFlavor)
		protocol.register_listener(self)

		self._transport = transport
		self._protocol = protocol

		self._protocol.connect(self._transport, transport_kwargs=dict(port=port, baudrate=baudrate))
=======
		self._printerProfileManager.select(profile)

		from octoprint.logging.handlers import SerialLogHandler
		SerialLogHandler.on_open_connection()

		self._comm = comm.MachineCom(port, baudrate, callbackObject=self, printerProfileManager=self._printerProfileManager)
>>>>>>> 3b2b2624

	def disconnect(self):
		"""
		 Closes the connection to the printer.
		"""
		eventManager().fire(Events.DISCONNECTING)
		self.cancel_print()

		if self._protocol is not None and self._protocol.state not in (ProtocolState.DISCONNECTED, ProtocolState.DISCONNECTED_WITH_ERROR):
			self._protocol.disconnect()
			self._protocol.unregister_listener(self)
			self._protocol = None
			self._transport = None

		eventManager().fire(Events.DISCONNECTED)

	def get_transport(self):

		if self._comm is None:
			return None

		return self._comm.getTransport()
	getTransport = util.deprecated("getTransport has been renamed to get_transport", since="1.2.0-dev-590", includedoc="Replaced by :func:`get_transport`")

	def fake_ack(self):
		if self._protocol is None:
			return

		self._protocol.repair()

	def commands(self, commands):
		"""
		Sends one or more gcode commands to the printer.
		"""
		if self._protocol is None:
			return

		if not isinstance(commands, (list, tuple)):
			commands = [commands]

		self._protocol.send_commands(*commands)

<<<<<<< HEAD
	def script(self, name, context=None):
		if self._protocol is None:
=======
	def script(self, name, context=None, must_be_set=True):
		if self._comm is None:
>>>>>>> 3b2b2624
			return

		if name is None or not name:
			raise ValueError("name must be set")

<<<<<<< HEAD
		# TODO
		#result = self._comm.sendGcodeScript(name, replacements=context)
		#if not result:
		#	raise UnknownScript(name)
=======
		result = self._comm.sendGcodeScript(name, replacements=context)
		if not result and must_be_set:
			raise UnknownScript(name)
>>>>>>> 3b2b2624

	def jog(self, axes, relative=True, speed=None, *args, **kwargs):
		if isinstance(axes, basestring):
			# legacy parameter format, there should be an amount as first anonymous positional arguments too
			axis = axes

			if not len(args) >= 1:
				raise ValueError("amount not set")
			amount = args[0]
			if not isinstance(amount, (int, long, float)):
				raise ValueError("amount must be a valid number: {amount}".format(amount=amount))

<<<<<<< HEAD
		printer_profile = self._printer_profile_manager.get_current_or_default()
		movement_speed = printer_profile["axes"][axis]["speed"]

		kwargs = dict(feedrate=movement_speed,
		              relative=True)
		kwargs[axis] = amount
		self._protocol.move(**kwargs)
=======
			axes = dict()
			axes[axis] = amount

		if not axes:
			raise ValueError("At least one axis to jog must be provided")

		for axis in axes:
			if not axis in PrinterInterface.valid_axes:
				raise ValueError("Invalid axis {}, valid axes are {}".format(axis, ", ".join(PrinterInterface.valid_axes)))

		command = "G1 {}".format(" ".join(["{}{}".format(axis.upper(), amount) for axis, amount in axes.items()]))

		if speed is None:
			printer_profile = self._printerProfileManager.get_current_or_default()
			speed = min([printer_profile["axes"][axis]["speed"] for axis in axes])

		if speed and not isinstance(speed, bool):
			command += " F{}".format(speed)

		if relative:
			commands = ["G91", command, "G90"]
		else:
			commands = ["G90", command]

		self.commands(commands)
>>>>>>> 3b2b2624

	def home(self, axes):
		if not isinstance(axes, (list, tuple)):
			if isinstance(axes, (str, unicode)):
				axes = [axes]
			else:
				raise ValueError("axes is neither a list nor a string: {axes}".format(axes=axes))

		validated_axes = filter(lambda x: x in PrinterInterface.valid_axes, map(lambda x: x.lower(), axes))
		if len(axes) != len(validated_axes):
			raise ValueError("axes contains invalid axes: {axes}".format(axes=axes))

		kwargs = dict((axes, True) for axes in validated_axes)
		self._protocol.home(**kwargs)

	def extrude(self, amount):
		if not isinstance(amount, (int, long, float)):
			raise ValueError("amount must be a valid number: {amount}".format(amount=amount))

		printer_profile = self._printer_profile_manager.get_current_or_default()
		extrusion_speed = printer_profile["axes"]["e"]["speed"]
		self._protocol.move(e=amount, feedrate=extrusion_speed, relative=True)

	def change_tool(self, tool):
		if not PrinterInterface.valid_tool_regex.match(tool):
			raise ValueError("tool must match \"tool[0-9]+\": {tool}".format(tool=tool))

		tool_num = int(tool[len("tool"):])
		self._protocol.change_tool(tool_num)

	def set_temperature(self, heater, value):
		if not PrinterInterface.valid_heater_regex.match(heater):
			raise ValueError("heater must match \"tool[0-9]+\" or \"bed\": {heater}".format(heater=heater))

		if not isinstance(value, (int, long, float)) or value < 0:
			raise ValueError("value must be a valid number >= 0: {value}".format(value=value))

		if heater.startswith("tool"):
			printer_profile = self._printer_profile_manager.get_current_or_default()
			extruder_count = printer_profile["extruder"]["count"]
			if extruder_count > 1:
				toolNum = int(heater[len("tool"):])
				self._protocol.set_extruder_temperature(value, tool=toolNum, wait=False)
			else:
				self._protocol.set_extruder_temperature(value, wait=False)

		elif heater == "bed":
			self._protocol.set_bed_temperature(value, wait=False)

	def set_temperature_offset(self, offsets=None):
		if offsets is None:
			offsets = dict()

		if not isinstance(offsets, dict):
			raise ValueError("offsets must be a dict")

		validated_keys = filter(lambda x: PrinterInterface.valid_heater_regex.match(x), offsets.keys())
		validated_values = filter(lambda x: isinstance(x, (int, long, float)), offsets.values())

		if len(validated_keys) != len(offsets):
			raise ValueError("offsets contains invalid keys: {offsets}".format(offsets=offsets))
		if len(validated_values) != len(offsets):
			raise ValueError("offsets contains invalid values: {offsets}".format(offsets=offsets))

		if self._protocol is None:
			return

		# TODO
		#self._comm.setTemperatureOffset(offsets)
		#self._stateMonitor.set_temp_offsets(offsets)

	def _convert_rate_value(self, factor, min=0, max=200):
		if not isinstance(factor, (int, float, long)):
			raise ValueError("factor is not a number")

		if isinstance(factor, float):
			factor = int(factor * 100.0)

		if factor < min or factor > max:
			raise ValueError("factor must be a value between %f and %f" % (min, max))

		return factor

	def feed_rate(self, factor):
		factor = self._convert_rate_value(factor, min=50, max=200)
		self._protocol.set_feedrate_multiplier(factor)

	def flow_rate(self, factor):
		factor = self._convert_rate_value(factor, min=75, max=125)
		self._protocol.set_extrusion_multiplier(factor)

	def select_job(self, job, start_printing=False, pos=None):
		self._update_job(job)
		self._reset_progress_data()

		if start_printing and self.is_ready():
			self.start_print(pos=pos)

	def unselect_job(self):
		self._update_job(job=None)
		self._reset_progress_data()

<<<<<<< HEAD
	# TODO add a since to the deprecation message as soon as the version this stuff will be included in is defined
	@util.deprecated("select_file has been deprecated, use select_job instead", includedoc="Replaced by :func:`select_job`")
	def select_file(self, path, sd, printAfterSelect=False, pos=None):
		if sd:
			job = SDFilePrintjob("/" + path)
		else:
			job = LocalGcodeFilePrintjob(os.path.join(settings().getBaseFolder("uploads"), path), name=path)
=======
		self._printAfterSelect = printAfterSelect
		self._posAfterSelect = pos
		self._comm.selectFile("/" + path if sd else path, sd)
		self._setProgressData(completion=0)
		self._setCurrentZ(None)
>>>>>>> 3b2b2624

		self.select_job(job, start_printing=printAfterSelect, pos=pos)

<<<<<<< HEAD
	# TODO add a since to the deprecation message as soon as the version this stuff will be included in is defined
	unselect_file = util.deprecated("unselect_file has been deprecated, use unselect_job instead", includedoc="Replaced by :func:`unselect_job`")(unselect_job)
=======
		self._comm.unselectFile()
		self._setProgressData(completion=0)
		self._setCurrentZ(None)
>>>>>>> 3b2b2624

	def get_file_position(self):
		if self._comm is None:
			return None

		if self._selectedFile is None:
			return None

		return self._comm.getFilePosition()

	def start_print(self, pos=None):
		"""
		 Starts the currently loaded print job.
		 Only starts if the printer is connected and operational, not currently printing and a printjob is loaded
		"""
		if self._job is None or self._protocol is None or self._protocol.state not in (ProtocolState.CONNECTED,):
			return

<<<<<<< HEAD
		self._last_progress_report = None
		self._update_progress_data()
=======
		# we are happy if the average of the estimates stays within 60s of the prior one
		threshold = settings().getFloat(["estimation", "printTime", "stableThreshold"])
		rolling_window = None
		countdown = None

		if self._selectedFile["sd"]:
			# we are interesting in a rolling window of roughly the last 15s, so the number of entries has to be derived
			# by that divided by the sd status polling interval
			rolling_window = 15 / settings().get(["serial", "timeout", "sdStatus"])

			# we are happy when one rolling window has been stable
			countdown = rolling_window
		self._timeEstimationData = TimeEstimationHelper(rolling_window=rolling_window,
		                                                threshold=threshold,
		                                                countdown=countdown)

		self._fileManager.delete_recovery_data()

		self._lastProgressReport = None
		self._setProgressData(completion=0)
>>>>>>> 3b2b2624
		self._setCurrentZ(None)

		self._protocol.process(self._job.job, position=pos)

	def pause_print(self):
		"""
		Pause the current printjob.
		"""
		if self._protocol is None:
			return

<<<<<<< HEAD
		if self._protocol.state == ProtocolState.PAUSED:
			self._protocol.resume_processing()
		else:
			self._protocol.pause_processing()
=======
		if self._comm.isPaused():
			return

		self._comm.setPause(True)

	def resume_print(self):
		"""
		Resume the current printjob.
		"""
		if self._comm is None:
			return

		if not self._comm.isPaused():
			return

		self._comm.setPause(False)
>>>>>>> 3b2b2624

	def cancel_print(self, error=False):
		"""
		 Cancel the current printjob.
		"""
		if self._protocol is None or not self._protocol.state in (ProtocolState.PRINTING, ProtocolState.PAUSED):
			return

		# reset progress, height, print time
		self._setCurrentZ(None)
<<<<<<< HEAD
		self._reset_progress_data()

		# mark print as failure
		if self._job is not None:
			origin = self._get_origin_for_job(self._job.job)
			self._file_manager.log_print(origin,
			                             self._job.job.name,
			                             time.time(),
			                             self._job.job.elapsed,
			                             False,
			                             self._printer_profile_manager.get_current_or_default()["id"])
			payload = {
				"file": self._job.job.name,
				"origin": origin
			}
=======
		self._setProgressData()

		# mark print as failure
		if self._selectedFile is not None:
			self._fileManager.log_print(FileDestinations.SDCARD if self._selectedFile["sd"] else FileDestinations.LOCAL, self._selectedFile["filename"], time.time(), self._comm.getPrintTime(), False, self._printerProfileManager.get_current_or_default()["id"])
			payload = self._payload_for_print_job_event()
>>>>>>> 3b2b2624
			eventManager().fire(Events.PRINT_FAILED, payload)

		self._protocol.cancel_processing(error=error)

	def get_state_string(self, state=None):
		if self._protocol is None:
			return "Offline"
		else:
			if state is None:
				state = self._protocol.state

			if state == ProtocolState.DISCONNECTED:
				return "Offline"
			elif state == ProtocolState.CONNECTING:
				return "Connecting"
			elif state == ProtocolState.CONNECTED:
				return "Operational"
			elif state == ProtocolState.PRINTING:
				if self._job is None:
					return "Printing unknown job"
				if isinstance(self._job.job, SDFilePrintjob):
					return "Printing from SD"
				elif isinstance(self._job.job, LocalGcodeStreamjob):
					return "Sending file to SD"
				else:
					return "Printing"
			elif state == ProtocolState.PAUSED:
				return "Paused"
			elif state == ProtocolState.DISCONNECTED_WITH_ERROR:
				return "Error: {}".format(self._protocol.error)

		return "Unknown state ({})".format(self._protocol.state)

	def get_state_id(self, state=None):
		if self._comm is None:
			return "OFFLINE"
		else:
			if state is None:
				state = self._protocol.state

			if state == ProtocolState.DISCONNECTED:
				return "OFFLINE"
			elif state == ProtocolState.CONNECTING:
				return "CONNECTING"
			elif state == ProtocolState.CONNECTED:
				return "OPERATIONAL"
			elif state == ProtocolState.PRINTING:
				return "PRINTING"
			elif state == ProtocolState.PAUSED:
				return "PAUSED"
			elif state == ProtocolState.DISCONNECTED_WITH_ERROR:
				return "CLOSED_WITH_ERROR"

	def get_current_data(self):
		return self._state_monitor.get_current_data()

	def get_current_job(self):
		data = self._state_monitor.get_current_data()
		return data["job"]

	def get_current_temperatures(self):
		# TODO
		#if self._comm is not None:
		#	offsets = self._comm.getOffsets()
		#else:
		#	offsets = dict()
		offsets = dict()

		result = dict()
		for key, value in self._latest_temperatures.items():
			result[key] = dict(actual=value[0],
			                   target=value[1],
			                   offset=offsets.get(key, 0))
		return result

	def get_temperature_history(self):
		return self._temperature_history

	def get_current_connection(self):
		if self._transport is None:
			return "Closed", None, None, None

		port = None # TODO self._transport._serial.port
		baudrate = None # TODO self._transport._serial.baudrate
		printer_profile = self._printer_profile_manager.get_current_or_default()
		return self.get_state_string(), port, baudrate, printer_profile

	def is_connected(self):
		return self._protocol is not None and self._protocol.state in (ProtocolState.CONNECTED, ProtocolState.PRINTING, ProtocolState.PAUSED)

	def is_closed_or_error(self):
		return self._protocol is None or self._protocol.state in (ProtocolState.DISCONNECTED, ProtocolState.DISCONNECTED_WITH_ERROR)

	def is_operational(self):
		return not self.is_closed_or_error()

	def is_printing(self):
		return self._protocol is not None and self._protocol.state == ProtocolState.PRINTING

	def is_paused(self):
		return self._protocol is not None and self._protocol.state == ProtocolState.PAUSED

	def is_error(self):
		return self._protocol is not None and self._protocol.state == ProtocolState.DISCONNECTED_WITH_ERROR

	def is_ready(self):
		return self.is_operational() and not self._protocol.state in (ProtocolState.PRINTING, ProtocolState.PAUSED)

	def is_sd_ready(self):
		if not settings().getBoolean(["feature", "sdSupport"]) or self._protocol is None:
			return False
		else:
			return self._sd_ready

	#~~ sd file handling

	def get_sd_files(self):
		if not self.is_connected() or not self.is_sd_ready():
			return []
		return map(lambda x: (x[0][1:], x[1]), self._sd_files)

	def add_sd_file(self, filename, absolutePath, streamingFinishedCallback):
		# TODO

		#if not self._comm or self._comm.isBusy() or not self._comm.isSdReady():
		#	self._logger.error("No connection to printer or printer is busy")
		#	return

		#self._streamingFinishedCallback = streamingFinishedCallback

<<<<<<< HEAD
		#self.refresh_sd_files(blocking=True)
		#existingSdFiles = map(lambda x: x[0], self._comm.getSdFiles())
=======
		remoteName = util.get_dos_filename(filename,
		                                   existing_filenames=existingSdFiles,
		                                   extension="gco",
		                                   whitelisted_extensions=["gco", "g"])
		self._timeEstimationData = TimeEstimationHelper()
		self._comm.startFileTransfer(absolutePath, filename, "/" + remoteName)
>>>>>>> 3b2b2624

		#remoteName = util.get_dos_filename(filename, existing_filenames=existingSdFiles, extension="gco")
		#self._time_estimation_data = TimeEstimationHelper()
		#self._comm.startFileTransfer(absolutePath, filename, "/" + remoteName)

		#self._setJobData(filename, filesize, True)
		#self._setProgressData(0.0, 0, 0, None)
		#self._state_monitor.set_state({"text": self.get_state_string(), "flags": self._getStateFlags()})

		#return remoteName

		return "foo"

	def delete_sd_file(self, filename):
		if not self._protocol or not self.is_sd_ready():
			return
		self._protocol.delete_file("/" + filename)

	def init_sd_card(self):
		if not self._protocol or self.is_sd_ready():
			return
		self._protocol.init_file_storage()

	def release_sd_card(self):
		if not self._protocol or not self.is_sd_ready():
			return
		self._protocol.eject_file_storage()

	def refresh_sd_files(self, blocking=False):
		"""
		Refreshes the list of file stored on the SD card attached to printer (if available and printer communication
		available). Optional blocking parameter allows making the method block (max 10s) until the file list has been
		received. Defaults to an asynchronous operation.
		"""
		if self.is_connected() or not self.is_sd_ready():
			return
		self._sd_filelist_available.clear()
		self._protocol.list_files()
		if blocking:
			self._sd_filelist_available.wait(10000)

	#~~ state monitoring

	def _setCurrentZ(self, currentZ):
		self._current_z = currentZ
		self._state_monitor.set_current_z(self._current_z)

<<<<<<< HEAD
	def _set_state(self, state):
		self._state_monitor.set_state({"text": self.get_state_string(), "flags": self._get_state_flags()})
=======
	def _setState(self, state, state_string=None):
		if state_string is None:
			state_string = self.get_state_string()

		self._state = state
		self._stateMonitor.set_state({"text": state_string, "flags": self._getStateFlags()})
>>>>>>> 3b2b2624

		payload = dict(
			state_id=self.get_state_id(state),
			state_string=self.get_state_string(state)
		)
		eventManager().fire(Events.PRINTER_STATE_CHANGED, payload)

	def _add_log(self, log):
		self._log.append(log)
		self._state_monitor.add_log(log)

	def _add_message(self, message):
		self._messages.append(message)
		self._state_monitor.add_message(message)

	def _estimate_total_for_job(self):
		if self._job is None or self._job.job is None or self._job.estimator is None or  self._job.job.estimate is None:
			return None

		self._job.estimator.update(self._job.job.estimate)

		result = None
		if self._job.estimator.is_stable():
			result = self._job.estimator.average_total_rolling

		return result

	def _reset_progress_data(self):
		self._state_monitor.set_progress(dict(completion=None,
		                                      filepos=0,
		                                      printTime=None,
		                                      printTimeLeft=None))

	def _set_completion_progress_data(self):
		self._progress = 1.0
		self._print_time = self._job.job.elapsed if self._job is not None else None
		self._print_time_left = 0

		pos = self._job.job.pos if self._job is not None else None

		self._state_monitor.set_progress(dict(completion=self._progress * 100 if self._progress is not None else None,
		                                      filepos=pos,
		                                      printTime=int(self._print_time) if self._print_time is not None else None,
		                                      printTimeLeft=int(self._print_time_left) if self._print_time_left is not None else None))

	def _update_progress_data(self):
		if self._job is None or not self._job.job.active:
			self._state_monitor.set_progress(dict(completion=None,
			                                      filepos=None,
			                                      printTime=None,
			                                      printTimeLeft=None))
			return

<<<<<<< HEAD
		estimated_total_print_time = self._estimate_total_for_job()
		total_print_time = estimated_total_print_time

		original_estimate = None
		if self._job.average_past_total:
			original_estimate = self._job.average_past_total
		elif self._job.analysis_total:
			original_estimate = self._job.analysis_total

		if original_estimate:
			if self._job.job.progress and self._job.job.elapsed:
				if estimated_total_print_time is None:
					total_print_time = original_estimate
				else:
					if self._job.job.progress < 0.5:
						sub_progress = self._job.job.progress * 2
					else:
						sub_progress = 1.0
					total_print_time = (1 - sub_progress) * original_estimate + sub_progress * estimated_total_print_time

		self._progress = self._job.job.progress
		self._print_time = self._job.job.elapsed
		self._print_time_left = total_print_time - self._job.job.elapsed if (total_print_time is not None and self._job.job.elapsed is not None) else None

		self._state_monitor.set_progress(dict(completion=self._progress * 100 if self._progress is not None else None,
		                                      filepos=self._job.job.pos,
		                                      printTime=int(self._print_time) if self._print_time is not None else None,
		                                      printTimeLeft=int(self._print_time_left) if self._print_time_left is not None else None))

		if self._job.job.progress:
			progress_int = int(self._job.job.progress * 100)
			if self._last_progress_report != progress_int:
				self._last_progress_report = progress_int
				self._report_print_progress_to_plugins(progress_int)


	def _add_temperature_data(self, temperatures):
		entry = dict(time=int(time.time()))
		entry.update(temperatures)
		self._temperature_history.append(entry)
		self._state_monitor.add_temperature(entry)

	def _update_job(self, job=None):
		if job is None and self._job is not None:
			job = self._job.job

		if job is None:
			job_data = dict(file=dict(name=None,
			                          origin=None,
			                          size=None,
			                          date=None),
			                estimatedPrintTime=None,
			                averagePrintTime=None,
			                lastPrintTime=None,
			                filament=None)
			self._state_monitor.set_job_data(job_data)
			self._job = None
			return
=======
	def _setProgressData(self, completion=None, filepos=None, printTime=None, printTimeLeft=None):
		self._stateMonitor.set_progress(dict(completion=int(completion * 100) if completion is not None else None,
		                                     filepos=filepos,
		                                     printTime=int(printTime) if printTime is not None else None,
		                                     printTimeLeft=int(printTimeLeft) if printTimeLeft is not None else None))

	def _updateProgressDataCallback(self):
		if self._comm is None:
			progress = None
			filepos = None
			printTime = None
			cleanedPrintTime = None
		else:
			progress = self._comm.getPrintProgress()
			filepos = self._comm.getPrintFilepos()
			printTime = self._comm.getPrintTime()
			cleanedPrintTime = self._comm.getCleanedPrintTime()

		statisticalTotalPrintTime = None
		statisticalTotalPrintTimeType = None
		if self._selectedFile and "estimatedPrintTime" in self._selectedFile \
				and self._selectedFile["estimatedPrintTime"]:
			statisticalTotalPrintTime = self._selectedFile["estimatedPrintTime"]
			statisticalTotalPrintTimeType = self._selectedFile.get("estimatedPrintTimeType", None)

		printTimeLeft, printTimeLeftOrigin = self._estimatePrintTimeLeft(progress, printTime, cleanedPrintTime, statisticalTotalPrintTime, statisticalTotalPrintTimeType)

		if progress is not None:
			progress_int = int(progress * 100)
			if self._lastProgressReport != progress_int:
				self._lastProgressReport = progress_int
				self._reportPrintProgressToPlugins(progress_int)

		return dict(completion=progress * 100 if progress is not None else None,
		            filepos=filepos,
		            printTime=int(printTime) if printTime is not None else None,
		            printTimeLeft=int(printTimeLeft) if printTimeLeft is not None else None,
		            printTimeLeftOrigin=printTimeLeftOrigin)

	def _estimatePrintTimeLeft(self, progress, printTime, cleanedPrintTime, statisticalTotalPrintTime, statisticalTotalPrintTimeType):
		"""
		Tries to estimate the print time left for the print job

		This is somewhat horrible since accurate print time estimation is pretty much impossible to
		achieve, considering that we basically have only two data points (current progress in file and
		time needed for that so far - former prints or a file analysis might not have happened or simply
		be completely impossible e.g. if the file is stored on the printer's SD card) and
		hence can only do a linear estimation of a completely non-linear process. That's a recipe
		for inaccurate predictions right there. Yay.

		Anyhow, here's how this implementation works. This method gets the current progress in the
		printed file (percentage based on bytes read vs total bytes), the print time that elapsed,
		the same print time with the heat up times subtracted (if possible) and if available also
		some statistical total print time (former prints or a result from the GCODE analysis).

		  1. First get an "intelligent" estimate based on the :class:`~octoprint.printer.estimation.TimeEstimationHelper`.
		     That thing tries to detect if the estimation based on our progress and time needed for that becomes
		     stable over time through a rolling window and only returns a result once that appears to be the
		     case.
		  2. If we have any statistical data (former prints or a result from the GCODE analysis)
		     but no intelligent estimate yet, we'll use that for the next step. Otherwise, up to a certain percentage
		     in the print we do a percentage based weighing of the statistical data and the intelligent
		     estimate - the closer to the beginning of the print, the more precedence for the statistical
		     data, the closer to the cut off point, the more precendence for the intelligent estimate. This
		     is our preliminary total print time.
		  3. If the total print time is set, we do a sanity check for it. Based on the total print time
		     estimate and the time we already spent printing, we calculate at what percentage we SHOULD be
		     and compare that to the percentage at which we actually ARE. If it's too far off, our total
		     can't be trusted and we fall back on the dumb estimate. Same if the time we spent printing is
		     already higher than our total estimate.
		  4. If we do NOT have a total print time estimate yet but we've been printing for longer than
		     a configured amount of minutes or are further in the file than a configured percentage, we
		     also use the dumb estimate for now.

		Yes, all this still produces horribly inaccurate results. But we have to do this live during the print and
		hence can't produce to much computational overhead, we do not have any insight into the firmware implementation
		with regards to planner setup and acceleration settings, we might not even have access to the printed file's
		contents and such we need to find something that works "mostly" all of the time without costing too many
		resources. Feel free to propose a better solution within the above limitations (and I mean that, this solution
		here makes me unhappy).

		Args:
		    progress (float or None): Current percentage in the printed file
		    printTime (float or None): Print time elapsed so far
		    cleanedPrintTime (float or None): Print time elapsed minus the time needed for getting up to temperature
		        (if detectable).
		    statisticalTotalPrintTime (float or None): Total print time of past prints against same printer profile,
		        or estimated total print time from GCODE analysis.
		    statisticalTotalPrintTimeType (str or None): Type of statistical print time, either "average" (total time
		        of former prints) or "analysis"

		Returns:
		    (2-tuple) estimated print time left or None if not proper estimate could be made at all, origin of estimation
		"""

		if progress is None or printTime is None or cleanedPrintTime is None:
			return None, None

		dumbTotalPrintTime = printTime / progress
		estimatedTotalPrintTime = self._estimateTotalPrintTime(progress, cleanedPrintTime)
		totalPrintTime = estimatedTotalPrintTime

		printTimeLeftOrigin = "estimate"
		if statisticalTotalPrintTime is not None:
			if estimatedTotalPrintTime is None:
				# no estimate yet, we'll use the statistical total
				totalPrintTime = statisticalTotalPrintTime
				printTimeLeftOrigin = statisticalTotalPrintTimeType

			else:
				if progress < self._timeEstimationStatsWeighingUntil:
					# still inside weighing range, use part stats, part current estimate
					sub_progress = progress * (1 / self._timeEstimationStatsWeighingUntil)
					if sub_progress > 1.0:
						sub_progress = 1.0
					printTimeLeftOrigin = "mixed-" + statisticalTotalPrintTimeType
				else:
					# use only the current estimate
					sub_progress = 1.0
					printTimeLeftOrigin = "estimate"

				# combine
				totalPrintTime = (1.0 - sub_progress) * statisticalTotalPrintTime \
				                 + sub_progress * estimatedTotalPrintTime

		printTimeLeft = None
		if totalPrintTime is not None:
			# sanity check current total print time estimate
			assumed_progress = cleanedPrintTime / totalPrintTime
			min_progress = progress - self._timeEstimationValidityRange
			max_progress = progress + self._timeEstimationValidityRange

			if min_progress <= assumed_progress <= max_progress and totalPrintTime > cleanedPrintTime:
				# appears sane, we'll use it
				printTimeLeft = totalPrintTime - cleanedPrintTime

			else:
				# too far from the actual progress or negative,
				# we use the dumb print time instead
				printTimeLeft = dumbTotalPrintTime - cleanedPrintTime
				printTimeLeftOrigin = "linear"

		else:
			printTimeLeftOrigin = "linear"
			if progress > self._timeEstimationForceDumbFromPercent or \
					cleanedPrintTime >= self._timeEstimationForceDumbAfterMin * 60:
				# more than x% or y min printed and still no real estimate, ok, we'll use the dumb variant :/
				printTimeLeft = dumbTotalPrintTime - cleanedPrintTime

		if printTimeLeft is not None and printTimeLeft < 0:
			# shouldn't actually happen, but let's make sure
			printTimeLeft = None

		return printTimeLeft, printTimeLeftOrigin

	def _addTemperatureData(self, temp, bedTemp):
		currentTimeUtc = int(time.time())

		data = {
			"time": currentTimeUtc
		}
		for tool in temp.keys():
			data["tool%d" % tool] = {
				"actual": temp[tool][0],
				"target": temp[tool][1]
			}
		if bedTemp is not None and isinstance(bedTemp, tuple):
			data["bed"] = {
				"actual": bedTemp[0],
				"target": bedTemp[1]
			}

		self._temps.append(data)
>>>>>>> 3b2b2624

		rolling_window = None
		threshold = None
		countdown = None
		average_past_total = None
		analysis_total = None
		filament = None
		last_total = None
		date = None

		if isinstance(job, SDFilePrintjob):
			# we are interesting in a rolling window of roughly the last 15s, so the number of entries has to be derived
			# by that divided by the sd status polling interval
			rolling_window = 15 / job.status_interval

<<<<<<< HEAD
			# we are happy if the average of the estimates stays within 60s of the prior one
			threshold = 60
=======
	def _setJobData(self, filename, filesize, sd):
		if filename is not None:
			if sd:
				name_in_storage = filename
				if name_in_storage.startswith("/"):
					name_in_storage = name_in_storage[1:]
				path_in_storage = name_in_storage
				path_on_disk = None
			else:
				path_in_storage = self._fileManager.path_in_storage(FileDestinations.LOCAL, filename)
				path_on_disk = self._fileManager.path_on_disk(FileDestinations.LOCAL, filename)
				_, name_in_storage = self._fileManager.split_path(FileDestinations.LOCAL, path_in_storage)
			self._selectedFile = {
				"filename": path_in_storage,
				"filesize": filesize,
				"sd": sd,
				"estimatedPrintTime": None
			}
		else:
			self._selectedFile = None
			self._stateMonitor.set_job_data({
				"file": {
					"name": None,
					"path": None,
					"origin": None,
					"size": None,
					"date": None
				},
				"estimatedPrintTime": None,
				"averagePrintTime": None,
				"lastPrintTime": None,
				"filament": None,
			})
			return
>>>>>>> 3b2b2624

			# we are happy when one rolling window has been stable
			countdown = rolling_window

		elif isinstance(job, LocalGcodeFilePrintjob):
			# local file means we might have some information about the job stored in the file manager!
			try:
				file_data = self._file_manager.get_metadata(FileDestinations.LOCAL, job.path)
			except:
<<<<<<< HEAD
				pass
			else:
				if "analysis" in file_data:
					if "estimatedPrintTime" in file_data["analysis"]:
						analysis_total = file_data["analysis"]["estimatedPrintTime"]
					if "filament" in file_data["analysis"].keys():
						filament = file_data["analysis"]["filament"]

				if "statistics" in file_data:
					printer_profile = self._printer_profile_manager.get_current_or_default()["id"]
					if "averagePrintTime" in file_data["statistics"] and printer_profile in file_data["statistics"]["averagePrintTime"]:
						average_past_total = file_data["statistics"]["averagePrintTime"][printer_profile]
					if "lastPrintTime" in file_data["statistics"] and printer_profile in file_data["statistics"]["lastPrintTime"]:
						last_total = file_data["statistics"]["lastPrintTime"][printer_profile]

		# set the job data on the state monitor
		job_data = dict(file=dict(name=job.name,
		                          origin=self._get_origin_for_job(job),
		                          size=job.size,
		                          date=date),
		                estimatedPrintTime=analysis_total,
		                averagePrintTime=average_past_total,
		                lastPrintTime=last_total,
		                filament=filament)
		self._state_monitor.set_job_data(job_data)

		# set our internal job data
		estimation_helper = TimeEstimationHelper(rolling_window=rolling_window, threshold=threshold, countdown=countdown)
		self._job = JobData(job=job,
		                    average_past_total=average_past_total,
		                    analysis_total=analysis_total,
		                    estimator=estimation_helper)
		job.register_listener(self)

	def _send_initial_state_update(self, callback):
=======
				fileData = None
			if fileData is not None:
				if "analysis" in fileData:
					if estimatedPrintTime is None and "estimatedPrintTime" in fileData["analysis"]:
						estimatedPrintTime = fileData["analysis"]["estimatedPrintTime"]
					if "filament" in fileData["analysis"].keys():
						filament = fileData["analysis"]["filament"]
				if "statistics" in fileData:
					printer_profile = self._printerProfileManager.get_current_or_default()["id"]
					if "averagePrintTime" in fileData["statistics"] and printer_profile in fileData["statistics"]["averagePrintTime"]:
						averagePrintTime = fileData["statistics"]["averagePrintTime"][printer_profile]
					if "lastPrintTime" in fileData["statistics"] and printer_profile in fileData["statistics"]["lastPrintTime"]:
						lastPrintTime = fileData["statistics"]["lastPrintTime"][printer_profile]

				if averagePrintTime is not None:
					self._selectedFile["estimatedPrintTime"] = averagePrintTime
					self._selectedFile["estimatedPrintTimeType"] = "average"
				elif estimatedPrintTime is not None:
					# TODO apply factor which first needs to be tracked!
					self._selectedFile["estimatedPrintTime"] = estimatedPrintTime
					self._selectedFile["estimatedPrintTimeType"] = "analysis"

		self._stateMonitor.set_job_data({
			"file": {
				"name": name_in_storage,
				"path": path_in_storage,
				"origin": FileDestinations.SDCARD if sd else FileDestinations.LOCAL,
				"size": filesize,
				"date": date
			},
			"estimatedPrintTime": estimatedPrintTime,
			"averagePrintTime": averagePrintTime,
			"lastPrintTime": lastPrintTime,
			"filament": filament,
		})

	def _sendInitialStateUpdate(self, callback):
>>>>>>> 3b2b2624
		try:
			data = self._state_monitor.get_current_data()
			data.update(dict(temps=list(self._temperature_history),
			                 logs=list(self._log),
			                 messages=list(self._messages)))
			callback.on_printer_send_initial_data(data)
		except:
			self._logger.exception("Error while trying to send inital state update")

<<<<<<< HEAD
	def _get_state_flags(self):
		return dict(operational=self.is_operational(),
		            printing=self.is_printing(),
		            closedOrError=self.is_closed_or_error(),
		            error=self.is_error(),
		            paused=self.is_paused(),
		            ready=self.is_ready(),
		            sdReady=self.is_sd_ready())

	def _get_origin_for_job(self, job=None):
		if job is None:
			if self._job is None:
				return None
			job = self._job.job

		return FileDestinations.SDCARD if isinstance(job, SDFilePrintjob) else FileDestinations.LOCAL

	#~~ octoprint.comm.protocol.ProtocolListener implementation

	def on_protocol_log(self, protocol, message):
		self._add_log(message)

	def on_protocol_state(self, protocol, old_state, new_state):
		self._logger.info("Protocol state changed from {} to {}".format(old_state, new_state))

		# forward relevant state changes to file manager
		if old_state == ProtocolState.PRINTING:
			if self._job is not None:
				if new_state in (ProtocolState.DISCONNECTED, ProtocolState.DISCONNECTED_WITH_ERROR):
					self._file_manager.log_print(self._get_origin_for_job(self._job.job),
					                             self._job.job.name,
					                             time.time(),
					                             self._job.job.elapsed,
					                             False,
					                             self._printer_profile_manager.get_current_or_default()["id"])
			self._analysis_queue.resume() # printing done, put those cpu cycles to good use

		elif new_state == ProtocolState.PRINTING:
			self._analysis_queue.pause() # do not analyse files while printing

		elif new_state in (ProtocolState.DISCONNECTED, ProtocolState.DISCONNECTED_WITH_ERROR) and old_state != ProtocolState.DISCONNECTING:
			self.disconnect()
=======
	def _getStateFlags(self):
		return {
			"operational": self.is_operational(),
			"printing": self.is_printing(),
			"closedOrError": self.is_closed_or_error(),
			"error": self.is_error(),
			"paused": self.is_paused(),
			"ready": self.is_ready(),
			"sdReady": self.is_sd_ready()
		}

	#~~ comm.MachineComPrintCallback implementation

	def on_comm_log(self, message):
		"""
		 Callback method for the comm object, called upon log output.
		"""
		self._addLog(to_unicode(message, "utf-8", errors="replace"))

	def on_comm_temperature_update(self, temp, bedTemp):
		self._addTemperatureData(copy.deepcopy(temp), copy.deepcopy(bedTemp))

	def on_comm_position_update(self, position, reason=None):
		payload = dict(reason=reason)
		payload.update(position)
		eventManager().fire(Events.POSITION_UPDATE, payload)

	def on_comm_state_change(self, state):
		"""
		 Callback method for the comm object, called if the connection state changes.
		"""
		oldState = self._state

		state_string = None
		if self._comm is not None:
			state_string = self._comm.getStateString()

		# forward relevant state changes to gcode manager
		if oldState == comm.MachineCom.STATE_PRINTING:
			if self._selectedFile is not None:
				if state == comm.MachineCom.STATE_CLOSED or state == comm.MachineCom.STATE_ERROR or state == comm.MachineCom.STATE_CLOSED_WITH_ERROR:
					self._fileManager.log_print(FileDestinations.SDCARD if self._selectedFile["sd"] else FileDestinations.LOCAL, self._selectedFile["filename"], time.time(), self._comm.getPrintTime(), False, self._printerProfileManager.get_current_or_default()["id"])
			self._analysisQueue.resume() # printing done, put those cpu cycles to good use
		elif state == comm.MachineCom.STATE_PRINTING:
			self._analysisQueue.pause() # do not analyse files while printing

		if state == comm.MachineCom.STATE_CLOSED or state == comm.MachineCom.STATE_CLOSED_WITH_ERROR:
			if self._comm is not None:
				self._comm = None

			self._setProgressData(completion=0)
>>>>>>> 3b2b2624
			self._setCurrentZ(None)
			self._update_progress_data()
			self._update_job()
			self._printer_profile_manager.deselect()
			eventManager().fire(Events.DISCONNECTED)

<<<<<<< HEAD
		self._set_state(new_state)

	def on_protocol_temperature(self, protocol, temperatures):
		self._add_temperature_data(temperatures)
=======
		self._setState(state, state_string=state_string)

	def on_comm_message(self, message):
		"""
		 Callback method for the comm object, called upon message exchanges via serial.
		 Stores the message in the message buffer, truncates buffer to the last 300 lines.
		"""
		self._addMessage(to_unicode(message, "utf-8", errors="replace"))

	def on_comm_progress(self):
		"""
		 Callback method for the comm object, called upon any change in progress of the printjob.
		 Triggers storage of new values for printTime, printTimeLeft and the current progress.
		"""

		self._stateMonitor.trigger_progress_update()

	def on_comm_z_change(self, newZ):
		"""
		 Callback method for the comm object, called upon change of the z-layer.
		"""
		oldZ = self._currentZ
		if newZ != oldZ:
			# we have to react to all z-changes, even those that might "go backward" due to a slicer's retraction or
			# anti-backlash-routines. Event subscribes should individually take care to filter out "wrong" z-changes
			eventManager().fire(Events.Z_CHANGE, {"new": newZ, "old": oldZ})
>>>>>>> 3b2b2624

	#~~ octoprint.comm.protocol.FileAwareProtocolListener implementation

	def on_protocol_file_storage_available(self, protocol, available):
		self._sd_ready = available
		self._state_monitor.set_state({"text": self.get_state_string(), "flags": self._get_state_flags()})

	def on_protocol_file_list(self, protocol, files):
		self._sd_files = files
		eventManager().fire(Events.UPDATED_FILES, {"type": "gcode"})
<<<<<<< HEAD
		self._sd_filelist_available.set()

	#~~ octoprint.job.PrintjobListener

	def on_job_progress(self, job):
		self._update_progress_data()

	def on_job_done(self, job):
		if isinstance(self._job.job, LocalGcodeStreamjob):
			if self._streamingFinishedCallback is not None:
				# in case of SD files, both filename and absolutePath are the same, so we set the (remote) filename for
				# both parameters
				self._streamingFinishedCallback(self._job.job.name, self._job.job.name, FileDestinations.SDCARD)
=======
		self._sdFilelistAvailable.set()

	def on_comm_file_selected(self, full_path, size, sd):
		if full_path is not None:
			payload = self._payload_for_print_job_event(location=FileDestinations.SDCARD if sd else FileDestinations.LOCAL,
			                                            print_job_file=full_path)
			eventManager().fire(Events.FILE_SELECTED, payload)
		else:
			eventManager().fire(Events.FILE_DESELECTED)

		self._setJobData(full_path, size, sd)
		self._stateMonitor.set_state({"text": self.get_state_string(), "flags": self._getStateFlags()})

		if self._printAfterSelect:
			self._printAfterSelect = False
			self.start_print(pos=self._posAfterSelect)

	def on_comm_print_job_started(self):
		payload = self._payload_for_print_job_event()
		if payload:
			eventManager().fire(Events.PRINT_STARTED, payload)
			self.script("beforePrintStarted",
			            context=dict(event=payload),
			            must_be_set=False)

	def on_comm_print_job_done(self):
		payload = self._payload_for_print_job_event()
		if payload:
			payload["time"] = self._comm.getPrintTime()
			eventManager().fire(Events.PRINT_DONE, payload)
			self.script("afterPrintDone",
			            context=dict(event=payload),
			            must_be_set=False)

		self._fileManager.log_print(FileDestinations.SDCARD if self._selectedFile["sd"] else FileDestinations.LOCAL, self._selectedFile["filename"], time.time(), self._comm.getPrintTime(), True, self._printerProfileManager.get_current_or_default()["id"])
		self._setProgressData(completion=1.0, filepos=self._selectedFile["filesize"], printTime=self._comm.getPrintTime(), printTimeLeft=0)
		self._stateMonitor.set_state({"text": self.get_state_string(), "flags": self._getStateFlags()})
		self._fileManager.delete_recovery_data()

	def on_comm_print_job_failed(self):
		payload = self._payload_for_print_job_event()
		eventManager().fire(Events.PRINT_FAILED, payload)

	def on_comm_print_job_cancelled(self):
		payload = self._payload_for_print_job_event(position=self._comm.cancel_position.as_dict() if self._comm and self._comm.cancel_position else None)
		if payload:
			eventManager().fire(Events.PRINT_CANCELLED, payload)
			self.script("afterPrintCancelled",
			            context=dict(event=payload),
			            must_be_set=False)

	def on_comm_print_job_paused(self):
		payload = self._payload_for_print_job_event(position=self._comm.pause_position.as_dict() if self._comm and self._comm.pause_position else None)
		if payload:
			eventManager().fire(Events.PRINT_PAUSED, payload)
			self.script("afterPrintPaused",
			            context=dict(event=payload),
			            must_be_set=False)

	def on_comm_print_job_resumed(self):
		payload = self._payload_for_print_job_event()
		if payload:
			eventManager().fire(Events.PRINT_RESUMED, payload)
			self.script("beforePrintResumed",
			            context=dict(event=payload),
			            must_be_set=False)

	def on_comm_file_transfer_started(self, filename, filesize):
		self._sdStreaming = True

		self._setJobData(filename, filesize, True)
		self._setProgressData(completion=0.0, filepos=0, printTime=0)
		self._stateMonitor.set_state({"text": self.get_state_string(), "flags": self._getStateFlags()})
>>>>>>> 3b2b2624

			self._setCurrentZ(None)
			self._update_job()
			self._update_progress_data()
			self._state_monitor.set_state({"text": self.get_state_string(), "flags": self._get_state_flags()})
		else:
			self._file_manager.log_print(self._get_origin_for_job(),
			                             self._job.job.name,
			                             time.time(),
			                             self._job.job.elapsed,
			                             True,
			                             self._printer_profile_manager.get_current_or_default()["id"])
			self._set_completion_progress_data()
		self._state_monitor.set_state({"text": self.get_state_string(), "flags": self._get_state_flags()})

	#~~ comm.MachineComPrintCallback implementation

<<<<<<< HEAD
	def on_comm_z_change(self, newZ):
		# TODO
		pass
=======
		self._setCurrentZ(None)
		self._setJobData(None, None, None)
		self._setProgressData()
		self._stateMonitor.set_state({"text": self.get_state_string(), "flags": self._getStateFlags()})
>>>>>>> 3b2b2624

	def on_comm_force_disconnect(self):
		# TODO
		self.disconnect()

	def on_comm_record_fileposition(self, origin, name, pos):
		try:
			self._fileManager.save_recovery_data(origin, name, pos)
		except NoSuchStorage:
			pass
		except:
			self._logger.exception("Error while trying to persist print recovery data")

	def _payload_for_print_job_event(self, location=None, print_job_file=None, position=None):
		if print_job_file is None:
			selected_file = self._selectedFile
			if not selected_file:
				return dict()

			print_job_file = selected_file.get("filename", None)
			location = FileDestinations.SDCARD if selected_file.get("sd", False) else FileDestinations.LOCAL

		if not print_job_file or not location:
			return dict()

		if location == FileDestinations.SDCARD:
			full_path = print_job_file
			if full_path.startswith("/"):
				full_path = full_path[1:]
			name = path = full_path
			origin = FileDestinations.SDCARD

		else:
			full_path = self._fileManager.path_on_disk(FileDestinations.LOCAL, print_job_file)
			path = self._fileManager.path_in_storage(FileDestinations.LOCAL, print_job_file)
			_, name = self._fileManager.split_path(FileDestinations.LOCAL, path)
			origin = FileDestinations.LOCAL

		result= dict(name=name,
		             path=path,
		             origin=origin,

		             # TODO deprecated, remove in 1.4.0
		             file=full_path,
		             filename=name)

		if position is not None:
			result["position"] = position

		return result


class StateMonitor(object):
	def __init__(self, interval=0.5, on_update=None, on_add_temperature=None, on_add_log=None, on_add_message=None, on_get_progress=None):
		self._interval = interval
		self._update_callback = on_update
		self._on_add_temperature = on_add_temperature
		self._on_add_log = on_add_log
		self._on_add_message = on_add_message
		self._on_get_progress = on_get_progress

		self._state = None
		self._job_data = None
		self._gcode_data = None
		self._sd_upload_data = None
		self._current_z = None
		self._progress = None

		self._progress_dirty = False

		self._offsets = {}

		self._change_event = threading.Event()
		self._state_lock = threading.Lock()
		self._progress_lock = threading.Lock()

		self._last_update = time.time()
		self._worker = threading.Thread(target=self._work)
		self._worker.daemon = True
		self._worker.start()

	def _get_current_progress(self):
		if callable(self._on_get_progress):
			return self._on_get_progress()
		return self._progress

	def reset(self, state=None, job_data=None, progress=None, current_z=None):
		self.set_state(state)
		self.set_job_data(job_data)
		self.set_progress(progress)
		self.set_current_z(current_z)

	def add_temperature(self, temperature):
		self._on_add_temperature(temperature)
		self._change_event.set()

	def add_log(self, log):
		self._on_add_log(log)
		self._change_event.set()

	def add_message(self, message):
		self._on_add_message(message)
		self._change_event.set()

	def set_current_z(self, current_z):
		self._current_z = current_z
		self._change_event.set()

	def set_state(self, state):
		with self._state_lock:
			self._state = state
			self._change_event.set()

	def set_job_data(self, job_data):
		self._job_data = job_data
		self._change_event.set()

	def trigger_progress_update(self):
		with self._progress_lock:
			self._progress_dirty = True
			self._change_event.set()

	def set_progress(self, progress):
		with self._progress_lock:
			self._progress_dirty = False
			self._progress = progress
			self._change_event.set()

	def set_temp_offsets(self, offsets):
		self._offsets = offsets
		self._change_event.set()

	def _work(self):
		while True:
			self._change_event.wait()

			now = time.time()
			delta = now - self._last_update
			additional_wait_time = self._interval - delta
			if additional_wait_time > 0:
				time.sleep(additional_wait_time)

			with self._state_lock:
				data = self.get_current_data()
				self._update_callback(data)
				self._last_update = time.time()
				self._change_event.clear()

	def get_current_data(self):
		with self._progress_lock:
			if self._progress_dirty:
				self._progress = self._get_current_progress()
				self._progress_dirty = False

		return {
			"state": self._state,
			"job": self._job_data,
			"currentZ": self._current_z,
			"progress": self._progress,
			"offsets": self._offsets
		}


class TemperatureHistory(InvariantContainer):
	def __init__(self, cutoff=30 * 60):

		def temperature_invariant(data):
			data.sort(key=lambda x: x["time"])
			now = int(time.time())
			return [item for item in data if item["time"] >= now - cutoff]

		InvariantContainer.__init__(self, guarantee_invariant=temperature_invariant)<|MERGE_RESOLUTION|>--- conflicted
+++ resolved
@@ -76,42 +76,23 @@
 		self._printer_profile_manager = printerProfileManager
 
 		# state
-<<<<<<< HEAD
 		self._latest_temperatures = None
 		self._temperature_history = TemperatureHistory(cutoff=settings().getInt(["temperature", "cutoff"]) * 60)
 		self._temp_backlog = []
 
 		self._latest_message = None
-=======
-		# TODO do we really need to hold the temperature here?
-		self._temp = None
-		self._bedTemp = None
-		self._targetTemp = None
-		self._targetBedTemp = None
-		self._temps = TemperatureHistory(cutoff=settings().getInt(["temperature", "cutoff"])*60)
-		self._tempBacklog = []
-
->>>>>>> 3b2b2624
 		self._messages = deque([], 300)
 		self._message_backlog = []
 
-<<<<<<< HEAD
 		self._latest_log = None
-=======
->>>>>>> 3b2b2624
 		self._log = deque([], 300)
 		self._log_backlog = []
 
 		self._current_z = None
 
-<<<<<<< HEAD
 		self._progress = None
 		self._print_time = None
 		self._print_time_left = None
-=======
-		self._printAfterSelect = False
-		self._posAfterSelect = None
->>>>>>> 3b2b2624
 
 		# sd handling
 		self._sdPrinting = False
@@ -119,17 +100,8 @@
 		self._sd_filelist_available = threading.Event()
 		self._streamingFinishedCallback = None
 
-<<<<<<< HEAD
 		self._sd_ready = False
 		self._sd_files = []
-=======
-		self._selectedFile = None
-		self._timeEstimationData = None
-		self._timeEstimationStatsWeighingUntil = settings().getFloat(["estimation", "printTime", "statsWeighingUntil"])
-		self._timeEstimationValidityRange = settings().getFloat(["estimation", "printTime", "validityRange"])
-		self._timeEstimationForceDumbFromPercent = settings().getFloat(["estimation", "printTime", "forceDumbFromPercent"])
-		self._timeEstimationForceDumbAfterMin = settings().getFloat(["estimation", "printTime", "forceDumbAfterMin"])
->>>>>>> 3b2b2624
 
 		# comm
 		self._comm = None
@@ -147,18 +119,10 @@
 
 		self._state_monitor = StateMonitor(
 			interval=0.5,
-<<<<<<< HEAD
 			on_update=self._send_current_data_callbacks,
 			on_add_temperature=self.send_add_temperature_callbacks,
 			on_add_log=self._send_add_log_callbacks,
 			on_add_message=self._send_add_message_callbacks
-=======
-			on_update=self._sendCurrentDataCallbacks,
-			on_add_temperature=self._sendAddTemperatureCallbacks,
-			on_add_log=self._sendAddLogCallbacks,
-			on_add_message=self._sendAddMessageCallbacks,
-			on_get_progress=self._updateProgressDataCallback
->>>>>>> 3b2b2624
 		)
 		self._state_monitor.reset(
 			state={"text": self.get_state_string(), "flags": self._get_state_flags()},
@@ -261,7 +225,6 @@
 			self.disconnect()
 
 		eventManager().fire(Events.CONNECTING)
-<<<<<<< HEAD
 		self._printer_profile_manager.select(profile)
 
 		from octoprint.comm.transport.serialtransport import SerialTransport
@@ -276,14 +239,6 @@
 		self._protocol = protocol
 
 		self._protocol.connect(self._transport, transport_kwargs=dict(port=port, baudrate=baudrate))
-=======
-		self._printerProfileManager.select(profile)
-
-		from octoprint.logging.handlers import SerialLogHandler
-		SerialLogHandler.on_open_connection()
-
-		self._comm = comm.MachineCom(port, baudrate, callbackObject=self, printerProfileManager=self._printerProfileManager)
->>>>>>> 3b2b2624
 
 	def disconnect(self):
 		"""
@@ -326,28 +281,17 @@
 
 		self._protocol.send_commands(*commands)
 
-<<<<<<< HEAD
 	def script(self, name, context=None):
 		if self._protocol is None:
-=======
-	def script(self, name, context=None, must_be_set=True):
-		if self._comm is None:
->>>>>>> 3b2b2624
 			return
 
 		if name is None or not name:
 			raise ValueError("name must be set")
 
-<<<<<<< HEAD
 		# TODO
 		#result = self._comm.sendGcodeScript(name, replacements=context)
 		#if not result:
 		#	raise UnknownScript(name)
-=======
-		result = self._comm.sendGcodeScript(name, replacements=context)
-		if not result and must_be_set:
-			raise UnknownScript(name)
->>>>>>> 3b2b2624
 
 	def jog(self, axes, relative=True, speed=None, *args, **kwargs):
 		if isinstance(axes, basestring):
@@ -360,7 +304,6 @@
 			if not isinstance(amount, (int, long, float)):
 				raise ValueError("amount must be a valid number: {amount}".format(amount=amount))
 
-<<<<<<< HEAD
 		printer_profile = self._printer_profile_manager.get_current_or_default()
 		movement_speed = printer_profile["axes"][axis]["speed"]
 
@@ -368,33 +311,6 @@
 		              relative=True)
 		kwargs[axis] = amount
 		self._protocol.move(**kwargs)
-=======
-			axes = dict()
-			axes[axis] = amount
-
-		if not axes:
-			raise ValueError("At least one axis to jog must be provided")
-
-		for axis in axes:
-			if not axis in PrinterInterface.valid_axes:
-				raise ValueError("Invalid axis {}, valid axes are {}".format(axis, ", ".join(PrinterInterface.valid_axes)))
-
-		command = "G1 {}".format(" ".join(["{}{}".format(axis.upper(), amount) for axis, amount in axes.items()]))
-
-		if speed is None:
-			printer_profile = self._printerProfileManager.get_current_or_default()
-			speed = min([printer_profile["axes"][axis]["speed"] for axis in axes])
-
-		if speed and not isinstance(speed, bool):
-			command += " F{}".format(speed)
-
-		if relative:
-			commands = ["G91", command, "G90"]
-		else:
-			commands = ["G90", command]
-
-		self.commands(commands)
->>>>>>> 3b2b2624
 
 	def home(self, axes):
 		if not isinstance(axes, (list, tuple)):
@@ -497,7 +413,6 @@
 		self._update_job(job=None)
 		self._reset_progress_data()
 
-<<<<<<< HEAD
 	# TODO add a since to the deprecation message as soon as the version this stuff will be included in is defined
 	@util.deprecated("select_file has been deprecated, use select_job instead", includedoc="Replaced by :func:`select_job`")
 	def select_file(self, path, sd, printAfterSelect=False, pos=None):
@@ -505,24 +420,11 @@
 			job = SDFilePrintjob("/" + path)
 		else:
 			job = LocalGcodeFilePrintjob(os.path.join(settings().getBaseFolder("uploads"), path), name=path)
-=======
-		self._printAfterSelect = printAfterSelect
-		self._posAfterSelect = pos
-		self._comm.selectFile("/" + path if sd else path, sd)
-		self._setProgressData(completion=0)
-		self._setCurrentZ(None)
->>>>>>> 3b2b2624
 
 		self.select_job(job, start_printing=printAfterSelect, pos=pos)
 
-<<<<<<< HEAD
 	# TODO add a since to the deprecation message as soon as the version this stuff will be included in is defined
 	unselect_file = util.deprecated("unselect_file has been deprecated, use unselect_job instead", includedoc="Replaced by :func:`unselect_job`")(unselect_job)
-=======
-		self._comm.unselectFile()
-		self._setProgressData(completion=0)
-		self._setCurrentZ(None)
->>>>>>> 3b2b2624
 
 	def get_file_position(self):
 		if self._comm is None:
@@ -541,31 +443,8 @@
 		if self._job is None or self._protocol is None or self._protocol.state not in (ProtocolState.CONNECTED,):
 			return
 
-<<<<<<< HEAD
 		self._last_progress_report = None
 		self._update_progress_data()
-=======
-		# we are happy if the average of the estimates stays within 60s of the prior one
-		threshold = settings().getFloat(["estimation", "printTime", "stableThreshold"])
-		rolling_window = None
-		countdown = None
-
-		if self._selectedFile["sd"]:
-			# we are interesting in a rolling window of roughly the last 15s, so the number of entries has to be derived
-			# by that divided by the sd status polling interval
-			rolling_window = 15 / settings().get(["serial", "timeout", "sdStatus"])
-
-			# we are happy when one rolling window has been stable
-			countdown = rolling_window
-		self._timeEstimationData = TimeEstimationHelper(rolling_window=rolling_window,
-		                                                threshold=threshold,
-		                                                countdown=countdown)
-
-		self._fileManager.delete_recovery_data()
-
-		self._lastProgressReport = None
-		self._setProgressData(completion=0)
->>>>>>> 3b2b2624
 		self._setCurrentZ(None)
 
 		self._protocol.process(self._job.job, position=pos)
@@ -577,29 +456,10 @@
 		if self._protocol is None:
 			return
 
-<<<<<<< HEAD
 		if self._protocol.state == ProtocolState.PAUSED:
 			self._protocol.resume_processing()
 		else:
 			self._protocol.pause_processing()
-=======
-		if self._comm.isPaused():
-			return
-
-		self._comm.setPause(True)
-
-	def resume_print(self):
-		"""
-		Resume the current printjob.
-		"""
-		if self._comm is None:
-			return
-
-		if not self._comm.isPaused():
-			return
-
-		self._comm.setPause(False)
->>>>>>> 3b2b2624
 
 	def cancel_print(self, error=False):
 		"""
@@ -610,7 +470,6 @@
 
 		# reset progress, height, print time
 		self._setCurrentZ(None)
-<<<<<<< HEAD
 		self._reset_progress_data()
 
 		# mark print as failure
@@ -626,14 +485,6 @@
 				"file": self._job.job.name,
 				"origin": origin
 			}
-=======
-		self._setProgressData()
-
-		# mark print as failure
-		if self._selectedFile is not None:
-			self._fileManager.log_print(FileDestinations.SDCARD if self._selectedFile["sd"] else FileDestinations.LOCAL, self._selectedFile["filename"], time.time(), self._comm.getPrintTime(), False, self._printerProfileManager.get_current_or_default()["id"])
-			payload = self._payload_for_print_job_event()
->>>>>>> 3b2b2624
 			eventManager().fire(Events.PRINT_FAILED, payload)
 
 		self._protocol.cancel_processing(error=error)
@@ -764,17 +615,8 @@
 
 		#self._streamingFinishedCallback = streamingFinishedCallback
 
-<<<<<<< HEAD
 		#self.refresh_sd_files(blocking=True)
 		#existingSdFiles = map(lambda x: x[0], self._comm.getSdFiles())
-=======
-		remoteName = util.get_dos_filename(filename,
-		                                   existing_filenames=existingSdFiles,
-		                                   extension="gco",
-		                                   whitelisted_extensions=["gco", "g"])
-		self._timeEstimationData = TimeEstimationHelper()
-		self._comm.startFileTransfer(absolutePath, filename, "/" + remoteName)
->>>>>>> 3b2b2624
 
 		#remoteName = util.get_dos_filename(filename, existing_filenames=existingSdFiles, extension="gco")
 		#self._time_estimation_data = TimeEstimationHelper()
@@ -822,17 +664,8 @@
 		self._current_z = currentZ
 		self._state_monitor.set_current_z(self._current_z)
 
-<<<<<<< HEAD
 	def _set_state(self, state):
 		self._state_monitor.set_state({"text": self.get_state_string(), "flags": self._get_state_flags()})
-=======
-	def _setState(self, state, state_string=None):
-		if state_string is None:
-			state_string = self.get_state_string()
-
-		self._state = state
-		self._stateMonitor.set_state({"text": state_string, "flags": self._getStateFlags()})
->>>>>>> 3b2b2624
 
 		payload = dict(
 			state_id=self.get_state_id(state),
@@ -886,7 +719,6 @@
 			                                      printTimeLeft=None))
 			return
 
-<<<<<<< HEAD
 		estimated_total_print_time = self._estimate_total_for_job()
 		total_print_time = estimated_total_print_time
 
@@ -922,6 +754,24 @@
 				self._last_progress_report = progress_int
 				self._report_print_progress_to_plugins(progress_int)
 
+			else:
+				# too far from the actual progress or negative,
+				# we use the dumb print time instead
+				printTimeLeft = dumbTotalPrintTime - cleanedPrintTime
+				printTimeLeftOrigin = "linear"
+
+		else:
+			printTimeLeftOrigin = "linear"
+			if progress > self._timeEstimationForceDumbFromPercent or \
+					cleanedPrintTime >= self._timeEstimationForceDumbAfterMin * 60:
+				# more than x% or y min printed and still no real estimate, ok, we'll use the dumb variant :/
+				printTimeLeft = dumbTotalPrintTime - cleanedPrintTime
+
+		if printTimeLeft is not None and printTimeLeft < 0:
+			# shouldn't actually happen, but let's make sure
+			printTimeLeft = None
+
+		return printTimeLeft, printTimeLeftOrigin
 
 	def _add_temperature_data(self, temperatures):
 		entry = dict(time=int(time.time()))
@@ -945,181 +795,6 @@
 			self._state_monitor.set_job_data(job_data)
 			self._job = None
 			return
-=======
-	def _setProgressData(self, completion=None, filepos=None, printTime=None, printTimeLeft=None):
-		self._stateMonitor.set_progress(dict(completion=int(completion * 100) if completion is not None else None,
-		                                     filepos=filepos,
-		                                     printTime=int(printTime) if printTime is not None else None,
-		                                     printTimeLeft=int(printTimeLeft) if printTimeLeft is not None else None))
-
-	def _updateProgressDataCallback(self):
-		if self._comm is None:
-			progress = None
-			filepos = None
-			printTime = None
-			cleanedPrintTime = None
-		else:
-			progress = self._comm.getPrintProgress()
-			filepos = self._comm.getPrintFilepos()
-			printTime = self._comm.getPrintTime()
-			cleanedPrintTime = self._comm.getCleanedPrintTime()
-
-		statisticalTotalPrintTime = None
-		statisticalTotalPrintTimeType = None
-		if self._selectedFile and "estimatedPrintTime" in self._selectedFile \
-				and self._selectedFile["estimatedPrintTime"]:
-			statisticalTotalPrintTime = self._selectedFile["estimatedPrintTime"]
-			statisticalTotalPrintTimeType = self._selectedFile.get("estimatedPrintTimeType", None)
-
-		printTimeLeft, printTimeLeftOrigin = self._estimatePrintTimeLeft(progress, printTime, cleanedPrintTime, statisticalTotalPrintTime, statisticalTotalPrintTimeType)
-
-		if progress is not None:
-			progress_int = int(progress * 100)
-			if self._lastProgressReport != progress_int:
-				self._lastProgressReport = progress_int
-				self._reportPrintProgressToPlugins(progress_int)
-
-		return dict(completion=progress * 100 if progress is not None else None,
-		            filepos=filepos,
-		            printTime=int(printTime) if printTime is not None else None,
-		            printTimeLeft=int(printTimeLeft) if printTimeLeft is not None else None,
-		            printTimeLeftOrigin=printTimeLeftOrigin)
-
-	def _estimatePrintTimeLeft(self, progress, printTime, cleanedPrintTime, statisticalTotalPrintTime, statisticalTotalPrintTimeType):
-		"""
-		Tries to estimate the print time left for the print job
-
-		This is somewhat horrible since accurate print time estimation is pretty much impossible to
-		achieve, considering that we basically have only two data points (current progress in file and
-		time needed for that so far - former prints or a file analysis might not have happened or simply
-		be completely impossible e.g. if the file is stored on the printer's SD card) and
-		hence can only do a linear estimation of a completely non-linear process. That's a recipe
-		for inaccurate predictions right there. Yay.
-
-		Anyhow, here's how this implementation works. This method gets the current progress in the
-		printed file (percentage based on bytes read vs total bytes), the print time that elapsed,
-		the same print time with the heat up times subtracted (if possible) and if available also
-		some statistical total print time (former prints or a result from the GCODE analysis).
-
-		  1. First get an "intelligent" estimate based on the :class:`~octoprint.printer.estimation.TimeEstimationHelper`.
-		     That thing tries to detect if the estimation based on our progress and time needed for that becomes
-		     stable over time through a rolling window and only returns a result once that appears to be the
-		     case.
-		  2. If we have any statistical data (former prints or a result from the GCODE analysis)
-		     but no intelligent estimate yet, we'll use that for the next step. Otherwise, up to a certain percentage
-		     in the print we do a percentage based weighing of the statistical data and the intelligent
-		     estimate - the closer to the beginning of the print, the more precedence for the statistical
-		     data, the closer to the cut off point, the more precendence for the intelligent estimate. This
-		     is our preliminary total print time.
-		  3. If the total print time is set, we do a sanity check for it. Based on the total print time
-		     estimate and the time we already spent printing, we calculate at what percentage we SHOULD be
-		     and compare that to the percentage at which we actually ARE. If it's too far off, our total
-		     can't be trusted and we fall back on the dumb estimate. Same if the time we spent printing is
-		     already higher than our total estimate.
-		  4. If we do NOT have a total print time estimate yet but we've been printing for longer than
-		     a configured amount of minutes or are further in the file than a configured percentage, we
-		     also use the dumb estimate for now.
-
-		Yes, all this still produces horribly inaccurate results. But we have to do this live during the print and
-		hence can't produce to much computational overhead, we do not have any insight into the firmware implementation
-		with regards to planner setup and acceleration settings, we might not even have access to the printed file's
-		contents and such we need to find something that works "mostly" all of the time without costing too many
-		resources. Feel free to propose a better solution within the above limitations (and I mean that, this solution
-		here makes me unhappy).
-
-		Args:
-		    progress (float or None): Current percentage in the printed file
-		    printTime (float or None): Print time elapsed so far
-		    cleanedPrintTime (float or None): Print time elapsed minus the time needed for getting up to temperature
-		        (if detectable).
-		    statisticalTotalPrintTime (float or None): Total print time of past prints against same printer profile,
-		        or estimated total print time from GCODE analysis.
-		    statisticalTotalPrintTimeType (str or None): Type of statistical print time, either "average" (total time
-		        of former prints) or "analysis"
-
-		Returns:
-		    (2-tuple) estimated print time left or None if not proper estimate could be made at all, origin of estimation
-		"""
-
-		if progress is None or printTime is None or cleanedPrintTime is None:
-			return None, None
-
-		dumbTotalPrintTime = printTime / progress
-		estimatedTotalPrintTime = self._estimateTotalPrintTime(progress, cleanedPrintTime)
-		totalPrintTime = estimatedTotalPrintTime
-
-		printTimeLeftOrigin = "estimate"
-		if statisticalTotalPrintTime is not None:
-			if estimatedTotalPrintTime is None:
-				# no estimate yet, we'll use the statistical total
-				totalPrintTime = statisticalTotalPrintTime
-				printTimeLeftOrigin = statisticalTotalPrintTimeType
-
-			else:
-				if progress < self._timeEstimationStatsWeighingUntil:
-					# still inside weighing range, use part stats, part current estimate
-					sub_progress = progress * (1 / self._timeEstimationStatsWeighingUntil)
-					if sub_progress > 1.0:
-						sub_progress = 1.0
-					printTimeLeftOrigin = "mixed-" + statisticalTotalPrintTimeType
-				else:
-					# use only the current estimate
-					sub_progress = 1.0
-					printTimeLeftOrigin = "estimate"
-
-				# combine
-				totalPrintTime = (1.0 - sub_progress) * statisticalTotalPrintTime \
-				                 + sub_progress * estimatedTotalPrintTime
-
-		printTimeLeft = None
-		if totalPrintTime is not None:
-			# sanity check current total print time estimate
-			assumed_progress = cleanedPrintTime / totalPrintTime
-			min_progress = progress - self._timeEstimationValidityRange
-			max_progress = progress + self._timeEstimationValidityRange
-
-			if min_progress <= assumed_progress <= max_progress and totalPrintTime > cleanedPrintTime:
-				# appears sane, we'll use it
-				printTimeLeft = totalPrintTime - cleanedPrintTime
-
-			else:
-				# too far from the actual progress or negative,
-				# we use the dumb print time instead
-				printTimeLeft = dumbTotalPrintTime - cleanedPrintTime
-				printTimeLeftOrigin = "linear"
-
-		else:
-			printTimeLeftOrigin = "linear"
-			if progress > self._timeEstimationForceDumbFromPercent or \
-					cleanedPrintTime >= self._timeEstimationForceDumbAfterMin * 60:
-				# more than x% or y min printed and still no real estimate, ok, we'll use the dumb variant :/
-				printTimeLeft = dumbTotalPrintTime - cleanedPrintTime
-
-		if printTimeLeft is not None and printTimeLeft < 0:
-			# shouldn't actually happen, but let's make sure
-			printTimeLeft = None
-
-		return printTimeLeft, printTimeLeftOrigin
-
-	def _addTemperatureData(self, temp, bedTemp):
-		currentTimeUtc = int(time.time())
-
-		data = {
-			"time": currentTimeUtc
-		}
-		for tool in temp.keys():
-			data["tool%d" % tool] = {
-				"actual": temp[tool][0],
-				"target": temp[tool][1]
-			}
-		if bedTemp is not None and isinstance(bedTemp, tuple):
-			data["bed"] = {
-				"actual": bedTemp[0],
-				"target": bedTemp[1]
-			}
-
-		self._temps.append(data)
->>>>>>> 3b2b2624
 
 		rolling_window = None
 		threshold = None
@@ -1135,45 +810,8 @@
 			# by that divided by the sd status polling interval
 			rolling_window = 15 / job.status_interval
 
-<<<<<<< HEAD
 			# we are happy if the average of the estimates stays within 60s of the prior one
 			threshold = 60
-=======
-	def _setJobData(self, filename, filesize, sd):
-		if filename is not None:
-			if sd:
-				name_in_storage = filename
-				if name_in_storage.startswith("/"):
-					name_in_storage = name_in_storage[1:]
-				path_in_storage = name_in_storage
-				path_on_disk = None
-			else:
-				path_in_storage = self._fileManager.path_in_storage(FileDestinations.LOCAL, filename)
-				path_on_disk = self._fileManager.path_on_disk(FileDestinations.LOCAL, filename)
-				_, name_in_storage = self._fileManager.split_path(FileDestinations.LOCAL, path_in_storage)
-			self._selectedFile = {
-				"filename": path_in_storage,
-				"filesize": filesize,
-				"sd": sd,
-				"estimatedPrintTime": None
-			}
-		else:
-			self._selectedFile = None
-			self._stateMonitor.set_job_data({
-				"file": {
-					"name": None,
-					"path": None,
-					"origin": None,
-					"size": None,
-					"date": None
-				},
-				"estimatedPrintTime": None,
-				"averagePrintTime": None,
-				"lastPrintTime": None,
-				"filament": None,
-			})
-			return
->>>>>>> 3b2b2624
 
 			# we are happy when one rolling window has been stable
 			countdown = rolling_window
@@ -1183,7 +821,6 @@
 			try:
 				file_data = self._file_manager.get_metadata(FileDestinations.LOCAL, job.path)
 			except:
-<<<<<<< HEAD
 				pass
 			else:
 				if "analysis" in file_data:
@@ -1219,45 +856,6 @@
 		job.register_listener(self)
 
 	def _send_initial_state_update(self, callback):
-=======
-				fileData = None
-			if fileData is not None:
-				if "analysis" in fileData:
-					if estimatedPrintTime is None and "estimatedPrintTime" in fileData["analysis"]:
-						estimatedPrintTime = fileData["analysis"]["estimatedPrintTime"]
-					if "filament" in fileData["analysis"].keys():
-						filament = fileData["analysis"]["filament"]
-				if "statistics" in fileData:
-					printer_profile = self._printerProfileManager.get_current_or_default()["id"]
-					if "averagePrintTime" in fileData["statistics"] and printer_profile in fileData["statistics"]["averagePrintTime"]:
-						averagePrintTime = fileData["statistics"]["averagePrintTime"][printer_profile]
-					if "lastPrintTime" in fileData["statistics"] and printer_profile in fileData["statistics"]["lastPrintTime"]:
-						lastPrintTime = fileData["statistics"]["lastPrintTime"][printer_profile]
-
-				if averagePrintTime is not None:
-					self._selectedFile["estimatedPrintTime"] = averagePrintTime
-					self._selectedFile["estimatedPrintTimeType"] = "average"
-				elif estimatedPrintTime is not None:
-					# TODO apply factor which first needs to be tracked!
-					self._selectedFile["estimatedPrintTime"] = estimatedPrintTime
-					self._selectedFile["estimatedPrintTimeType"] = "analysis"
-
-		self._stateMonitor.set_job_data({
-			"file": {
-				"name": name_in_storage,
-				"path": path_in_storage,
-				"origin": FileDestinations.SDCARD if sd else FileDestinations.LOCAL,
-				"size": filesize,
-				"date": date
-			},
-			"estimatedPrintTime": estimatedPrintTime,
-			"averagePrintTime": averagePrintTime,
-			"lastPrintTime": lastPrintTime,
-			"filament": filament,
-		})
-
-	def _sendInitialStateUpdate(self, callback):
->>>>>>> 3b2b2624
 		try:
 			data = self._state_monitor.get_current_data()
 			data.update(dict(temps=list(self._temperature_history),
@@ -1267,7 +865,6 @@
 		except:
 			self._logger.exception("Error while trying to send inital state update")
 
-<<<<<<< HEAD
 	def _get_state_flags(self):
 		return dict(operational=self.is_operational(),
 		            printing=self.is_printing(),
@@ -1310,98 +907,16 @@
 
 		elif new_state in (ProtocolState.DISCONNECTED, ProtocolState.DISCONNECTED_WITH_ERROR) and old_state != ProtocolState.DISCONNECTING:
 			self.disconnect()
-=======
-	def _getStateFlags(self):
-		return {
-			"operational": self.is_operational(),
-			"printing": self.is_printing(),
-			"closedOrError": self.is_closed_or_error(),
-			"error": self.is_error(),
-			"paused": self.is_paused(),
-			"ready": self.is_ready(),
-			"sdReady": self.is_sd_ready()
-		}
-
-	#~~ comm.MachineComPrintCallback implementation
-
-	def on_comm_log(self, message):
-		"""
-		 Callback method for the comm object, called upon log output.
-		"""
-		self._addLog(to_unicode(message, "utf-8", errors="replace"))
-
-	def on_comm_temperature_update(self, temp, bedTemp):
-		self._addTemperatureData(copy.deepcopy(temp), copy.deepcopy(bedTemp))
-
-	def on_comm_position_update(self, position, reason=None):
-		payload = dict(reason=reason)
-		payload.update(position)
-		eventManager().fire(Events.POSITION_UPDATE, payload)
-
-	def on_comm_state_change(self, state):
-		"""
-		 Callback method for the comm object, called if the connection state changes.
-		"""
-		oldState = self._state
-
-		state_string = None
-		if self._comm is not None:
-			state_string = self._comm.getStateString()
-
-		# forward relevant state changes to gcode manager
-		if oldState == comm.MachineCom.STATE_PRINTING:
-			if self._selectedFile is not None:
-				if state == comm.MachineCom.STATE_CLOSED or state == comm.MachineCom.STATE_ERROR or state == comm.MachineCom.STATE_CLOSED_WITH_ERROR:
-					self._fileManager.log_print(FileDestinations.SDCARD if self._selectedFile["sd"] else FileDestinations.LOCAL, self._selectedFile["filename"], time.time(), self._comm.getPrintTime(), False, self._printerProfileManager.get_current_or_default()["id"])
-			self._analysisQueue.resume() # printing done, put those cpu cycles to good use
-		elif state == comm.MachineCom.STATE_PRINTING:
-			self._analysisQueue.pause() # do not analyse files while printing
-
-		if state == comm.MachineCom.STATE_CLOSED or state == comm.MachineCom.STATE_CLOSED_WITH_ERROR:
-			if self._comm is not None:
-				self._comm = None
-
-			self._setProgressData(completion=0)
->>>>>>> 3b2b2624
 			self._setCurrentZ(None)
 			self._update_progress_data()
 			self._update_job()
 			self._printer_profile_manager.deselect()
 			eventManager().fire(Events.DISCONNECTED)
 
-<<<<<<< HEAD
 		self._set_state(new_state)
 
 	def on_protocol_temperature(self, protocol, temperatures):
 		self._add_temperature_data(temperatures)
-=======
-		self._setState(state, state_string=state_string)
-
-	def on_comm_message(self, message):
-		"""
-		 Callback method for the comm object, called upon message exchanges via serial.
-		 Stores the message in the message buffer, truncates buffer to the last 300 lines.
-		"""
-		self._addMessage(to_unicode(message, "utf-8", errors="replace"))
-
-	def on_comm_progress(self):
-		"""
-		 Callback method for the comm object, called upon any change in progress of the printjob.
-		 Triggers storage of new values for printTime, printTimeLeft and the current progress.
-		"""
-
-		self._stateMonitor.trigger_progress_update()
-
-	def on_comm_z_change(self, newZ):
-		"""
-		 Callback method for the comm object, called upon change of the z-layer.
-		"""
-		oldZ = self._currentZ
-		if newZ != oldZ:
-			# we have to react to all z-changes, even those that might "go backward" due to a slicer's retraction or
-			# anti-backlash-routines. Event subscribes should individually take care to filter out "wrong" z-changes
-			eventManager().fire(Events.Z_CHANGE, {"new": newZ, "old": oldZ})
->>>>>>> 3b2b2624
 
 	#~~ octoprint.comm.protocol.FileAwareProtocolListener implementation
 
@@ -1412,7 +927,6 @@
 	def on_protocol_file_list(self, protocol, files):
 		self._sd_files = files
 		eventManager().fire(Events.UPDATED_FILES, {"type": "gcode"})
-<<<<<<< HEAD
 		self._sd_filelist_available.set()
 
 	#~~ octoprint.job.PrintjobListener
@@ -1426,81 +940,6 @@
 				# in case of SD files, both filename and absolutePath are the same, so we set the (remote) filename for
 				# both parameters
 				self._streamingFinishedCallback(self._job.job.name, self._job.job.name, FileDestinations.SDCARD)
-=======
-		self._sdFilelistAvailable.set()
-
-	def on_comm_file_selected(self, full_path, size, sd):
-		if full_path is not None:
-			payload = self._payload_for_print_job_event(location=FileDestinations.SDCARD if sd else FileDestinations.LOCAL,
-			                                            print_job_file=full_path)
-			eventManager().fire(Events.FILE_SELECTED, payload)
-		else:
-			eventManager().fire(Events.FILE_DESELECTED)
-
-		self._setJobData(full_path, size, sd)
-		self._stateMonitor.set_state({"text": self.get_state_string(), "flags": self._getStateFlags()})
-
-		if self._printAfterSelect:
-			self._printAfterSelect = False
-			self.start_print(pos=self._posAfterSelect)
-
-	def on_comm_print_job_started(self):
-		payload = self._payload_for_print_job_event()
-		if payload:
-			eventManager().fire(Events.PRINT_STARTED, payload)
-			self.script("beforePrintStarted",
-			            context=dict(event=payload),
-			            must_be_set=False)
-
-	def on_comm_print_job_done(self):
-		payload = self._payload_for_print_job_event()
-		if payload:
-			payload["time"] = self._comm.getPrintTime()
-			eventManager().fire(Events.PRINT_DONE, payload)
-			self.script("afterPrintDone",
-			            context=dict(event=payload),
-			            must_be_set=False)
-
-		self._fileManager.log_print(FileDestinations.SDCARD if self._selectedFile["sd"] else FileDestinations.LOCAL, self._selectedFile["filename"], time.time(), self._comm.getPrintTime(), True, self._printerProfileManager.get_current_or_default()["id"])
-		self._setProgressData(completion=1.0, filepos=self._selectedFile["filesize"], printTime=self._comm.getPrintTime(), printTimeLeft=0)
-		self._stateMonitor.set_state({"text": self.get_state_string(), "flags": self._getStateFlags()})
-		self._fileManager.delete_recovery_data()
-
-	def on_comm_print_job_failed(self):
-		payload = self._payload_for_print_job_event()
-		eventManager().fire(Events.PRINT_FAILED, payload)
-
-	def on_comm_print_job_cancelled(self):
-		payload = self._payload_for_print_job_event(position=self._comm.cancel_position.as_dict() if self._comm and self._comm.cancel_position else None)
-		if payload:
-			eventManager().fire(Events.PRINT_CANCELLED, payload)
-			self.script("afterPrintCancelled",
-			            context=dict(event=payload),
-			            must_be_set=False)
-
-	def on_comm_print_job_paused(self):
-		payload = self._payload_for_print_job_event(position=self._comm.pause_position.as_dict() if self._comm and self._comm.pause_position else None)
-		if payload:
-			eventManager().fire(Events.PRINT_PAUSED, payload)
-			self.script("afterPrintPaused",
-			            context=dict(event=payload),
-			            must_be_set=False)
-
-	def on_comm_print_job_resumed(self):
-		payload = self._payload_for_print_job_event()
-		if payload:
-			eventManager().fire(Events.PRINT_RESUMED, payload)
-			self.script("beforePrintResumed",
-			            context=dict(event=payload),
-			            must_be_set=False)
-
-	def on_comm_file_transfer_started(self, filename, filesize):
-		self._sdStreaming = True
-
-		self._setJobData(filename, filesize, True)
-		self._setProgressData(completion=0.0, filepos=0, printTime=0)
-		self._stateMonitor.set_state({"text": self.get_state_string(), "flags": self._getStateFlags()})
->>>>>>> 3b2b2624
 
 			self._setCurrentZ(None)
 			self._update_job()
@@ -1518,16 +957,9 @@
 
 	#~~ comm.MachineComPrintCallback implementation
 
-<<<<<<< HEAD
 	def on_comm_z_change(self, newZ):
 		# TODO
 		pass
-=======
-		self._setCurrentZ(None)
-		self._setJobData(None, None, None)
-		self._setProgressData()
-		self._stateMonitor.set_state({"text": self.get_state_string(), "flags": self._getStateFlags()})
->>>>>>> 3b2b2624
 
 	def on_comm_force_disconnect(self):
 		# TODO
