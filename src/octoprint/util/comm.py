# coding=utf-8
from __future__ import absolute_import
__author__ = "Gina Häußge <osd@foosel.net> based on work by David Braam"
__license__ = "GNU Affero General Public License http://www.gnu.org/licenses/agpl.html"
__copyright__ = "Copyright (C) 2013 David Braam - Released under terms of the AGPLv3 License"


import os
import glob
import time
import re
import threading
import Queue as queue
import logging
import serial
import octoprint.plugin

from collections import deque

from octoprint.util.avr_isp import stk500v2
from octoprint.util.avr_isp import ispBase

from octoprint.settings import settings, default_settings
from octoprint.events import eventManager, Events
from octoprint.filemanager import valid_file_type
from octoprint.filemanager.destinations import FileDestinations
from octoprint.util import get_exception_string, sanitize_ascii, filter_non_ascii, CountedEvent, RepeatedTimer, to_unicode, bom_aware_open

try:
	import _winreg
except:
	pass

_logger = logging.getLogger(__name__)

# a bunch of regexes we'll need for the communication parsing...

regex_float_pattern = "[-+]?[0-9]*\.?[0-9]+"
regex_positive_float_pattern = "[+]?[0-9]*\.?[0-9]+"
regex_int_pattern = "\d+"

regex_command = re.compile("^\s*((?P<commandGM>[GM]\d+)|(?P<commandT>T)\d+|(?P<commandF>F)\d+)")
"""Regex for a GCODE command."""

regex_float = re.compile(regex_float_pattern)
"""Regex for a float value."""

regexes_parameters = dict(
	floatP=re.compile("(^|[^A-Za-z])[Pp](?P<value>%s)" % regex_float_pattern),
	floatS=re.compile("(^|[^A-Za-z])[Ss](?P<value>%s)" % regex_float_pattern),
	floatZ=re.compile("(^|[^A-Za-z])[Zz](?P<value>%s)" % regex_float_pattern),
	intN=re.compile("(^|[^A-Za-z])[Nn](?P<value>%s)" % regex_int_pattern),
	intT=re.compile("(^|[^A-Za-z])[Tt](?P<value>%s)" % regex_int_pattern)
)
"""Regexes for parsing various GCODE command parameters."""

regex_minMaxError = re.compile("Error:[0-9]\n")
"""Regex matching first line of min/max errors from the firmware."""

regex_sdPrintingByte = re.compile("(?P<current>[0-9]*)/(?P<total>[0-9]*)")
"""Regex matching SD printing status reports.

Groups will be as follows:

  * ``current``: current byte position in file being printed
  * ``total``: total size of file being printed
"""

regex_sdFileOpened = re.compile("File opened:\s*(?P<name>.*?)\s+Size:\s*(?P<size>%s)" % regex_int_pattern)
"""Regex matching "File opened" messages from the firmware.

Groups will be as follows:

  * ``name``: name of the file reported as having been opened (str)
  * ``size``: size of the file in bytes (int)
"""

regex_temp = re.compile("(?P<tool>B|T(?P<toolnum>\d*)):\s*(?P<actual>%s)(\s*\/?\s*(?P<target>%s))?" % (regex_positive_float_pattern, regex_positive_float_pattern))
"""Regex matching temperature entries in line.

Groups will be as follows:

  * ``tool``: whole tool designator, incl. optional ``toolnum`` (str)
  * ``toolnum``: tool number, if provided (int)
  * ``actual``: actual temperature (float)
  * ``target``: target temperature, if provided (float)
"""

regex_repetierTempExtr = re.compile("TargetExtr(?P<toolnum>\d+):(?P<target>%s)" % regex_positive_float_pattern)
"""Regex for matching target temp reporting from Repetier.

Groups will be as follows:

  * ``toolnum``: number of the extruder to which the target temperature
    report belongs (int)
  * ``target``: new target temperature (float)
"""

regex_repetierTempBed = re.compile("TargetBed:(?P<target>%s)" % regex_positive_float_pattern)
"""Regex for matching target temp reporting from Repetier for beds.

Groups will be as follows:

  * ``target``: new target temperature (float)
"""

def serialList():
	baselist=[]
	if os.name=="nt":
		try:
			key=_winreg.OpenKey(_winreg.HKEY_LOCAL_MACHINE,"HARDWARE\\DEVICEMAP\\SERIALCOMM")
			i=0
			while(1):
				baselist+=[_winreg.EnumValue(key,i)[1]]
				i+=1
		except:
			pass
	baselist = baselist \
			   + glob.glob("/dev/ttyUSB*") \
			   + glob.glob("/dev/ttyACM*") \
			   + glob.glob("/dev/tty.usb*") \
			   + glob.glob("/dev/cu.*") \
			   + glob.glob("/dev/cuaU*") \
			   + glob.glob("/dev/rfcomm*")

	additionalPorts = settings().get(["serial", "additionalPorts"])
	for additional in additionalPorts:
		baselist += glob.glob(additional)

	prev = settings().get(["serial", "port"])
	if prev in baselist:
		baselist.remove(prev)
		baselist.insert(0, prev)
	if settings().getBoolean(["devel", "virtualPrinter", "enabled"]):
		baselist.append("VIRTUAL")
	return baselist

def baudrateList():
	ret = [250000, 230400, 115200, 57600, 38400, 19200, 9600]
	additionalBaudrates = settings().get(["serial", "additionalBaudrates"])
	for additional in additionalBaudrates:
		try:
			ret.append(int(additional))
		except:
			_logger.warn("{} is not a valid additional baudrate, ignoring it".format(additional))

	ret.sort(reverse=True)

	prev = settings().getInt(["serial", "baudrate"])
	if prev in ret:
		ret.remove(prev)
		ret.insert(0, prev)
	return ret

gcodeToEvent = {
	# pause for user input
	"M226": Events.WAITING,
	"M0": Events.WAITING,
	"M1": Events.WAITING,
	# dwell command
	"G4": Events.DWELL,

	# part cooler
	"M245": Events.COOLING,

	# part conveyor
	"M240": Events.CONVEYOR,

	# part ejector
	"M40": Events.EJECT,

	# user alert
	"M300": Events.ALERT,

	# home print head
	"G28": Events.HOME,

	# emergency stop
	"M112": Events.E_STOP,

	# motors on/off
	"M80": Events.POWER_ON,
	"M81": Events.POWER_OFF,
}

class MachineCom(object):
	STATE_NONE = 0
	STATE_OPEN_SERIAL = 1
	STATE_DETECT_SERIAL = 2
	STATE_DETECT_BAUDRATE = 3
	STATE_CONNECTING = 4
	STATE_OPERATIONAL = 5
	STATE_PRINTING = 6
	STATE_PAUSED = 7
	STATE_CLOSED = 8
	STATE_ERROR = 9
	STATE_CLOSED_WITH_ERROR = 10
	STATE_TRANSFERING_FILE = 11

	def __init__(self, port = None, baudrate=None, callbackObject=None, printerProfileManager=None):
		self._logger = logging.getLogger(__name__)
		self._serialLogger = logging.getLogger("SERIAL")

		if port == None:
			port = settings().get(["serial", "port"])
		if baudrate == None:
			settingsBaudrate = settings().getInt(["serial", "baudrate"])
			if settingsBaudrate is None:
				baudrate = 0
			else:
				baudrate = settingsBaudrate
		if callbackObject == None:
			callbackObject = MachineComPrintCallback()

		self._port = port
		self._baudrate = baudrate
		self._callback = callbackObject
		self._printerProfileManager = printerProfileManager
		self._state = self.STATE_NONE
		self._serial = None
		self._baudrateDetectList = baudrateList()
		self._baudrateDetectRetry = 0
		self._temp = {}
		self._bedTemp = None
		self._temperatureTargetSetThreshold = 25
		self._tempOffsets = dict()
		self._commandQueue = queue.Queue()
		self._currentZ = None
		self._heatupWaitStartTime = None
		self._heatupWaitTimeLost = 0.0
		self._pauseWaitStartTime = None
		self._pauseWaitTimeLost = 0.0
		self._currentTool = 0

		self._long_running_command = False
		self._heating = False
		self._connection_closing = False

		self._timeout = None

		self._hello_command = settings().get(["serial", "helloCommand"])

		self._alwaysSendChecksum = settings().getBoolean(["feature", "alwaysSendChecksum"])
		self._neverSendChecksum = settings().getBoolean(["feature", "neverSendChecksum"])
		self._sendChecksumWithUnknownCommands = settings().getBoolean(["feature", "sendChecksumWithUnknownCommands"])
		self._unknownCommandsNeedAck = settings().getBoolean(["feature", "unknownCommandsNeedAck"])
		self._currentLine = 1
		self._line_mutex = threading.RLock()
		self._resendDelta = None
		self._lastLines = deque([], 50)
		self._lastCommError = None
		self._lastResendNumber = None
		self._currentResendCount = 0
		self._resendSwallowNextOk = False
		self._resendSwallowRepetitions = settings().getBoolean(["feature", "ignoreIdenticalResends"])
		self._resendSwallowRepetitionsCounter = 0
		self._checksum_requiring_commands = settings().get(["serial", "checksumRequiringCommands"])

		self._disconnect_on_errors = settings().getBoolean(["serial", "disconnectOnErrors"])
		self._ignore_errors = settings().getBoolean(["serial", "ignoreErrorsFromFirmware"])

		self._clear_to_send = CountedEvent(max=10, name="comm.clear_to_send")
		self._send_queue = TypedQueue()
		self._temperature_timer = None
		self._sd_status_timer = None

		# hooks
		self._pluginManager = octoprint.plugin.plugin_manager()

		self._gcode_hooks = dict(
			queuing=self._pluginManager.get_hooks("octoprint.comm.protocol.gcode.queuing"),
			queued=self._pluginManager.get_hooks("octoprint.comm.protocol.gcode.queued"),
			sending=self._pluginManager.get_hooks("octoprint.comm.protocol.gcode.sending"),
			sent=self._pluginManager.get_hooks("octoprint.comm.protocol.gcode.sent")
		)
		self._received_message_hooks = self._pluginManager.get_hooks("octoprint.comm.protocol.gcode.received")

		self._printer_action_hooks = self._pluginManager.get_hooks("octoprint.comm.protocol.action")
		self._gcodescript_hooks = self._pluginManager.get_hooks("octoprint.comm.protocol.scripts")
		self._serial_factory_hooks = self._pluginManager.get_hooks("octoprint.comm.transport.serial.factory")

		# SD status data
		self._sdEnabled = settings().getBoolean(["feature", "sdSupport"])
		self._sdAvailable = False
		self._sdFileList = False
		self._sdFiles = []
		self._sdFileToSelect = None
		self._ignore_select = False

		# print job
		self._currentFile = None

		# regexes

		self._long_running_commands = settings().get(["serial", "longRunningCommands"])

		# multithreading locks
		self._sendNextLock = threading.Lock()
		self._sendingLock = threading.RLock()

		# monitoring thread
		self._monitoring_active = True
		self.monitoring_thread = threading.Thread(target=self._monitor, name="comm._monitor")
		self.monitoring_thread.daemon = True
		self.monitoring_thread.start()

		# sending thread
		self._send_queue_active = True
		self.sending_thread = threading.Thread(target=self._send_loop, name="comm.sending_thread")
		self.sending_thread.daemon = True
		self.sending_thread.start()

	def __del__(self):
		self.close()

	##~~ internal state management

	def _changeState(self, newState):
		if self._state == newState:
			return

		if newState == self.STATE_CLOSED or newState == self.STATE_CLOSED_WITH_ERROR:
			if settings().getBoolean(["feature", "sdSupport"]):
				self._sdFileList = False
				self._sdFiles = []
				self._callback.on_comm_sd_files([])

			if self._currentFile is not None:
				self._recordFilePosition()
				self._currentFile.close()

		oldState = self.getStateString()
		self._state = newState
		self._log('Changing monitoring state from \'%s\' to \'%s\'' % (oldState, self.getStateString()))
		self._callback.on_comm_state_change(newState)

	def _log(self, message):
		self._callback.on_comm_log(message)
		self._serialLogger.debug(message)

	def _addToLastLines(self, cmd):
		self._lastLines.append(cmd)

	##~~ getters

	def getState(self):
		return self._state

	def getStateId(self, state=None):
		if state is None:
			state = self._state

		possible_states = filter(lambda x: x.startswith("STATE_"), self.__class__.__dict__.keys())
		for possible_state in possible_states:
			if getattr(self, possible_state) == state:
				return possible_state[len("STATE_"):]

		return "UNKNOWN"

	def getStateString(self, state=None):
		if state is None:
			state = self._state

		if state == self.STATE_NONE:
			return "Offline"
		if state == self.STATE_OPEN_SERIAL:
			return "Opening serial port"
		if state == self.STATE_DETECT_SERIAL:
			return "Detecting serial port"
		if state == self.STATE_DETECT_BAUDRATE:
			return "Detecting baudrate"
		if state == self.STATE_CONNECTING:
			return "Connecting"
		if state == self.STATE_OPERATIONAL:
			return "Operational"
		if state == self.STATE_PRINTING:
			if self.isSdFileSelected():
				return "Printing from SD"
			elif self.isStreaming():
				return "Sending file to SD"
			else:
				return "Printing"
		if state == self.STATE_PAUSED:
			return "Paused"
		if state == self.STATE_CLOSED:
			return "Closed"
		if state == self.STATE_ERROR:
			return "Error: %s" % (self.getErrorString())
		if state == self.STATE_CLOSED_WITH_ERROR:
			return "Error: %s" % (self.getErrorString())
		if state == self.STATE_TRANSFERING_FILE:
			return "Transfering file to SD"
		return "Unknown State (%d)" % (self._state)

	def getErrorString(self):
		return self._errorValue

	def isClosedOrError(self):
		return self._state == self.STATE_ERROR or self._state == self.STATE_CLOSED_WITH_ERROR or self._state == self.STATE_CLOSED

	def isError(self):
		return self._state == self.STATE_ERROR or self._state == self.STATE_CLOSED_WITH_ERROR

	def isOperational(self):
		return self._state == self.STATE_OPERATIONAL or self._state == self.STATE_PRINTING or self._state == self.STATE_PAUSED or self._state == self.STATE_TRANSFERING_FILE

	def isPrinting(self):
		return self._state == self.STATE_PRINTING

	def isSdPrinting(self):
		return self.isSdFileSelected() and self.isPrinting()

	def isSdFileSelected(self):
		return self._currentFile is not None and isinstance(self._currentFile, PrintingSdFileInformation)

	def isStreaming(self):
		return self._currentFile is not None and isinstance(self._currentFile, StreamingGcodeFileInformation)

	def isPaused(self):
		return self._state == self.STATE_PAUSED

	def isBusy(self):
		return self.isPrinting() or self.isPaused()

	def isSdReady(self):
		return self._sdAvailable

	def getPrintProgress(self):
		if self._currentFile is None:
			return None
		return self._currentFile.getProgress()

	def getPrintFilepos(self):
		if self._currentFile is None:
			return None
		return self._currentFile.getFilepos()

	def getPrintTime(self):
		if self._currentFile is None or self._currentFile.getStartTime() is None:
			return None
		else:
			return time.time() - self._currentFile.getStartTime() - self._pauseWaitTimeLost

	def getCleanedPrintTime(self):
		printTime = self.getPrintTime()
		if printTime is None:
			return None

		cleanedPrintTime = printTime - self._heatupWaitTimeLost
		if cleanedPrintTime < 0:
			cleanedPrintTime = 0.0
		return cleanedPrintTime

	def getTemp(self):
		return self._temp

	def getBedTemp(self):
		return self._bedTemp

	def getOffsets(self):
		return dict(self._tempOffsets)

	def getCurrentTool(self):
		return self._currentTool

	def getConnection(self):
		return self._port, self._baudrate

	def getTransport(self):
		return self._serial

	##~~ external interface

	def close(self, is_error=False, wait=True, *args, **kwargs):
		"""
		Closes the connection to the printer.

		If ``is_error`` is False, will attempt to send the ``beforePrinterDisconnected``
		gcode script. If ``is_error`` is False and ``wait`` is True, will wait
		until all messages in the send queue (including the ``beforePrinterDisconnected``
		gcode script) have been sent to the printer.

		Arguments:
		   is_error (bool): Whether the closing takes place due to an error (True)
		      or not (False, default)
		   wait (bool): Whether to wait for all messages in the send
		      queue to be processed before closing (True, default) or not (False)
		"""

		# legacy parameters
		is_error = kwargs.get("isError", is_error)

		if self._connection_closing:
			return
		self._connection_closing = True

		if self._temperature_timer is not None:
			try:
				self._temperature_timer.cancel()
			except:
				pass

		if self._sd_status_timer is not None:
			try:
				self._sd_status_timer.cancel()
			except:
				pass

		def deactivate_monitoring_and_send_queue():
			self._monitoring_active = False
			self._send_queue_active = False

		printing = self.isPrinting() or self.isPaused()
		if self._serial is not None:
			if not is_error:
				self.sendGcodeScript("beforePrinterDisconnected")
				if wait:
					self._send_queue.join()

			deactivate_monitoring_and_send_queue()

			try:
				self._serial.close()
			except:
				self._logger.exception("Error while trying to close serial port")
				is_error = True

			if is_error:
				self._changeState(self.STATE_CLOSED_WITH_ERROR)
			else:
				self._changeState(self.STATE_CLOSED)
		else:
			deactivate_monitoring_and_send_queue()
		self._serial = None

		if settings().getBoolean(["feature", "sdSupport"]):
			self._sdFileList = []

		if printing:
			payload = None
			if self._currentFile is not None:
				payload = {
					"file": self._currentFile.getFilename(),
					"filename": os.path.basename(self._currentFile.getFilename()),
					"origin": self._currentFile.getFileLocation()
				}
			eventManager().fire(Events.PRINT_FAILED, payload)

	def setTemperatureOffset(self, offsets):
		self._tempOffsets.update(offsets)

	def fakeOk(self):
		self._clear_to_send.set()

	def sendCommand(self, cmd, cmd_type=None, processed=False, force=False):
		cmd = to_unicode(cmd, errors="replace")
		if not processed:
			cmd = process_gcode_line(cmd)
			if not cmd:
				return

		if self.isPrinting() and not self.isSdFileSelected():
			self._commandQueue.put((cmd, cmd_type))
		elif self.isOperational() or force:
			self._sendCommand(cmd, cmd_type=cmd_type)

	def sendGcodeScript(self, scriptName, replacements=None):
		context = dict()
		if replacements is not None and isinstance(replacements, dict):
			context.update(replacements)
		context.update(dict(
			printer_profile=self._printerProfileManager.get_current_or_default()
		))

		template = settings().loadScript("gcode", scriptName, context=context)
		if template is None:
			scriptLines = []
		else:
			scriptLines = filter(
				lambda x: x is not None and x.strip() != "",
				map(
					lambda x: process_gcode_line(x, offsets=self._tempOffsets, current_tool=self._currentTool),
					template.split("\n")
				)
			)

		for hook in self._gcodescript_hooks:
			try:
				retval = self._gcodescript_hooks[hook](self, "gcode", scriptName)
			except:
				self._logger.exception("Error while processing gcodescript hook %s" % hook)
			else:
				if retval is None:
					continue
				if not isinstance(retval, (list, tuple)) or not len(retval) == 2:
					continue

				def to_list(data):
					if isinstance(data, str):
						data = map(str.strip, data.split("\n"))
					elif isinstance(data, unicode):
						data = map(unicode.strip, data.split("\n"))

					if isinstance(data, (list, tuple)):
						return list(data)
					else:
						return None

				prefix, suffix = map(to_list, retval)
				if prefix:
					scriptLines = list(prefix) + scriptLines
				if suffix:
					scriptLines += list(suffix)

		for line in scriptLines:
			self.sendCommand(line)
		return "\n".join(scriptLines)

	def startPrint(self, pos=None):
		if not self.isOperational() or self.isPrinting():
			return

		if self._currentFile is None:
			raise ValueError("No file selected for printing")

		self._heatupWaitStartTime = None
		self._heatupWaitTimeLost = 0.0
		self._pauseWaitStartTime = 0
		self._pauseWaitTimeLost = 0.0

		try:
			self._currentFile.start()

			self._changeState(self.STATE_PRINTING)

			self.resetLineNumbers()

			payload = {
				"file": self._currentFile.getFilename(),
				"filename": os.path.basename(self._currentFile.getFilename()),
				"origin": self._currentFile.getFileLocation()
			}
			eventManager().fire(Events.PRINT_STARTED, payload)
			self.sendGcodeScript("beforePrintStarted", replacements=dict(event=payload))

			if self.isSdFileSelected():
				#self.sendCommand("M26 S0") # setting the sd pos apparently sometimes doesn't work, so we re-select
				                            # the file instead

				# make sure to ignore the "file selected" later on, otherwise we'll reset our progress data
				self._ignore_select = True
				self.sendCommand("M23 {filename}".format(filename=self._currentFile.getFilename()))
				if pos is not None and isinstance(pos, int) and pos > 0:
					self._currentFile.setFilepos(pos)
					self.sendCommand("M26 S{}".format(pos))
				else:
					self._currentFile.setFilepos(0)

				self.sendCommand("M24")

				self._sd_status_timer = RepeatedTimer(lambda: get_interval("sdStatus", default_value=1.0), self._poll_sd_status, run_first=True)
				self._sd_status_timer.start()
			else:
				if pos is not None and isinstance(pos, int) and pos > 0:
					self._currentFile.seek(pos)

				line = self._getNext()
				if line is not None:
					self.sendCommand(line)

			# now make sure we actually do something, up until now we only filled up the queue
			self._sendFromQueue()
		except:
			self._logger.exception("Error while trying to start printing")
			self._errorValue = get_exception_string()
			self._changeState(self.STATE_ERROR)
			eventManager().fire(Events.ERROR, {"error": self.getErrorString()})

	def startFileTransfer(self, filename, localFilename, remoteFilename):
		if not self.isOperational() or self.isBusy():
			logging.info("Printer is not operation or busy")
			return

		self._currentFile = StreamingGcodeFileInformation(filename, localFilename, remoteFilename)
		self._currentFile.start()

		self.sendCommand("M28 %s" % remoteFilename)
		eventManager().fire(Events.TRANSFER_STARTED, {"local": localFilename, "remote": remoteFilename})
		self._callback.on_comm_file_transfer_started(remoteFilename, self._currentFile.getFilesize())

	def selectFile(self, filename, sd):
		if self.isBusy():
			return

		if sd:
			if not self.isOperational():
				# printer is not connected, can't use SD
				return
			self._sdFileToSelect = filename
			self.sendCommand("M23 %s" % filename)
		else:
			self._currentFile = PrintingGcodeFileInformation(filename, offsets_callback=self.getOffsets, current_tool_callback=self.getCurrentTool)
			eventManager().fire(Events.FILE_SELECTED, {
				"file": self._currentFile.getFilename(),
				"filename": os.path.basename(self._currentFile.getFilename()),
				"origin": self._currentFile.getFileLocation()
			})
			self._callback.on_comm_file_selected(filename, self._currentFile.getFilesize(), False)

	def unselectFile(self):
		if self.isBusy():
			return

		self._currentFile = None
		eventManager().fire(Events.FILE_DESELECTED)
		self._callback.on_comm_file_selected(None, None, False)

	def cancelPrint(self, firmware_error=None):
		if not self.isOperational() or self.isStreaming():
			return

		self._changeState(self.STATE_OPERATIONAL)

		if self.isSdFileSelected():
			self.sendCommand("M25")    # pause print
			self.sendCommand("M26 S0") # reset position in file to byte 0
			if self._sd_status_timer is not None:
				try:
					self._sd_status_timer.cancel()
				except:
					pass

		self._recordFilePosition()

		payload = {
			"file": self._currentFile.getFilename(),
			"filename": os.path.basename(self._currentFile.getFilename()),
			"origin": self._currentFile.getFileLocation(),
			"firmwareError": firmware_error
		}

		self.sendGcodeScript("afterPrintCancelled", replacements=dict(event=payload))
		eventManager().fire(Events.PRINT_CANCELLED, payload)

	def setPause(self, pause):
		if self.isStreaming():
			return

		if not self._currentFile:
			return

		payload = {
			"file": self._currentFile.getFilename(),
			"filename": os.path.basename(self._currentFile.getFilename()),
			"origin": self._currentFile.getFileLocation()
		}

		if not pause and self.isPaused():
			if self._pauseWaitStartTime:
				self._pauseWaitTimeLost = self._pauseWaitTimeLost + (time.time() - self._pauseWaitStartTime)
				self._pauseWaitStartTime = None

			self._changeState(self.STATE_PRINTING)

			self.sendGcodeScript("beforePrintResumed", replacements=dict(event=payload))

			if self.isSdFileSelected():
				self.sendCommand("M24")
				self.sendCommand("M27")
			else:
				line = self._getNext()
				if line is not None:
					self.sendCommand(line)

			# now make sure we actually do something, up until now we only filled up the queue
			self._sendFromQueue()

			eventManager().fire(Events.PRINT_RESUMED, payload)
		elif pause and self.isPrinting():
			if not self._pauseWaitStartTime:
				self._pauseWaitStartTime = time.time()

			self._changeState(self.STATE_PAUSED)
			if self.isSdFileSelected():
				self.sendCommand("M25") # pause print
			self.sendGcodeScript("afterPrintPaused", replacements=dict(event=payload))

			eventManager().fire(Events.PRINT_PAUSED, payload)

	def getSdFiles(self):
		return self._sdFiles

	def startSdFileTransfer(self, filename):
		if not self._sdEnabled:
			return

		if not self.isOperational() or self.isBusy():
			return
		self._changeState(self.STATE_TRANSFERING_FILE)
		self.sendCommand("M28 %s" % filename.lower())

	def endSdFileTransfer(self, filename):
		if not self._sdEnabled:
			return

		if not self.isOperational() or self.isBusy():
			return
		self.sendCommand("M29 %s" % filename.lower())
		self._changeState(self.STATE_OPERATIONAL)
		self.refreshSdFiles()

	def deleteSdFile(self, filename):
		if not self._sdEnabled:
			return

		if not self.isOperational() or (self.isBusy() and
				isinstance(self._currentFile, PrintingSdFileInformation) and
				self._currentFile.getFilename() == filename):
			# do not delete a file from sd we are currently printing from
			return

		self.sendCommand("M30 %s" % filename.lower())
		self.refreshSdFiles()

	def refreshSdFiles(self):
		if not self._sdEnabled:
			return

		if not self.isOperational() or self.isBusy():
			return

		self.sendCommand("M20")

	def initSdCard(self):
		if not self._sdEnabled:
			return

		if not self.isOperational():
			return

		self.sendCommand("M21")
		if settings().getBoolean(["feature", "sdAlwaysAvailable"]):
			self._sdAvailable = True
			self.refreshSdFiles()
			self._callback.on_comm_sd_state_change(self._sdAvailable)

	def releaseSdCard(self):
		if not self._sdEnabled:
			return

		if not self.isOperational() or (self.isBusy() and self.isSdFileSelected()):
			# do not release the sd card if we are currently printing from it
			return

		self.sendCommand("M22")
		self._sdAvailable = False
		self._sdFiles = []

		self._callback.on_comm_sd_state_change(self._sdAvailable)
		self._callback.on_comm_sd_files(self._sdFiles)

<<<<<<< HEAD
	def sayHello(self):
		self.sendCommand(self._hello_command, force=True)
		self._clear_to_send.set()

	def resetLineNumbers(self, number=0):
		if not self.isOperational():
			return

		self.sendCommand("M110 N%d" % number)
=======
	##~~ record aborted file positions

	def _recordFilePosition(self):
		if self._currentFile is None:
			return

		origin = self._currentFile.getFileLocation()
		filename = self._currentFile.getFilename()
		pos = self._currentFile.getFilepos()

		self._callback.on_comm_record_fileposition(origin, filename, pos)
>>>>>>> c4a1ed25

	##~~ communication monitoring and handling

	def _processTemperatures(self, line):
		current_tool = self._currentTool if self._currentTool is not None else 0
		maxToolNum, parsedTemps = parse_temperature_line(line, current_tool)

		if "T0" in parsedTemps.keys():
			for n in range(maxToolNum + 1):
				tool = "T%d" % n
				if not tool in parsedTemps.keys():
					continue

				actual, target = parsedTemps[tool]
				if target is not None:
					self._temp[n] = (actual, target)
				elif n in self._temp and self._temp[n] is not None and isinstance(self._temp[n], tuple):
					(oldActual, oldTarget) = self._temp[n]
					self._temp[n] = (actual, oldTarget)
				else:
					self._temp[n] = (actual, None)

		# bed temperature
		if "B" in parsedTemps.keys():
			actual, target = parsedTemps["B"]
			if target is not None:
				self._bedTemp = (actual, target)
			elif self._bedTemp is not None and isinstance(self._bedTemp, tuple):
				(oldActual, oldTarget) = self._bedTemp
				self._bedTemp = (actual, oldTarget)
			else:
				self._bedTemp = (actual, None)

	##~~ Serial monitor processing received messages

	def _monitor(self):
		feedback_controls, feedback_matcher = convert_feedback_controls(settings().get(["controls"]))
		feedback_errors = []
		pause_triggers = convert_pause_triggers(settings().get(["printerParameters", "pauseTriggers"]))

		disable_external_heatup_detection = not settings().getBoolean(["feature", "externalHeatupDetection"])

		#Open the serial port.
		if not self._openSerial():
			return

		try_hello = not settings().getBoolean(["feature", "waitForStartOnConnect"])

		self._log("Connected to: %s, starting monitor" % self._serial)
		if self._baudrate == 0:
			self._serial.timeout = 0.01
			try_hello = False
			self._log("Starting baud rate detection")
			self._changeState(self.STATE_DETECT_BAUDRATE)
		else:
			self._changeState(self.STATE_CONNECTING)

		#Start monitoring the serial port.
		self._timeout = get_new_timeout("communication")

		startSeen = False
		supportRepetierTargetTemp = settings().getBoolean(["feature", "repetierTargetTemp"])
		supportWait = settings().getBoolean(["feature", "supportWait"])

		connection_timeout = settings().getFloat(["serial", "timeout", "connection"])
		detection_timeout = settings().getFloat(["serial", "timeout", "detection"])

		# enqueue the "hello command" first thing
		if try_hello:
			self.sayHello()

		while self._monitoring_active:
			try:
				line = self._readline()
				if line is None:
					break
				if line.strip() is not "":
					self._timeout = get_new_timeout("communication")

				##~~ debugging output handling
				if line.startswith("//"):
					debugging_output = line[2:].strip()
					if debugging_output.startswith("action:"):
						action_command = debugging_output[len("action:"):].strip()

						if action_command == "pause":
							self._log("Pausing on request of the printer...")
							self.setPause(True)
						elif action_command == "resume":
							self._log("Resuming on request of the printer...")
							self.setPause(False)
						elif action_command == "disconnect":
							self._log("Disconnecting on request of the printer...")
							self._callback.on_comm_force_disconnect()
						else:
							for hook in self._printer_action_hooks:
								try:
									self._printer_action_hooks[hook](self, line, action_command)
								except:
									self._logger.exception("Error while calling hook {} with action command {}".format(self._printer_action_hooks[hook], action_command))
									continue
					else:
						continue

				##~~ Error handling
				line = self._handleErrors(line)

				##~~ SD file list
				# if we are currently receiving an sd file list, each line is just a filename, so just read it and abort processing
				if self._sdFileList and not "End file list" in line:
					preprocessed_line = line.strip().lower()
					fileinfo = preprocessed_line.rsplit(None, 1)
					if len(fileinfo) > 1:
						# we might have extended file information here, so let's split filename and size and try to make them a bit nicer
						filename, size = fileinfo
						try:
							size = int(size)
						except ValueError:
							# whatever that was, it was not an integer, so we'll just use the whole line as filename and set size to None
							filename = preprocessed_line
							size = None
					else:
						# no extended file information, so only the filename is there and we set size to None
						filename = preprocessed_line
						size = None

					if valid_file_type(filename, "machinecode"):
						if filter_non_ascii(filename):
							self._logger.warn("Got a file from printer's SD that has a non-ascii filename (%s), that shouldn't happen according to the protocol" % filename)
						else:
							if not filename.startswith("/"):
								# file from the root of the sd -- we'll prepend a /
								filename = "/" + filename
							self._sdFiles.append((filename, size))
						continue

				##~~ process oks
				if line.strip().startswith("ok") or (self.isPrinting() and supportWait and line.strip().startswith("wait")):
					self._clear_to_send.set()
					self._long_running_command = False

				##~~ Temperature processing
				if ' T:' in line or line.startswith('T:') or ' T0:' in line or line.startswith('T0:') or ' B:' in line or line.startswith('B:'):
					if not disable_external_heatup_detection and not line.strip().startswith("ok") and not self._heating:
						self._logger.debug("Externally triggered heatup detected")
						self._heating = True
						self._heatupWaitStartTime = time.time()
					self._processTemperatures(line)
					self._callback.on_comm_temperature_update(self._temp, self._bedTemp)

				elif supportRepetierTargetTemp and ('TargetExtr' in line or 'TargetBed' in line):
					matchExtr = regex_repetierTempExtr.match(line)
					matchBed = regex_repetierTempBed.match(line)

					if matchExtr is not None:
						toolNum = int(matchExtr.group(1))
						try:
							target = float(matchExtr.group(2))
							if toolNum in self._temp.keys() and self._temp[toolNum] is not None and isinstance(self._temp[toolNum], tuple):
								(actual, oldTarget) = self._temp[toolNum]
								self._temp[toolNum] = (actual, target)
							else:
								self._temp[toolNum] = (None, target)
							self._callback.on_comm_temperature_update(self._temp, self._bedTemp)
						except ValueError:
							pass
					elif matchBed is not None:
						try:
							target = float(matchBed.group(1))
							if self._bedTemp is not None and isinstance(self._bedTemp, tuple):
								(actual, oldTarget) = self._bedTemp
								self._bedTemp = (actual, target)
							else:
								self._bedTemp = (None, target)
							self._callback.on_comm_temperature_update(self._temp, self._bedTemp)
						except ValueError:
							pass

				#If we are waiting for an M109 or M190 then measure the time we lost during heatup, so we can remove that time from our printing time estimate.
				if 'ok' in line and self._heatupWaitStartTime:
					self._heatupWaitTimeLost = self._heatupWaitTimeLost + (time.time() - self._heatupWaitStartTime)
					self._heatupWaitStartTime = None
					self._heating = False

				##~~ SD Card handling
				elif 'SD init fail' in line or 'volume.init failed' in line or 'openRoot failed' in line:
					self._sdAvailable = False
					self._sdFiles = []
					self._callback.on_comm_sd_state_change(self._sdAvailable)
				elif 'Not SD printing' in line:
					if self.isSdFileSelected() and self.isPrinting():
						# something went wrong, printer is reporting that we actually are not printing right now...
						self._sdFilePos = 0
						self._changeState(self.STATE_OPERATIONAL)
				elif 'SD card ok' in line and not self._sdAvailable:
					self._sdAvailable = True
					self.refreshSdFiles()
					self._callback.on_comm_sd_state_change(self._sdAvailable)
				elif 'Begin file list' in line:
					self._sdFiles = []
					self._sdFileList = True
				elif 'End file list' in line:
					self._sdFileList = False
					self._callback.on_comm_sd_files(self._sdFiles)
				elif 'SD printing byte' in line and self.isSdPrinting():
					# answer to M27, at least on Marlin, Repetier and Sprinter: "SD printing byte %d/%d"
					match = regex_sdPrintingByte.search(line)
					self._currentFile.setFilepos(int(match.group("current")))
					self._callback.on_comm_progress()
				elif 'File opened' in line and not self._ignore_select:
					# answer to M23, at least on Marlin, Repetier and Sprinter: "File opened:%s Size:%d"
					match = regex_sdFileOpened.search(line)
					if self._sdFileToSelect:
						name = self._sdFileToSelect
						self._sdFileToSelect = None
					else:
						name = match.group("name")
					self._currentFile = PrintingSdFileInformation(name, int(match.group("size")))
				elif 'File selected' in line:
					if self._ignore_select:
						self._ignore_select = False
					elif self._currentFile is not None:
						# final answer to M23, at least on Marlin, Repetier and Sprinter: "File selected"
						self._callback.on_comm_file_selected(self._currentFile.getFilename(), self._currentFile.getFilesize(), True)
						eventManager().fire(Events.FILE_SELECTED, {
							"file": self._currentFile.getFilename(),
							"origin": self._currentFile.getFileLocation()
						})
				elif 'Writing to file' in line:
					# anwer to M28, at least on Marlin, Repetier and Sprinter: "Writing to file: %s"
					self._changeState(self.STATE_PRINTING)
					self._clear_to_send.set()
					line = "ok"
				elif 'Done printing file' in line and self.isSdPrinting():
					# printer is reporting file finished printing
					self._sdFilePos = 0
					self._callback.on_comm_print_job_done()
					self._changeState(self.STATE_OPERATIONAL)
					eventManager().fire(Events.PRINT_DONE, {
						"file": self._currentFile.getFilename(),
						"filename": os.path.basename(self._currentFile.getFilename()),
						"origin": self._currentFile.getFileLocation(),
						"time": self.getPrintTime()
					})
					if self._sd_status_timer is not None:
						try:
							self._sd_status_timer.cancel()
						except:
							pass
				elif 'Done saving file' in line:
					self.refreshSdFiles()
				elif 'File deleted' in line and line.strip().endswith("ok"):
					# buggy Marlin version that doesn't send a proper \r after the "File deleted" statement, fixed in
					# current versions
					self._clear_to_send.set()

				##~~ Message handling
				elif line.strip() != '' \
						and line.strip() != 'ok' and not line.startswith("wait") \
						and not line.startswith('Resend:') \
						and line != 'echo:Unknown command:""\n' \
						and self.isOperational():
					self._callback.on_comm_message(line)

				##~~ Parsing for feedback commands
				if feedback_controls and feedback_matcher and not "_all" in feedback_errors:
					try:
						self._process_registered_message(line, feedback_matcher, feedback_controls, feedback_errors)
					except:
						# something went wrong while feedback matching
						self._logger.exception("Error while trying to apply feedback control matching, disabling it")
						feedback_errors.append("_all")

				##~~ Parsing for pause triggers
				if pause_triggers and not self.isStreaming():
					if "enable" in pause_triggers.keys() and pause_triggers["enable"].search(line) is not None:
						self.setPause(True)
					elif "disable" in pause_triggers.keys() and pause_triggers["disable"].search(line) is not None:
						self.setPause(False)
					elif "toggle" in pause_triggers.keys() and pause_triggers["toggle"].search(line) is not None:
						self.setPause(not self.isPaused())

				### Baudrate detection
				if self._state == self.STATE_DETECT_BAUDRATE:
					if line == '' or time.time() > self._timeout:
						if self._baudrateDetectRetry > 0:
							self._serial.timeout = detection_timeout
							self._baudrateDetectRetry -= 1
							self._serial.write('\n')
							self._log("Baudrate test retry: %d" % (self._baudrateDetectRetry))
							self.sayHello()
						elif len(self._baudrateDetectList) > 0:
							baudrate = self._baudrateDetectList.pop(0)
							try:
								self._serial.baudrate = baudrate
								if self._serial.timeout != connection_timeout:
									self._serial.timeout = connection_timeout
								self._log("Trying baudrate: %d" % (baudrate))
								self._baudrateDetectRetry = 5
								self._timeout = get_new_timeout("communication")
								self._serial.write('\n')
								self.sayHello()
							except:
								self._log("Unexpected error while setting baudrate: %d %s" % (baudrate, get_exception_string()))
						else:
							self.close(wait=False)
							self._errorValue = "No more baudrates to test, and no suitable baudrate found."
							self._changeState(self.STATE_ERROR)
							eventManager().fire(Events.ERROR, {"error": self.getErrorString()})
					elif 'start' in line or 'ok' in line:
						self._onConnected()
						self._clear_to_send.set()

				### Connection attempt
				elif self._state == self.STATE_CONNECTING:
					if "start" in line and not startSeen:
						startSeen = True
						self.sayHello()
					elif "ok" in line:
						self._onConnected()
					elif time.time() > self._timeout:
						self.close(wait=False)

				### Operational & Printing
				if self._state in (self.STATE_OPERATIONAL, self.STATE_PAUSED, self.STATE_PRINTING):
					if line == "" and time.time() > self._timeout:
						if not self._long_running_command:
							self._log("Communication timeout, forcing a line")
							self._sendCommand("M105")
							self._clear_to_send.set()
						else:
							self._logger.debug("Ran into a communication timeout, but a command known to be a long runner is currently active")

					elif "ok" in line or (self._state == self.STATE_PRINTING and supportWait and "wait" in line):
						# a wait while printing means our printer's buffer ran out, probably due to some ok getting
						# swallowed, so we treat it the same as an ok here to take up communication again
						self._handle_ok()

					elif line.lower().startswith("resend") or line.lower().startswith("rs"):
						self._handleResendRequest(line)
			except:
				self._logger.exception("Something crashed inside the serial connection loop, please report this in OctoPrint's bug tracker:")

				errorMsg = "See octoprint.log for details"
				self._log(errorMsg)
				self._errorValue = errorMsg
				self._changeState(self.STATE_ERROR)
				eventManager().fire(Events.ERROR, {"error": self.getErrorString()})
		self._log("Connection closed, closing down monitor")

	def _handle_ok(self):
		if not self._state in (self.STATE_PRINTING, self.STATE_OPERATIONAL, self.STATE_PAUSED):
			return

		if self._resendSwallowNextOk:
			self._resendSwallowNextOk = False
		elif self._resendDelta is not None:
			self._resendNextCommand()
		else:
			self._continue_sending()

	def _continue_sending(self):
		if self._state == self.STATE_PRINTING:
			if not self._sendFromQueue() and not self.isSdPrinting():
				self._sendNext()
		elif self._state == self.STATE_OPERATIONAL or self._state == self.STATE_PAUSED:
			self._sendFromQueue()

	def _process_registered_message(self, line, feedback_matcher, feedback_controls, feedback_errors):
		feedback_match = feedback_matcher.search(line)
		if feedback_match is None:
			return

		for match_key in feedback_match.groupdict():
			try:
				feedback_key = match_key[len("group"):]
				if not feedback_key in feedback_controls or feedback_key in feedback_errors or feedback_match.group(match_key) is None:
					continue
				matched_part = feedback_match.group(match_key)

				if feedback_controls[feedback_key]["matcher"] is None:
					continue

				match = feedback_controls[feedback_key]["matcher"].search(matched_part)
				if match is None:
					continue

				outputs = dict()
				for template_key, template in feedback_controls[feedback_key]["templates"].items():
					try:
						output = template.format(*match.groups())
					except KeyError:
						output = template.format(**match.groupdict())
					except:
						output = None

					if output is not None:
						outputs[template_key] = output
				eventManager().fire(Events.REGISTERED_MESSAGE_RECEIVED, dict(key=feedback_key, matched=matched_part, outputs=outputs))
			except:
				self._logger.exception("Error while trying to match feedback control output, disabling key {key}".format(key=match_key))
				feedback_errors.append(match_key)

	def _poll_temperature(self):
		"""
		Polls the temperature after the temperature timeout, re-enqueues itself.

		If the printer is not operational, not printing from sd, busy with a long running command or heating, no poll
		will be done.
		"""

		if self.isOperational() and not self.isStreaming() and not self._long_running_command and not self._heating:
			self.sendCommand("M105", cmd_type="temperature_poll")

	def _poll_sd_status(self):
		"""
		Polls the sd printing status after the sd status timeout, re-enqueues itself.

		If the printer is not operational, not printing from sd, busy with a long running command or heating, no poll
		will be done.
		"""

		if self.isOperational() and self.isSdPrinting() and not self._long_running_command and not self._heating:
			self.sendCommand("M27", cmd_type="sd_status_poll")

	def _onConnected(self):
		self._serial.timeout = settings().getFloat(["serial", "timeout", "communication"])
		self._temperature_timer = RepeatedTimer(self._getTemperatureTimerInterval, self._poll_temperature, run_first=True)
		self._temperature_timer.start()

		self._changeState(self.STATE_OPERATIONAL)

		self.resetLineNumbers()

		if self._sdAvailable:
			self.refreshSdFiles()
		else:
			self.initSdCard()

		payload = dict(port=self._port, baudrate=self._baudrate)
		eventManager().fire(Events.CONNECTED, payload)
		self.sendGcodeScript("afterPrinterConnected", replacements=dict(event=payload))

	def _getTemperatureTimerInterval(self):
		busy_default = 4.0
		target_default = 2.0

		if self.isBusy():
			return get_interval("temperature", default_value=busy_default)

		for temp in [self._temp[k][1] for k in self._temp.keys()]:
			if temp > self._temperatureTargetSetThreshold:
				return get_interval("temperatureTargetSet", default_value=target_default)

		if self._bedTemp and len(self._bedTemp) > 0 and self._bedTemp[1] > self._temperatureTargetSetThreshold:
			return get_interval("temperatureTargetSet", default_value=target_default)

		return get_interval("temperature", default_value=busy_default)

	def _sendFromQueue(self):
		# We loop here to make sure that if we do NOT send the first command
		# from the queue, we'll send the second (if there is one). We do not
		# want to get stuck here by throwing away commands.
		while True:
			if self._commandQueue.empty() or self.isStreaming():
				# no command queue or irrelevant command queue => return
				return False

			entry = self._commandQueue.get()
			if isinstance(entry, tuple):
				if not len(entry) == 2:
					# something with that entry is broken, ignore it and fetch
					# the next one
					continue
				cmd, cmd_type = entry
			else:
				cmd = entry
				cmd_type = None

			if self._sendCommand(cmd, cmd_type=cmd_type):
				# we actually did add this cmd to the send queue, so let's
				# return, we are done here
				return True

	def _detectPort(self, close):
		programmer = stk500v2.Stk500v2()
		self._log("Serial port list: %s" % (str(serialList())))
		for p in serialList():
			serial_obj = None

			try:
				self._log("Connecting to: %s" % (p))
				programmer.connect(p)
				serial_obj = programmer.leaveISP()
			except ispBase.IspError as (e):
				self._log("Error while connecting to %s: %s" % (p, str(e)))
			except:
				self._log("Unexpected error while connecting to serial port: %s %s" % (p, get_exception_string()))

			if serial_obj is not None:
				if (close):
					serial_obj.close()
				return serial_obj

			programmer.close()
		return None

	def _openSerial(self):
		def default(_, port, baudrate, read_timeout):
			if port is None or port == 'AUTO':
				# no known port, try auto detection
				self._changeState(self.STATE_DETECT_SERIAL)
				serial_obj = self._detectPort(True)
				if serial_obj is None:
					self._errorValue = 'Failed to autodetect serial port, please set it manually.'
					self._changeState(self.STATE_ERROR)
					eventManager().fire(Events.ERROR, {"error": self.getErrorString()})
					self._log("Failed to autodetect serial port, please set it manually.")
					return None

				port = serial_obj.port

			# connect to regular serial port
			self._log("Connecting to: %s" % port)
			if baudrate == 0:
				baudrates = baudrateList()
				serial_obj = serial.Serial(str(port), 115200 if 115200 in baudrates else baudrates[0], timeout=read_timeout, writeTimeout=10000, parity=serial.PARITY_ODD)
			else:
				serial_obj = serial.Serial(str(port), baudrate, timeout=read_timeout, writeTimeout=10000, parity=serial.PARITY_ODD)
			serial_obj.close()
			serial_obj.parity = serial.PARITY_NONE
			serial_obj.open()

			return serial_obj

		serial_factories = self._serial_factory_hooks.items() + [("default", default)]
		for name, factory in serial_factories:
			try:
				serial_obj = factory(self, self._port, self._baudrate, settings().getFloat(["serial", "timeout", "connection"]))
			except:
				exception_string = get_exception_string()
				self._errorValue = "Connection error, see Terminal tab"
				self._changeState(self.STATE_ERROR)
				eventManager().fire(Events.ERROR, {"error": self.getErrorString()})

				self._log("Unexpected error while connecting to serial port: %s %s (hook %s)" % (self._port, exception_string, name))

				if "failed to set custom baud rate" in exception_string.lower():
					self._log("Your installation does not support custom baudrates (e.g. 250000) for connecting to your printer. This is a problem of the pyserial library that OctoPrint depends on. Please update to a pyserial version that supports your baudrate or switch your printer's firmware to a standard baudrate (e.g. 115200). See https://github.com/foosel/OctoPrint/wiki/OctoPrint-support-for-250000-baud-rate-on-Raspbian")

				return False

			if serial_obj is not None:
				# first hook to succeed wins, but any can pass on to the next
				self._changeState(self.STATE_OPEN_SERIAL)
				self._serial = serial_obj
				self._clear_to_send.clear()
				return True

		return False

	def _handleErrors(self, line):
		if line is None:
			return

		lower_line = line.lower()

		# No matter the state, if we see an error, goto the error state and store the error for reference.
		if line.startswith('Error:') or line.startswith('!!'):
			#Oh YEAH, consistency.
			# Marlin reports an MIN/MAX temp error as "Error:x\n: Extruder switched off. MAXTEMP triggered !\n"
			#	But a bed temp error is reported as "Error: Temperature heated bed switched off. MAXTEMP triggered !!"
			#	So we can have an extra newline in the most common case. Awesome work people.
			if regex_minMaxError.match(line):
				line = line.rstrip() + self._readline()

			if 'line number' in lower_line or 'checksum' in lower_line or 'format error' in lower_line or 'expected line' in lower_line:
				#Skip the communication errors, as those get corrected.
				self._lastCommError = line[6:] if line.startswith("Error:") else line[2:]
				pass
			elif 'volume.init' in lower_line or "openroot" in lower_line or 'workdir' in lower_line\
					or "error writing to file" in lower_line or "cannot open" in lower_line\
					or "cannot enter" in lower_line:
				#Also skip errors with the SD card
				pass
			elif 'unknown command' in lower_line:
				#Ignore unkown command errors, it could be a typo or some missing feature
				pass
			elif not self.isError():
				error_text = line[6:] if line.startswith("Error:") else line[2:]
				if not self._ignore_errors:
					if self._disconnect_on_errors:
						self._errorValue = error_text
						self._changeState(self.STATE_ERROR)
						eventManager().fire(Events.ERROR, {"error": self.getErrorString()})
					elif self.isPrinting():
						self.cancelPrint(firmware_error=error_text)
						self._clear_to_send.set()
				else:
					self._log("WARNING! Received an error from the printer's firmware, ignoring that as configured but you might want to investigate what happened here! Error: {}".format(error_text))
					self._clear_to_send.set()
		return line

	def _readline(self):
		if self._serial is None:
			return None

		try:
			ret = self._serial.readline()
		except:
			if not self._connection_closing:
				self._logger.exception("Unexpected error while reading from serial port")
				self._log("Unexpected error while reading serial port, please consult octoprint.log for details: %s" % (get_exception_string()))
				self._errorValue = get_exception_string()
				self.close(is_error=True)
			return None

		try:
			self._log("Recv: %s" % sanitize_ascii(ret))
		except ValueError as e:
			self._log("WARN: While reading last line: %s" % e)
			self._log("Recv: %r" % ret)

		for name, hook in self._received_message_hooks.items():
			try:
				ret = hook(self, ret)
			except:
				self._logger.exception("Error while processing hook {name}:".format(**locals()))
			else:
				if ret is None:
					return ""

		return ret

	def _getNext(self):
		line = self._currentFile.getNext()
		if line is None:
			if self.isStreaming():
				self._sendCommand("M29")

				remote = self._currentFile.getRemoteFilename()
				payload = {
					"local": self._currentFile.getLocalFilename(),
					"remote": remote,
					"time": self.getPrintTime()
				}

				self._currentFile = None
				self._changeState(self.STATE_OPERATIONAL)
				self._callback.on_comm_file_transfer_done(remote)
				eventManager().fire(Events.TRANSFER_DONE, payload)
				self.refreshSdFiles()
			else:
				payload = {
					"file": self._currentFile.getFilename(),
					"filename": os.path.basename(self._currentFile.getFilename()),
					"origin": self._currentFile.getFileLocation(),
					"time": self.getPrintTime()
				}
				self._callback.on_comm_print_job_done()
				self._changeState(self.STATE_OPERATIONAL)
				eventManager().fire(Events.PRINT_DONE, payload)

				self.sendGcodeScript("afterPrintDone", replacements=dict(event=payload))
		return line

	def _sendNext(self):
		with self._sendNextLock:
			line = self._getNext()
			if line is not None:
				self._sendCommand(line)
				self._callback.on_comm_progress()

	def _handleResendRequest(self, line):
		lineToResend = None
		try:
			lineToResend = int(line.replace("N:", " ").replace("N", " ").replace(":", " ").split()[-1])
		except:
			if "rs" in line:
				lineToResend = int(line.split()[1])

		if lineToResend is not None:
			self._resendSwallowNextOk = True

			lastCommError = self._lastCommError
			self._lastCommError = None

			resendDelta = self._currentLine - lineToResend

			if lastCommError is not None \
					and ("line number" in lastCommError.lower() or "expected line" in lastCommError.lower()) \
					and lineToResend == self._lastResendNumber \
					and self._resendDelta is not None and self._currentResendCount < self._resendDelta:
				self._logger.debug("Ignoring resend request for line %d, that still originates from lines we sent before we got the first resend request" % lineToResend)
				self._currentResendCount += 1
				return

			# If we ignore resend repetitions (Repetier firmware...), check if we
			# need to do this now. If the same line number has been requested we
			# already saw and resent, we'll ignore it up to <counter> times.
			if self._resendSwallowRepetitions and lineToResend == self._lastResendNumber and self._resendSwallowRepetitionsCounter > 0:
				self._logger.debug("Ignoring resend request for line %d, that is probably a repetition sent by the firmware to ensure it arrives, not a real request" % lineToResend)
				self._resendSwallowRepetitionsCounter -= 1
				return

			self._resendDelta = resendDelta
			self._lastResendNumber = lineToResend
			self._currentResendCount = 0
			self._resendSwallowRepetitionsCounter = settings().getInt(["feature", "identicalResendsCountdown"])

			if self._resendDelta > len(self._lastLines) or len(self._lastLines) == 0 or self._resendDelta < 0:
				self._errorValue = "Printer requested line %d but no sufficient history is available, can't resend" % lineToResend
				self._logger.warn(self._errorValue)
				if self.isPrinting():
					# abort the print, there's nothing we can do to rescue it now
					self._changeState(self.STATE_ERROR)
					eventManager().fire(Events.ERROR, {"error": self.getErrorString()})
				else:
					# reset resend delta, we can't do anything about it
					self._resendDelta = None
			else:
				self._resendNextCommand()

	def _resendNextCommand(self):
		self._lastCommError = None

		# Make sure we are only handling one sending job at a time
		with self._sendingLock:
			cmd = self._lastLines[-self._resendDelta]
			lineNumber = self._currentLine - self._resendDelta

			self._enqueue_for_sending(cmd, linenumber=lineNumber)

			self._resendDelta -= 1
			if self._resendDelta <= 0:
				self._resendDelta = None
				self._lastResendNumber = None
				self._currentResendCount = 0

	def _sendCommand(self, cmd, cmd_type=None):
		# Make sure we are only handling one sending job at a time
		with self._sendingLock:
			if self._serial is None:
				return False

			gcode = None
			if not self.isStreaming():
				# trigger the "queuing" phase only if we are not streaming to sd right now
				cmd, cmd_type, gcode = self._process_command_phase("queuing", cmd, cmd_type, gcode=gcode)

				if cmd is None:
					# command is no more, return
					return False

				if gcode and gcode in gcodeToEvent:
					# if this is a gcode bound to an event, trigger that now
					eventManager().fire(gcodeToEvent[gcode])

			# actually enqueue the command for sending
			self._enqueue_for_sending(cmd, command_type=cmd_type)

			if not self.isStreaming():
				# trigger the "queued" phase only if we are not streaming to sd right now
				self._process_command_phase("queued", cmd, cmd_type, gcode=gcode)

			return True

	##~~ send loop handling

	def _enqueue_for_sending(self, command, linenumber=None, command_type=None):
		"""
		Enqueues a command an optional linenumber to use for it in the send queue.

		Arguments:
		    command (str): The command to send.
		    linenumber (int): The line number with which to send the command. May be ``None`` in which case the command
		        will be sent without a line number and checksum.
		"""

		try:
			self._send_queue.put((command, linenumber, command_type))
		except TypeAlreadyInQueue as e:
			self._logger.debug("Type already in queue: " + e.type)

	def _send_loop(self):
		"""
		The send loop is reponsible of sending commands in ``self._send_queue`` over the line, if it is cleared for
		sending (through received ``ok`` responses from the printer's firmware.
		"""

		self._clear_to_send.wait()

		while self._send_queue_active:
			try:
				# wait until we have something in the queue
				entry = self._send_queue.get()

				try:
					# make sure we are still active
					if not self._send_queue_active:
						break

					# fetch command and optional linenumber from queue
					command, linenumber, command_type = entry

					# some firmwares (e.g. Smoothie) might support additional in-band communication that will not
					# stick to the acknowledgement behaviour of GCODE, so we check here if we have a GCODE command
					# at hand here and only clear our clear_to_send flag later if that's the case
					gcode = gcode_command_for_cmd(command)

					if linenumber is not None:
						# line number predetermined - this only happens for resends, so we'll use the number and
						# send directly without any processing (since that already took place on the first sending!)
						self._doSendWithChecksum(command, linenumber)

					else:
						# trigger "sending" phase
						command, _, gcode = self._process_command_phase("sending", command, command_type, gcode=gcode)

						if command is None:
							# No, we are not going to send this, that was a last-minute bail.
							# However, since we already are in the send queue, our _monitor
							# loop won't be triggered with the reply from this unsent command
							# now, so we try to tickle the processing of any active
							# command queues manually
							self._continue_sending()

							# and now let's fetch the next item from the queue
							continue

						if command.strip() == "":
							self._logger.info("Refusing to send an empty line to the printer")

							# same here, tickle the queues manually
							self._continue_sending()

							# and fetch the next item
							continue

						# now comes the part where we increase line numbers and send stuff - no turning back now
						command_requiring_checksum = gcode is not None and gcode in self._checksum_requiring_commands
						command_allowing_checksum = gcode is not None or self._sendChecksumWithUnknownCommands
						checksum_enabled = self._alwaysSendChecksum or (self.isPrinting() and not self._neverSendChecksum)

						command_to_send = command.encode("ascii", errors="replace")
						if command_requiring_checksum or (command_allowing_checksum and checksum_enabled):
							self._doIncrementAndSendWithChecksum(command_to_send)
						else:
							self._doSendWithoutChecksum(command_to_send)

					# trigger "sent" phase and use up one "ok"
					self._process_command_phase("sent", command, command_type, gcode=gcode)

					# we only need to use up a clear if the command we just sent was either a gcode command or if we also
					# require ack's for unknown commands
					use_up_clear = self._unknownCommandsNeedAck
					if gcode is not None:
						use_up_clear = True

					if use_up_clear:
						# if we need to use up a clear, do that now
						self._clear_to_send.clear()
					else:
						# Otherwise we need to tickle the read queue - there might not be a reply
						# to this command, so our _monitor loop will stay waiting until timeout. We
						# definitely do not want that, so we tickle the queue manually here
						self._continue_sending()

				finally:
					# no matter _how_ we exit this block, we signal that we
					# are done processing the last fetched queue entry
					self._send_queue.task_done()

				# now we just wait for the next clear and then start again
				self._clear_to_send.wait()
			except:
				self._logger.exception("Caught an exception in the send loop")
		self._log("Closing down send loop")

	def _process_command_phase(self, phase, command, command_type=None, gcode=None):
		if phase not in ("queuing", "queued", "sending", "sent"):
			return command, command_type, gcode

		if gcode is None:
			gcode = gcode_command_for_cmd(command)

		# send it through the phase specific handlers provided by plugins
		for name, hook in self._gcode_hooks[phase].items():
			try:
				hook_result = hook(self, phase, command, command_type, gcode)
			except:
				self._logger.exception("Error while processing hook {name} for phase {phase} and command {command}:".format(**locals()))
			else:
				command, command_type, gcode = self._handle_command_handler_result(command, command_type, gcode, hook_result)
				if command is None:
					# hook handler return None as command, so we'll stop here and return a full out None result
					return None, None, None

		# if it's a gcode command send it through the specific handler if it exists
		if gcode is not None:
			gcodeHandler = "_gcode_" + gcode + "_" + phase
			if hasattr(self, gcodeHandler):
				handler_result = getattr(self, gcodeHandler)(command, cmd_type=command_type)
				command, command_type, gcode = self._handle_command_handler_result(command, command_type, gcode, handler_result)

		# send it through the phase specific command handler if it exists
		commandPhaseHandler = "_command_phase_" + phase
		if hasattr(self, commandPhaseHandler):
			handler_result = getattr(self, commandPhaseHandler)(command, cmd_type=command_type, gcode=gcode)
			command, command_type, gcode = self._handle_command_handler_result(command, command_type, gcode, handler_result)

		# finally return whatever we resulted on
		return command, command_type, gcode

	def _handle_command_handler_result(self, command, command_type, gcode, handler_result):
		original_tuple = (command, command_type, gcode)

		if handler_result is None:
			# handler didn't return anything, we'll just continue
			return original_tuple

		if isinstance(handler_result, basestring):
			# handler did return just a string, we'll turn that into a 1-tuple now
			handler_result = (handler_result,)
		elif not isinstance(handler_result, (tuple, list)):
			# handler didn't return an expected result format, we'll just ignore it and continue
			return original_tuple

		hook_result_length = len(handler_result)
		if hook_result_length == 1:
			# handler returned just the command
			command, = handler_result
		elif hook_result_length == 2:
			# handler returned command and command_type
			command, command_type = handler_result
		else:
			# handler returned a tuple of an unexpected length
			return original_tuple

		gcode = gcode_command_for_cmd(command)
		return command, command_type, gcode

	##~~ actual sending via serial

	def _doIncrementAndSendWithChecksum(self, cmd):
		with self._line_mutex:
			linenumber = self._currentLine
			self._addToLastLines(cmd)
			self._currentLine += 1
			self._doSendWithChecksum(cmd, linenumber)

	def _doSendWithChecksum(self, cmd, lineNumber):
		commandToSend = "N%d %s" % (lineNumber, cmd)
		checksum = reduce(lambda x,y:x^y, map(ord, commandToSend))
		commandToSend = "%s*%d" % (commandToSend, checksum)
		self._doSendWithoutChecksum(commandToSend)

	def _doSendWithoutChecksum(self, cmd):
		if self._serial is None:
			return

		self._log("Send: %s" % cmd)
		try:
			self._serial.write(cmd + '\n')
		except serial.SerialTimeoutException:
			self._log("Serial timeout while writing to serial port, trying again.")
			try:
				self._serial.write(cmd + '\n')
			except:
				if not self._connection_closing:
					self._logger.exception("Unexpected error while writing to serial port")
					self._log("Unexpected error while writing to serial port: %s" % (get_exception_string()))
					self._errorValue = get_exception_string()
					self.close(is_error=True)
		except:
			if not self._connection_closing:
				self._logger.exception("Unexpected error while writing to serial port")
				self._log("Unexpected error while writing to serial port: %s" % (get_exception_string()))
				self._errorValue = get_exception_string()
				self.close(is_error=True)

	##~~ command handlers

	def _gcode_T_sent(self, cmd, cmd_type=None):
		toolMatch = regexes_parameters["intT"].search(cmd)
		if toolMatch:
			self._currentTool = int(toolMatch.group("value"))

	def _gcode_G0_sent(self, cmd, cmd_type=None):
		if 'Z' in cmd:
			match = regexes_parameters["floatZ"].search(cmd)
			if match:
				try:
					z = float(match.group("value"))
					if self._currentZ != z:
						self._currentZ = z
						self._callback.on_comm_z_change(z)
				except ValueError:
					pass
	_gcode_G1_sent = _gcode_G0_sent

	def _gcode_M0_queuing(self, cmd, cmd_type=None):
		self.setPause(True)
		return None, # Don't send the M0 or M1 to the machine, as M0 and M1 are handled as an LCD menu pause.
	_gcode_M1_queuing = _gcode_M0_queuing

	def _gcode_M25_queuing(self, cmd, cmd_type=None):
		# M25 while not printing from SD will be handled as pause. This way it can be used as another marker
		# for GCODE induced pausing. Send it to the printer anyway though.
		if self.isPrinting() and not self.isSdPrinting():
			self.setPause(True)

	def _gcode_M140_queuing(self, cmd, cmd_type=None):
		if not self._printerProfileManager.get_current_or_default()["heatedBed"]:
			self._log("Warn: Not sending \"{}\", printer profile has no heated bed".format(cmd))
			return None, # Don't send bed commands if we don't have a heated bed
	_gcode_M190_queuing = _gcode_M140_queuing

	def _gcode_M104_sent(self, cmd, cmd_type=None):
		toolNum = self._currentTool
		toolMatch = regexes_parameters["intT"].search(cmd)
		if toolMatch:
			toolNum = int(toolMatch.group("value"))
		match = regexes_parameters["floatS"].search(cmd)
		if match:
			try:
				target = float(match.group("value"))
				if toolNum in self._temp.keys() and self._temp[toolNum] is not None and isinstance(self._temp[toolNum], tuple):
					(actual, oldTarget) = self._temp[toolNum]
					self._temp[toolNum] = (actual, target)
				else:
					self._temp[toolNum] = (None, target)
			except ValueError:
				pass

	def _gcode_M140_sent(self, cmd, cmd_type=None):
		match = regexes_parameters["floatS"].search(cmd)
		if match:
			try:
				target = float(match.group("value"))
				if self._bedTemp is not None and isinstance(self._bedTemp, tuple):
					(actual, oldTarget) = self._bedTemp
					self._bedTemp = (actual, target)
				else:
					self._bedTemp = (None, target)
			except ValueError:
				pass

	def _gcode_M109_sent(self, cmd, cmd_type=None):
		self._heatupWaitStartTime = time.time()
		self._long_running_command = True
		self._heating = True
		self._gcode_M104_sent(cmd, cmd_type)

	def _gcode_M190_sent(self, cmd, cmd_type=None):
		self._heatupWaitStartTime = time.time()
		self._long_running_command = True
		self._heating = True
		self._gcode_M140_sent(cmd, cmd_type)

	def _gcode_M110_sending(self, cmd, cmd_type=None):
		newLineNumber = None
		match = regexes_parameters["intN"].search(cmd)
		if match:
			try:
				newLineNumber = int(match.group("value"))
			except:
				pass
		else:
			newLineNumber = 0

		with self._line_mutex:
			# send M110 command with new line number
			self._currentLine = newLineNumber

			# after a reset of the line number we have no way to determine what line exactly the printer now wants
			self._lastLines.clear()
		self._resendDelta = None

	def _gcode_M112_queuing(self, cmd, cmd_type=None):
		# emergency stop, jump the queue with the M112
		self._doSendWithoutChecksum("M112")
		self._doIncrementAndSendWithChecksum("M112")

		# No idea if the printer is still listening or if M112 won. Just in case
		# we'll now try to also manually make sure all heaters are shut off - better
		# safe than sorry. We do this ignoring the queue since at this point it
		# is irrelevant whether the printer has sent enough ack's or not, we
		# are going to shutdown the connection in a second anyhow.
		for tool in range(self._printerProfileManager.get_current_or_default()["extruder"]["count"]):
			self._doIncrementAndSendWithChecksum("M104 T{tool} S0".format(tool=tool))
		if self._printerProfileManager.get_current_or_default()["heatedBed"]:
			self._doIncrementAndSendWithChecksum("M140 S0")

		# close to reset host state
		self._errorValue = "Closing serial port due to emergency stop M112."
		self._log(self._errorValue)
		self.close(is_error=True)

		# fire the M112 event since we sent it and we're going to prevent the caller from seeing it
		gcode = "M112"
		if gcode in gcodeToEvent:
			eventManager().fire(gcodeToEvent[gcode])

		# return None 1-tuple to eat the one that is queuing because we don't want to send it twice
		# I hope it got it the first time because as far as I can tell, there is no way to know
		return None,

	def _gcode_G4_sent(self, cmd, cmd_type=None):
		# we are intending to dwell for a period of time, increase the timeout to match
		p_match = regexes_parameters["floatP"].search(cmd)
		s_match = regexes_parameters["floatS"].search(cmd)

		_timeout = 0
		if p_match:
			_timeout = float(p_match.group("value")) / 1000.0
		elif s_match:
			_timeout = float(s_match.group("value"))
		self._timeout = get_new_timeout("communication") + _timeout

	##~~ command phase handlers

	def _command_phase_sending(self, cmd, cmd_type=None, gcode=None):
		if gcode is not None and gcode in self._long_running_commands:
			self._long_running_command = True

### MachineCom callback ################################################################################################

class MachineComPrintCallback(object):
	def on_comm_log(self, message):
		pass

	def on_comm_temperature_update(self, temp, bedTemp):
		pass

	def on_comm_state_change(self, state):
		pass

	def on_comm_message(self, message):
		pass

	def on_comm_progress(self):
		pass

	def on_comm_print_job_done(self):
		pass

	def on_comm_z_change(self, newZ):
		pass

	def on_comm_file_selected(self, filename, filesize, sd):
		pass

	def on_comm_sd_state_change(self, sdReady):
		pass

	def on_comm_sd_files(self, files):
		pass

	def on_comm_file_transfer_started(self, filename, filesize):
		pass

	def on_comm_file_transfer_done(self, filename):
		pass

	def on_comm_force_disconnect(self):
		pass

	def on_comm_record_fileposition(self, origin, name, pos):
		pass

### Printing file information classes ##################################################################################

class PrintingFileInformation(object):
	"""
	Encapsulates information regarding the current file being printed: file name, current position, total size and
	time the print started.
	Allows to reset the current file position to 0 and to calculate the current progress as a floating point
	value between 0 and 1.
	"""

	def __init__(self, filename):
		self._logger = logging.getLogger(__name__)
		self._filename = filename
		self._pos = 0
		self._size = None
		self._start_time = None

	def getStartTime(self):
		return self._start_time

	def getFilename(self):
		return self._filename

	def getFilesize(self):
		return self._size

	def getFilepos(self):
		return self._pos

	def getFileLocation(self):
		return FileDestinations.LOCAL

	def getProgress(self):
		"""
		The current progress of the file, calculated as relation between file position and absolute size. Returns -1
		if file size is None or < 1.
		"""
		if self._size is None or not self._size > 0:
			return -1
		return float(self._pos) / float(self._size)

	def reset(self):
		"""
		Resets the current file position to 0.
		"""
		self._pos = 0

	def start(self):
		"""
		Marks the print job as started and remembers the start time.
		"""
		self._start_time = time.time()

	def close(self):
		"""
		Closes the print job.
		"""
		pass

class PrintingSdFileInformation(PrintingFileInformation):
	"""
	Encapsulates information regarding an ongoing print from SD.
	"""

	def __init__(self, filename, size):
		PrintingFileInformation.__init__(self, filename)
		self._size = size

	def setFilepos(self, pos):
		"""
		Sets the current file position.
		"""
		self._pos = pos

	def getFileLocation(self):
		return FileDestinations.SDCARD

class PrintingGcodeFileInformation(PrintingFileInformation):
	"""
	Encapsulates information regarding an ongoing direct print. Takes care of the needed file handle and ensures
	that the file is closed in case of an error.
	"""

	def __init__(self, filename, offsets_callback=None, current_tool_callback=None):
		PrintingFileInformation.__init__(self, filename)

		self._handle = None

		self._first_line = None

		self._offsets_callback = offsets_callback
		self._current_tool_callback = current_tool_callback

		if not os.path.exists(self._filename) or not os.path.isfile(self._filename):
			raise IOError("File %s does not exist" % self._filename)
		self._size = os.stat(self._filename).st_size
		self._pos = 0

	def seek(self, offset):
		if self._handle is None:
			return

		self._handle.seek(offset)
		self._pos = self._handle.tell()

	def start(self):
		"""
		Opens the file for reading and determines the file size.
		"""
		PrintingFileInformation.start(self)
		self._handle = bom_aware_open(self._filename, encoding="utf-8", errors="replace")

	def close(self):
		"""
		Closes the file if it's still open.
		"""
		PrintingFileInformation.close(self)
		if self._handle is not None:
			try:
				self._handle.close()
			except:
				pass
		self._handle = None

	def getNext(self):
		"""
		Retrieves the next line for printing.
		"""
		if self._handle is None:
			raise ValueError("File %s is not open for reading" % self._filename)

		try:
			offsets = self._offsets_callback() if self._offsets_callback is not None else None
			current_tool = self._current_tool_callback() if self._current_tool_callback is not None else None

			processed = None
			while processed is None:
				if self._handle is None:
					# file got closed just now
					return None
				line = to_unicode(self._handle.readline())
				if not line:
					self.close()
				processed = process_gcode_line(line, offsets=offsets, current_tool=current_tool)
			self._pos = self._handle.tell()

			return processed
		except Exception as e:
			self.close()
			self._logger.exception("Exception while processing line")
			raise e

class StreamingGcodeFileInformation(PrintingGcodeFileInformation):
	def __init__(self, path, localFilename, remoteFilename):
		PrintingGcodeFileInformation.__init__(self, path)
		self._localFilename = localFilename
		self._remoteFilename = remoteFilename

	def start(self):
		PrintingGcodeFileInformation.start(self)
		self._start_time = time.time()

	def getLocalFilename(self):
		return self._localFilename

	def getRemoteFilename(self):
		return self._remoteFilename


class TypedQueue(queue.Queue):

	def __init__(self, maxsize=0):
		queue.Queue.__init__(self, maxsize=maxsize)
		self._lookup = []

	def _put(self, item):
		if isinstance(item, tuple) and len(item) == 3:
			cmd, line, cmd_type = item
			if cmd_type is not None:
				if cmd_type in self._lookup:
					raise TypeAlreadyInQueue(cmd_type, "Type {cmd_type} is already in queue".format(**locals()))
				else:
					self._lookup.append(cmd_type)

		queue.Queue._put(self, item)

	def _get(self):
		item = queue.Queue._get(self)

		if isinstance(item, tuple) and len(item) == 3:
			cmd, line, cmd_type = item
			if cmd_type is not None and cmd_type in self._lookup:
				self._lookup.remove(cmd_type)

		return item


class TypeAlreadyInQueue(Exception):
	def __init__(self, t, *args, **kwargs):
		Exception.__init__(self, *args, **kwargs)
		self.type = t


def get_new_timeout(type):
	now = time.time()
	return now + get_interval(type)


def get_interval(type, default_value=0.0):
	if type not in default_settings["serial"]["timeout"]:
		return default_value
	else:
		value = settings().getFloat(["serial", "timeout", type])
		if not value:
			return default_value
		else:
			return value

_temp_command_regex = re.compile("^M(?P<command>104|109|140|190)(\s+T(?P<tool>\d+)|\s+S(?P<temperature>[-+]?\d*\.?\d*))+")

def apply_temperature_offsets(line, offsets, current_tool=None):
	if offsets is None:
		return line

	match = _temp_command_regex.match(line)
	if match is None:
		return line

	groups = match.groupdict()
	if not "temperature" in groups or groups["temperature"] is None:
		return line

	offset = 0
	if current_tool is not None and (groups["command"] == "104" or groups["command"] == "109"):
		# extruder temperature, determine which one and retrieve corresponding offset
		tool_num = current_tool
		if "tool" in groups and groups["tool"] is not None:
			tool_num = int(groups["tool"])

		tool_key = "tool%d" % tool_num
		offset = offsets[tool_key] if tool_key in offsets and offsets[tool_key] else 0

	elif groups["command"] == "140" or groups["command"] == "190":
		# bed temperature
		offset = offsets["bed"] if "bed" in offsets else 0

	if offset == 0:
		return line

	temperature = float(groups["temperature"])
	if temperature == 0:
		return line

	return line[:match.start("temperature")] + "%f" % (temperature + offset) + line[match.end("temperature"):]

def strip_comment(line):
	if not ";" in line:
		# shortcut
		return line

	escaped = False
	result = []
	for c in line:
		if c == ";" and not escaped:
			break
		result += c
		escaped = (c == "\\") and not escaped
	return "".join(result)

def process_gcode_line(line, offsets=None, current_tool=None):
	line = strip_comment(line).strip()
	if not len(line):
		return None

	if offsets is not None:
		line = apply_temperature_offsets(line, offsets, current_tool=current_tool)

	return line

def convert_pause_triggers(configured_triggers):
	triggers = {
		"enable": [],
		"disable": [],
		"toggle": []
	}
	for trigger in configured_triggers:
		if not "regex" in trigger or not "type" in trigger:
			continue

		try:
			regex = trigger["regex"]
			t = trigger["type"]
			if t in triggers:
				# make sure regex is valid
				re.compile(regex)
				# add to type list
				triggers[t].append(regex)
		except:
			# invalid regex or something like this, we'll just skip this entry
			pass

	result = dict()
	for t in triggers.keys():
		if len(triggers[t]) > 0:
			result[t] = re.compile("|".join(map(lambda pattern: "({pattern})".format(pattern=pattern), triggers[t])))
	return result


def convert_feedback_controls(configured_controls):
	def preprocess_feedback_control(control, result):
		if "key" in control and "regex" in control and "template" in control:
			# key is always the md5sum of the regex
			key = control["key"]

			if result[key]["pattern"] is None or result[key]["matcher"] is None:
				# regex has not been registered
				try:
					result[key]["matcher"] = re.compile(control["regex"])
					result[key]["pattern"] = control["regex"]
				except Exception as exc:
					logging.getLogger(__name__).warn("Invalid regex {regex} for custom control: {exc}".format(regex=control["regex"], exc=str(exc)))

			result[key]["templates"][control["template_key"]] = control["template"]

		elif "children" in control:
			for c in control["children"]:
				preprocess_feedback_control(c, result)

	def prepare_result_entry():
		return dict(pattern=None, matcher=None, templates=dict())

	from collections import defaultdict
	feedback_controls = defaultdict(prepare_result_entry)

	for control in configured_controls:
		preprocess_feedback_control(control, feedback_controls)

	feedback_pattern = []
	for match_key, entry in feedback_controls.items():
		if entry["matcher"] is None or entry["pattern"] is None:
			continue
		feedback_pattern.append("(?P<group{key}>{pattern})".format(key=match_key, pattern=entry["pattern"]))
	feedback_matcher = re.compile("|".join(feedback_pattern))

	return feedback_controls, feedback_matcher

def canonicalize_temperatures(parsed, current):
	"""
	Canonicalizes the temperatures provided in parsed.

	Will make sure that returned result only contains extruder keys
	like Tn, so always qualified with a tool number.

	The algorithm for cleaning up the parsed keys is the following:

	  * If ``T`` is not included with the reported extruders, return
	  * If more than just ``T`` is reported:
	    * If both ``T`` and ``T0`` are reported set ``Tc`` to ``T``, remove
	      ``T`` from the result.
	    * Else set ``T0`` to ``T`` and delete ``T`` (Smoothie extra).
	  * If only ``T`` is reported, set ``Tc`` to ``T`` and delete ``T``
	  * return

	Arguments:
	    parsed (dict): the parsed temperatures (mapping tool => (actual, target))
	      to canonicalize
	    current (int): the current active extruder
	Returns:
	    dict: the canonicalized version of ``parsed``
	"""

	reported_extruders = filter(lambda x: x.startswith("T"), parsed.keys())
	if not "T" in reported_extruders:
		# Our reported_extruders are either empty or consist purely
		# of Tn keys, no need for any action
		return parsed

	current_tool_key = "T%d" % current
	result = dict(parsed)

	if len(reported_extruders) > 1:
		if "T0" in reported_extruders:
			# Both T and T0 are present, so T contains the current
			# extruder's temperature, e.g. for current_tool == 1:
			#
			#     T:<T1> T0:<T0> T2:<T2> ... B:<B>
			#
			# becomes
			#
			#     T0:<T1> T1:<T1> T2:<T2> ... B:<B>
			#
			# Same goes if Tc is already present, it will be overwritten:
			#
			#     T:<T1> T0:<T0> T1:<T1> T2:<T2> ... B:<B>
			#
			# becomes
			#
			#     T0:<T0> T1:<T1> T2:<T2> ... B:<B>
			result[current_tool_key] = result["T"]
			del result["T"]
		else:
			# So T is there, but T0 isn't. That looks like Smoothieware which
			# always reports the first extruder T0 as T:
			#
			#     T:<T0> T1:<T1> T2:<T2> ... B:<B>
			#
			# becomes
			#
			#     T0:<T0> T1:<T1> T2:<T2> ... B:<B>
			result["T0"] = result["T"]
			del result["T"]

	else:
		# We only have T. That can mean two things:
		#
		#   * we only have one extruder at all, or
		#   * we are currently parsing a response to M109/M190, which on
		#     some firmwares doesn't report the full M105 output while
		#     waiting for the target temperature to be reached but only
		#     reports the current tool and bed
		#
		# In both cases it is however safe to just move our T over
		# to T<current> in the parsed data, current should always stay
		# 0 for single extruder printers. E.g. for current_tool == 1:
		#
		#     T:<T1>
		#
		# becomes
		#
		#     T1:<T1>

		result[current_tool_key] = result["T"]
		del result["T"]

	return result

def parse_temperature_line(line, current):
	"""
	Parses the provided temperature line.

	The result will be a dictionary mapping from the extruder or bed key to
	a tuple with current and target temperature. The result will be canonicalized
	with :func:`canonicalize_temperatures` before returning.

	Arguments:
	    line (str): the temperature line to parse
	    current (int): the current active extruder

	Returns:
	    tuple: a 2-tuple with the maximum tool number and a dict mapping from
	      key to (actual, target) tuples, with key either matching ``Tn`` for ``n >= 0`` or ``B``
	"""

	result = {}
	maxToolNum = 0
	for match in re.finditer(regex_temp, line):
		values = match.groupdict()
		tool = values["tool"]
		toolnum = values.get("toolnum", None)
		toolNumber = int(toolnum) if toolnum is not None and len(toolnum) else None
		if toolNumber > maxToolNum:
			maxToolNum = toolNumber

		try:
			actual = float(match.group(3))
			target = None
			if match.group(4) and match.group(5):
				target = float(match.group(5))

			result[tool] = (actual, target)
		except ValueError:
			# catch conversion issues, we'll rather just not get the temperature update instead of killing the connection
			pass

	return max(maxToolNum, current), canonicalize_temperatures(result, current)

def gcode_command_for_cmd(cmd):
	"""
	Tries to parse the provided ``cmd`` and extract the GCODE command identifier from it (e.g. "G0" for "G0 X10.0").

	Arguments:
	    cmd (str): The command to try to parse.

	Returns:
	    str or None: The GCODE command identifier if it could be parsed, or None if not.
	"""
	if not cmd:
		return None

	gcode = regex_command.search(cmd)
	if not gcode:
		return None

	values = gcode.groupdict()
	if "commandGM" in values and values["commandGM"]:
		return values["commandGM"]
	elif "commandT" in values and values["commandT"]:
		return values["commandT"]
	elif settings().getBoolean(["feature", "supportFAsCommand"]) and "commandF" in values and values["commandF"]:
		return values["commandF"]
	else:
		# this should never happen
		return None
<|MERGE_RESOLUTION|>--- conflicted
+++ resolved
@@ -859,7 +859,6 @@
 		self._callback.on_comm_sd_state_change(self._sdAvailable)
 		self._callback.on_comm_sd_files(self._sdFiles)
 
-<<<<<<< HEAD
 	def sayHello(self):
 		self.sendCommand(self._hello_command, force=True)
 		self._clear_to_send.set()
@@ -869,7 +868,7 @@
 			return
 
 		self.sendCommand("M110 N%d" % number)
-=======
+
 	##~~ record aborted file positions
 
 	def _recordFilePosition(self):
@@ -881,7 +880,6 @@
 		pos = self._currentFile.getFilepos()
 
 		self._callback.on_comm_record_fileposition(origin, filename, pos)
->>>>>>> c4a1ed25
 
 	##~~ communication monitoring and handling
 
