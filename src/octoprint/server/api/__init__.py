--- conflicted
+++ resolved
@@ -178,48 +178,6 @@
 		"api": VERSION
 	})
 
-<<<<<<< HEAD
-#~~ system control
-
-
-@api.route("/system", methods=["POST"])
-@restricted_access
-@admin_permission.require(403)
-def performSystemAction():
-	logger = logging.getLogger(__name__)
-
-	data = request.values
-	if hasattr(request, "json") and request.json:
-		data = request.json
-
-	if "action" in data:
-		action = data["action"]
-		available_actions = s().get(["system", "actions"])
-		for availableAction in available_actions:
-			if availableAction["action"] == action:
-				async = availableAction["async"] if "async" in availableAction else False
-				ignore = availableAction["ignore"] if "ignore" in availableAction else False
-				logger.info("Performing command: %s" % availableAction["command"])
-				try:
-					# we run this with shell=True since we have to trust whatever
-					# our admin configured as command and since we want to allow
-					# shell-alike handling here...
-					p = sarge.run(availableAction["command"], stderr=sarge.Capture(), shell=True, async=async)
-					if not async:
-						if not ignore and p.returncode != 0:
-							returncode = p.returncode
-							stderr_text = p.stderr.text
-							logger.warn("Command failed with return code %i: %s" % (returncode, stderr_text))
-							return make_response(("Command failed with return code %i: %s" % (returncode, stderr_text), 500, []))
-				except Exception, e:
-					if not ignore:
-						logger.warn("Command failed: %s" % e)
-						return make_response(("Command failed: %s" % e, 500, []))
-				break
-	return NO_CONTENT
-
-=======
->>>>>>> 1837c74e
 
 #~~ Login/user handling
 
