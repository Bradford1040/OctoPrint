__license__ = "GNU Affero General Public License http://www.gnu.org/licenses/agpl.html"
__copyright__ = "Copyright (C) 2017 The OctoPrint Project - Released under terms of the AGPLv3 License"

import unittest
<<<<<<< HEAD
import unittest.mock as mock
=======
from unittest import mock
>>>>>>> 535dcb71

import ddt


@ddt.ddt
class PlatformUtilTest(unittest.TestCase):
    @ddt.data(
        ("win32", "windows"),
        ("linux2", "linux"),
        ("darwin", "macos"),
        ("linux", "linux"),
        ("linux3", "linux"),
        ("freebsd", "freebsd"),
        ("freebsd2342", "freebsd"),
        ("os2", "unmapped"),
        ("sunos5", "unmapped"),
    )
    @ddt.unpack
    def test_get_os(self, sys_platform, expected):
        with mock.patch("sys.platform", sys_platform):
            from octoprint.util.platform import get_os

            actual = get_os()
            self.assertEqual(actual, expected)

    @ddt.data(
        ("linux", "linux2", [], True),
        ("linux", "linux2", ["linux", "freebsd"], True),
        ("windows", "win32", ["linux", "freebsd"], False),
        ("linux", "linux2", ["!windows"], True),
        ("windows", "win32", ["!windows"], False),
        ("unmapped", "os2", [], True),
        ("unmapped", "os2", ["linux", "freebsd"], False),
        ("unmapped", "os2", ["!os2"], False),
        ("unmapped", "sunos5", ["linux", "freebsd", "sunos"], True),
        ("unmapped", "sunos5", ["!sunos", "!os2"], False),
        # both black and white listing at the same time usually doesn't
        # make a whole lot of sense, but let's test it anyhow
        ("linux", "linux2", ["!windows", "linux", "freebsd"], True),
        ("linux", "linux2", ["!windows", "freebsd"], False),
        ("windows", "win32", ["!windows", "linux", "freebsd"], False),
        ("unmapped", "sunos5", ["!windows", "linux", "freebsd"], False),
    )
    @ddt.unpack
    def test_is_os_compatible(self, current_os, sys_platform, entries, expected):
        with mock.patch("sys.platform", sys_platform):
            from octoprint.util.platform import is_os_compatible

            actual = is_os_compatible(entries, current_os=current_os)
            self.assertEqual(actual, expected)<|MERGE_RESOLUTION|>--- conflicted
+++ resolved
@@ -2,11 +2,7 @@
 __copyright__ = "Copyright (C) 2017 The OctoPrint Project - Released under terms of the AGPLv3 License"
 
 import unittest
-<<<<<<< HEAD
-import unittest.mock as mock
-=======
 from unittest import mock
->>>>>>> 535dcb71
 
 import ddt
 
