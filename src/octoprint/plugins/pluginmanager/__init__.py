# coding=utf-8
from __future__ import absolute_import, division, print_function

__author__ = "Gina Häußge <osd@foosel.net>"
__license__ = 'GNU Affero General Public License http://www.gnu.org/licenses/agpl.html'
__copyright__ = "Copyright (C) 2015 The OctoPrint Project - Released under terms of the AGPLv3 License"

from past.builtins import basestring

import octoprint.plugin
import octoprint.plugin.core

from octoprint.settings import valid_boolean_trues
from octoprint.server.util.flask import restricted_access, with_revalidation_checking, check_etag
from octoprint.server import admin_permission
from octoprint.util.pip import LocalPipCaller
from octoprint.util.version import get_octoprint_version_string, get_octoprint_version, is_octoprint_compatible
from octoprint.util.platform import get_os

from flask import jsonify, make_response
<<<<<<< HEAD
from flask_babel import gettext
from collections import OrderedDict
=======
from flask.ext.babel import gettext
>>>>>>> 00cb7189

import logging
import sarge
import sys
import requests
import re
import os
import copy
import dateutil.parser
import time
import threading

_DATA_FORMAT_VERSION = "v2"

class PluginManagerPlugin(octoprint.plugin.SimpleApiPlugin,
                          octoprint.plugin.TemplatePlugin,
                          octoprint.plugin.AssetPlugin,
                          octoprint.plugin.SettingsPlugin,
                          octoprint.plugin.StartupPlugin,
                          octoprint.plugin.BlueprintPlugin,
                          octoprint.plugin.EventHandlerPlugin):

	ARCHIVE_EXTENSIONS = (".zip", ".tar.gz", ".tgz", ".tar")

	# valid pip install URL schemes according to https://pip.pypa.io/en/stable/reference/pip_install/
	URL_SCHEMES = ("http", "https", "git",
	               "git+http", "git+https", "git+ssh", "git+git",
	               "hg+http", "hg+https", "hg+static-http", "hg+ssh",
	               "svn", "svn+svn", "svn+http", "svn+https", "svn+ssh",
	               "bzr+http", "bzr+https", "bzr+ssh", "bzr+sftp", "bzr+ftp", "bzr+lp")

	OPERATING_SYSTEMS = dict(windows=["win32"],
	                         linux=lambda x: x.startswith("linux"),
	                         macos=["darwin"],
	                         freebsd=lambda x: x.startswith("freebsd"))

	PIP_INAPPLICABLE_ARGUMENTS = dict(uninstall=["--user"])

	RECONNECT_HOOKS = ["octoprint.comm.protocol.*",]

	# noinspection PyMissingConstructor
	def __init__(self):
		self._pending_enable = set()
		self._pending_disable = set()
		self._pending_install = set()
		self._pending_uninstall = set()

		self._pip_caller = None

		self._repository_available = False
		self._repository_plugins = []
		self._repository_cache_path = None
		self._repository_cache_ttl = 0

		self._notices = dict()
		self._notices_available = False
		self._notices_cache_path = None
		self._notices_cache_ttl = 0

		self._console_logger = None

	def initialize(self):
		self._console_logger = logging.getLogger("octoprint.plugins.pluginmanager.console")
		self._repository_cache_path = os.path.join(self.get_plugin_data_folder(), "plugins.json")
		self._repository_cache_ttl = self._settings.get_int(["repository_ttl"]) * 60
		self._notices_cache_path = os.path.join(self.get_plugin_data_folder(), "notices.json")
		self._notices_cache_ttl = self._settings.get_int(["notices_ttl"]) * 60

		self._pip_caller = LocalPipCaller(force_user=self._settings.get_boolean(["pip_force_user"]))
		self._pip_caller.on_log_call = self._log_call
		self._pip_caller.on_log_stdout = self._log_stdout
		self._pip_caller.on_log_stderr = self._log_stderr

	##~~ Body size hook

	def increase_upload_bodysize(self, current_max_body_sizes, *args, **kwargs):
		# set a maximum body size of 50 MB for plugin archive uploads
		return [("POST", r"/upload_archive", 50 * 1024 * 1024)]

	##~~ StartupPlugin

	def on_after_startup(self):
		from octoprint.logging.handlers import CleaningTimedRotatingFileHandler
		console_logging_handler = CleaningTimedRotatingFileHandler(self._settings.get_plugin_logfile_path(postfix="console"), when="D", backupCount=3)
		console_logging_handler.setFormatter(logging.Formatter("%(asctime)s %(message)s"))
		console_logging_handler.setLevel(logging.DEBUG)

		self._console_logger.addHandler(console_logging_handler)
		self._console_logger.setLevel(logging.DEBUG)
		self._console_logger.propagate = False

		# decouple repository fetching from server startup
		self._fetch_all_data(async=True)

	##~~ SettingsPlugin

	def get_settings_defaults(self):
		return dict(
			repository="http://plugins.octoprint.org/plugins.json",
			repository_ttl=24*60,
			notices="http://plugins.octoprint.org/notices.json",
			notices_ttl=6*60,
			pip_args=None,
			pip_force_user=False,
			dependency_links=False,
			hidden=[]
		)

	def on_settings_save(self, data):
		octoprint.plugin.SettingsPlugin.on_settings_save(self, data)

		self._repository_cache_ttl = self._settings.get_int(["repository_ttl"]) * 60
		self._notices_cache_ttl = self._settings.get_int(["notices_ttl"]) * 60
		self._pip_caller.force_user = self._settings.get_boolean(["pip_force_user"])

	##~~ AssetPlugin

	def get_assets(self):
		return dict(
			js=["js/pluginmanager.js"],
			css=["css/pluginmanager.css"],
			less=["less/pluginmanager.less"]
		)

	##~~ TemplatePlugin

	def get_template_configs(self):
		return [
			dict(type="settings", name=gettext("Plugin Manager"), template="pluginmanager_settings.jinja2", custom_bindings=True),
			dict(type="about", name="Plugin Licenses", template="pluginmanager_about.jinja2")
		]

	def get_template_vars(self):
		plugins = sorted(self._get_plugins(), key=lambda x: x["name"].lower())
		return dict(
			all=plugins,
			thirdparty=filter(lambda p: not p["bundled"], plugins),
			archive_extensions=self.__class__.ARCHIVE_EXTENSIONS
		)

	def get_template_types(self, template_sorting, template_rules, *args, **kwargs):
		return [
			("about_thirdparty", dict(), dict(template=lambda x: x + "_about_thirdparty.jinja2"))
		]

	##~~ BlueprintPlugin

	@octoprint.plugin.BlueprintPlugin.route("/upload_archive", methods=["POST"])
	@restricted_access
	@admin_permission.require(403)
	def upload_archive(self):
		import flask

		input_name = "file"
		input_upload_path = input_name + "." + self._settings.global_get(["server", "uploads", "pathSuffix"])
		input_upload_name = input_name + "." + self._settings.global_get(["server", "uploads", "nameSuffix"])

		if input_upload_path not in flask.request.values or input_upload_name not in flask.request.values:
			return flask.make_response("No file included", 400)
		upload_path = flask.request.values[input_upload_path]
		upload_name = flask.request.values[input_upload_name]

		exts = filter(lambda x: upload_name.lower().endswith(x), self.__class__.ARCHIVE_EXTENSIONS)
		if not len(exts):
			return flask.make_response("File doesn't have a valid extension for a plugin archive", 400)

		ext = exts[0]

		import tempfile
		import shutil
		import os

		archive = tempfile.NamedTemporaryFile(delete=False, suffix="{ext}".format(**locals()))
		try:
			archive.close()
			shutil.copy(upload_path, archive.name)
			return self.command_install(path=archive.name, force="force" in flask.request.values and flask.request.values["force"] in valid_boolean_trues)
		finally:
			try:
				os.remove(archive.name)
			except Exception as e:
				self._logger.warn("Could not remove temporary file {path} again: {message}".format(path=archive.name, message=str(e)))

	##~~ EventHandlerPlugin

	def on_event(self, event, payload):
		from octoprint.events import Events
		if event != Events.CONNECTIVITY_CHANGED or not payload or not payload.get("new", False):
			return
		self._fetch_all_data(async=True)

	##~~ SimpleApiPlugin

	def get_api_commands(self):
		return {
			"install": ["url"],
			"uninstall": ["plugin"],
			"enable": ["plugin"],
			"disable": ["plugin"],
			"refresh_repository": []
		}

	def on_api_get(self, request):
		if not admin_permission.can():
			return make_response("Insufficient rights", 403)

		from octoprint.server import safe_mode

		refresh_repository = request.values.get("refresh_repository", "false") in valid_boolean_trues
		if refresh_repository:
			self._repository_available = self._refresh_repository()

		refresh_notices = request.values.get("refresh_notices", "false") in valid_boolean_trues
		if refresh_notices:
			self._notices_available = self._refresh_notices()

		def view():
			return jsonify(plugins=self._get_plugins(),
			               repository=dict(
			                   available=self._repository_available,
			                   plugins=self._repository_plugins
			               ),
			               os=get_os(),
			               octoprint=get_octoprint_version_string(),
			               pip=dict(
			                   available=self._pip_caller.available,
			                   version=self._pip_caller.version_string,
			                   install_dir=self._pip_caller.install_dir,
			                   use_user=self._pip_caller.use_user,
			                   virtual_env=self._pip_caller.virtual_env,
			                   additional_args=self._settings.get(["pip_args"]),
			                   python=sys.executable
		                    ),
			               safe_mode=safe_mode,
			               online=self._connectivity_checker.online)

		def etag():
			import hashlib
			hash = hashlib.sha1()
			hash.update(repr(self._get_plugins()))
			hash.update(str(self._repository_available))
			hash.update(repr(self._repository_plugins))
			hash.update(str(self._notices_available))
			hash.update(repr(self._notices))
			hash.update(repr(safe_mode))
			hash.update(repr(self._connectivity_checker.online))
			hash.update(repr(_DATA_FORMAT_VERSION))
			return hash.hexdigest()

		def condition():
			return check_etag(etag())

		return with_revalidation_checking(etag_factory=lambda *args, **kwargs: etag(),
		                                  condition=lambda *args, **kwargs: condition(),
		                                  unless=lambda: refresh_repository or refresh_notices)(view)()

	def on_api_command(self, command, data):
		if not admin_permission.can():
			return make_response("Insufficient rights", 403)

		if self._printer.is_printing() or self._printer.is_paused():
			# do not update while a print job is running
			return make_response("Printer is currently printing or paused", 409)

		if command == "install":
			url = data["url"]
			plugin_name = data["plugin"] if "plugin" in data else None
			return self.command_install(url=url,
			                            force="force" in data and data["force"] in valid_boolean_trues,
			                            dependency_links="dependency_links" in data
			                                             and data["dependency_links"] in valid_boolean_trues,
			                            reinstall=plugin_name)

		elif command == "uninstall":
			plugin_name = data["plugin"]
			if not plugin_name in self._plugin_manager.plugins:
				return make_response("Unknown plugin: %s" % plugin_name, 404)

			plugin = self._plugin_manager.plugins[plugin_name]
			return self.command_uninstall(plugin)

		elif command == "enable" or command == "disable":
			plugin_name = data["plugin"]
			if not plugin_name in self._plugin_manager.plugins:
				return make_response("Unknown plugin: %s" % plugin_name, 404)

			plugin = self._plugin_manager.plugins[plugin_name]
			return self.command_toggle(plugin, command)

	def command_install(self, url=None, path=None, force=False, reinstall=None, dependency_links=False):
		if url is not None:
			if not any(map(lambda scheme: url.startswith(scheme + "://"), self.URL_SCHEMES)):
				raise ValueError("Invalid URL to pip install from")

			source = url
			source_type = "url"
			already_installed_check = lambda line: url in line

		elif path is not None:
			path = os.path.abspath(path)
			path_url = "file://" + path
			if os.sep != "/":
				# windows gets special handling
				path = path.replace(os.sep, "/").lower()
				path_url = "file:///" + path

			source = path
			source_type = "path"
			already_installed_check = lambda line: path_url in line.lower() # lower case in case of windows

		else:
			raise ValueError("Either URL or path must be provided")

		self._logger.info("Installing plugin from {}".format(source))
		pip_args = ["install", sarge.shell_quote(source)]

		if dependency_links or self._settings.get_boolean(["dependency_links"]):
			pip_args.append("--process-dependency-links")

		all_plugins_before = self._plugin_manager.find_plugins(existing=dict())

		already_installed_string = "Requirement already satisfied (use --upgrade to upgrade)"
		success_string = "Successfully installed"
		failure_string = "Could not install"

		try:
			returncode, stdout, stderr = self._call_pip(pip_args)

			# pip's output for a package that is already installed looks something like any of these:
			#
			#   Requirement already satisfied (use --upgrade to upgrade): OctoPrint-Plugin==1.0 from \
			#     https://example.com/foobar.zip in <lib>
			#   Requirement already satisfied (use --upgrade to upgrade): OctoPrint-Plugin in <lib>
			#   Requirement already satisfied (use --upgrade to upgrade): OctoPrint-Plugin==1.0 from \
			#     file:///tmp/foobar.zip in <lib>
			#   Requirement already satisfied (use --upgrade to upgrade): OctoPrint-Plugin==1.0 from \
			#     file:///C:/Temp/foobar.zip in <lib>
			#
			# If we detect any of these matching what we just tried to install, we'll need to trigger a second
			# install with reinstall flags.

			if not force and any(map(lambda x: x.strip().startswith(already_installed_string) and already_installed_check(x),
			                         stdout)):
				self._logger.info("Plugin to be installed from {} was already installed, forcing a reinstall".format(source))
				self._log_message("Looks like the plugin was already installed. Forcing a reinstall.")
				force = True
		except:
			self._logger.exception("Could not install plugin from %s" % url)
			return make_response("Could not install plugin from URL, see the log for more details", 500)
		else:
			if force:
				# We don't use --upgrade here because that will also happily update all our dependencies - we'd rather
				# do that in a controlled manner
				pip_args += ["--ignore-installed", "--force-reinstall", "--no-deps"]
				try:
					returncode, stdout, stderr = self._call_pip(pip_args)
				except:
					self._logger.exception("Could not install plugin from {}".format(source))
					return make_response("Could not install plugin from source {}, see the log for more details"
					                     .format(source), 500)

		try:
			result_line = filter(lambda x: x.startswith(success_string) or x.startswith(failure_string),
			                     stdout)[-1]
		except IndexError:
			self._logger.error("Installing the plugin from {} failed, could not parse output from pip. "
			                   "See plugin_pluginmanager_console.log for generated output".format(source))
			result = dict(result=False,
			              source=source,
			              source_type=source_type,
			              reason="Could not parse output from pip, see plugin_pluginmanager_console.log "
			                     "for generated output")
			self._send_result_notification("install", result)
			return jsonify(result)

		# The final output of a pip install command looks something like this:
		#
		#   Successfully installed OctoPrint-Plugin-1.0 Dependency-One-0.1 Dependency-Two-9.3
		#
		# or this:
		#
		#   Successfully installed OctoPrint-Plugin Dependency-One Dependency-Two
		#   Cleaning up...
		#
		# So we'll need to fetch the "Successfully installed" line, strip the "Successfully" part, then split
		# by whitespace and strip to get all installed packages.
		#
		# We then need to iterate over all known plugins and see if either the package name or the package name plus
		# version number matches one of our installed packages. If it does, that's our installed plugin.
		#
		# Known issue: This might return the wrong plugin if more than one plugin was installed through this
		# command (e.g. due to pulling in another plugin as dependency). It should be safe for now though to
		# consider this a rare corner case. Once it becomes a real problem we'll just extend the plugin manager
		# so that it can report on more than one installed plugin.

		result_line = result_line.strip()
		if not result_line.startswith(success_string):
			self._logger.error("Installing the plugin from {} failed, pip did not report successful installation"
			                   .format(source))
			result = dict(result=False,
			              source=source,
			              source_type=source_type,
			              reason="Pip did not report successful installation")
			self._send_result_notification("install", result)
			return jsonify(result)

		installed = map(lambda x: x.strip(), result_line[len(success_string):].split(" "))
		all_plugins_after = self._plugin_manager.find_plugins(existing=dict(), ignore_uninstalled=False)

		new_plugin = self._find_installed_plugin(installed, plugins=all_plugins_after)
		if new_plugin is None:
			self._logger.warn("The plugin was installed successfully, but couldn't be found afterwards to "
			                  "initialize properly during runtime. Please restart OctoPrint.")
			result = dict(result=True,
			              source=source,
			              source_type=source_type,
			              needs_restart=True,
			              needs_refresh=True,
			              needs_reconnect=True,
			              was_reinstalled=False,
			              plugin="unknown")
			self._send_result_notification("install", result)
			return jsonify(result)

		self._plugin_manager.reload_plugins()
		needs_restart = self._plugin_manager.is_restart_needing_plugin(new_plugin) \
		                or new_plugin.key in all_plugins_before \
		                or reinstall is not None
		needs_refresh = new_plugin.implementation \
		                and isinstance(new_plugin.implementation, octoprint.plugin.ReloadNeedingPlugin)
		needs_reconnect = self._plugin_manager.has_any_of_hooks(new_plugin, self._reconnect_hooks) and self._printer.is_operational()

		is_reinstall = self._plugin_manager.is_plugin_marked(new_plugin.key, "uninstalled")
		self._plugin_manager.mark_plugin(new_plugin.key,
		                                 uninstalled=False,
		                                 installed=not is_reinstall and needs_restart)

		self._plugin_manager.log_all_plugins()

		self._logger.info("The plugin was installed successfully: {}, version {}".format(new_plugin.name, new_plugin.version))
		result = dict(result=True,
		              source=source,
		              source_type=source_type,
		              needs_restart=needs_restart,
		              needs_refresh=needs_refresh,
		              needs_reconnect=needs_reconnect,
		              was_reinstalled=new_plugin.key in all_plugins_before or reinstall is not None,
		              plugin=self._to_external_plugin(new_plugin))
		self._send_result_notification("install", result)
		return jsonify(result)

	def command_uninstall(self, plugin):
		if plugin.key == "pluginmanager":
			return make_response("Can't uninstall Plugin Manager", 403)

		if not plugin.managable:
			return make_response("Plugin is not managable and hence cannot be uninstalled", 403)

		if plugin.bundled:
			return make_response("Bundled plugins cannot be uninstalled", 403)

		if plugin.origin is None:
			self._logger.warn(u"Trying to uninstall plugin {plugin} but origin is unknown".format(**locals()))
			return make_response("Could not uninstall plugin, its origin is unknown")

		if plugin.origin.type == "entry_point":
			# plugin is installed through entry point, need to use pip to uninstall it
			origin = plugin.origin[3]
			if origin is None:
				origin = plugin.origin[2]

			pip_args = ["uninstall", "--yes", origin]
			try:
				self._call_pip(pip_args)
			except:
				self._logger.exception(u"Could not uninstall plugin via pip")
				return make_response("Could not uninstall plugin via pip, see the log for more details", 500)

		elif plugin.origin.type == "folder":
			import os
			import shutil
			full_path = os.path.realpath(plugin.location)

			if os.path.isdir(full_path):
				# plugin is installed via a plugin folder, need to use rmtree to get rid of it
				self._log_stdout(u"Deleting plugin from {folder}".format(folder=plugin.location))
				shutil.rmtree(full_path)
			elif os.path.isfile(full_path):
				self._log_stdout(u"Deleting plugin from {file}".format(file=plugin.location))
				os.remove(full_path)

				if full_path.endswith(".py"):
					pyc_file = "{full_path}c".format(**locals())
					if os.path.isfile(pyc_file):
						os.remove(pyc_file)

		else:
			self._logger.warn(u"Trying to uninstall plugin {plugin} but origin is unknown ({plugin.origin.type})".format(**locals()))
			return make_response("Could not uninstall plugin, its origin is unknown")

		needs_restart = self._plugin_manager.is_restart_needing_plugin(plugin)
		needs_refresh = plugin.implementation and isinstance(plugin.implementation, octoprint.plugin.ReloadNeedingPlugin)
		needs_reconnect = self._plugin_manager.has_any_of_hooks(plugin, self._reconnect_hooks) and self._printer.is_operational()

		was_pending_install = self._plugin_manager.is_plugin_marked(plugin.key, "installed")
		self._plugin_manager.mark_plugin(plugin.key,
		                                 uninstalled=not was_pending_install and needs_restart,
		                                 installed=False)

		if not needs_restart:
			try:
				if plugin.enabled:
					self._plugin_manager.disable_plugin(plugin.key, plugin=plugin)
			except octoprint.plugin.core.PluginLifecycleException as e:
				self._logger.exception(u"Problem disabling plugin {name}".format(name=plugin.key))
				result = dict(result=False, uninstalled=True, disabled=False, unloaded=False, reason=e.reason)
				self._send_result_notification("uninstall", result)
				return jsonify(result)

			try:
				if plugin.loaded:
					self._plugin_manager.unload_plugin(plugin.key)
			except octoprint.plugin.core.PluginLifecycleException as e:
				self._logger.exception(u"Problem unloading plugin {name}".format(name=plugin.key))
				result = dict(result=False, uninstalled=True, disabled=True, unloaded=False, reason=e.reason)
				self._send_result_notification("uninstall", result)
				return jsonify(result)

		self._plugin_manager.reload_plugins()

		result = dict(result=True,
		              needs_restart=needs_restart,
		              needs_refresh=needs_refresh,
		              needs_reconnect=needs_reconnect,
		              plugin=self._to_external_plugin(plugin))
		self._send_result_notification("uninstall", result)
		return jsonify(result)

	def command_toggle(self, plugin, command):
		if plugin.key == "pluginmanager":
			return make_response("Can't enable/disable Plugin Manager", 400)

		needs_restart = self._plugin_manager.is_restart_needing_plugin(plugin)
		needs_refresh = plugin.implementation and isinstance(plugin.implementation, octoprint.plugin.ReloadNeedingPlugin)
		needs_reconnect = self._plugin_manager.has_any_of_hooks(plugin, self._reconnect_hooks) and self._printer.is_operational()

		pending = ((command == "disable" and plugin.key in self._pending_enable) or (command == "enable" and plugin.key in self._pending_disable))
		safe_mode_victim = getattr(plugin, "safe_mode_victim", False)
		needs_restart_api = (needs_restart or safe_mode_victim) and not pending
		needs_refresh_api = needs_refresh and not pending
		needs_reconnect_api = needs_reconnect and not pending

		try:
			if command == "disable":
				self._mark_plugin_disabled(plugin, needs_restart=needs_restart)
			elif command == "enable":
				self._mark_plugin_enabled(plugin, needs_restart=needs_restart)
		except octoprint.plugin.core.PluginLifecycleException as e:
			self._logger.exception(u"Problem toggling enabled state of {name}: {reason}".format(name=plugin.key, reason=e.reason))
			result = dict(result=False, reason=e.reason)
		except octoprint.plugin.core.PluginNeedsRestart:
			result = dict(result=True,
			              needs_restart=True,
			              needs_refresh=True,
			              needs_reconnect=True,
			              plugin=self._to_external_plugin(plugin))
		else:
			result = dict(result=True,
			              needs_restart=needs_restart_api,
			              needs_refresh=needs_refresh_api,
			              needs_reconnect=needs_reconnect_api,
			              plugin=self._to_external_plugin(plugin))

		self._send_result_notification(command, result)
		return jsonify(result)

	def _find_installed_plugin(self, packages, plugins=None):
		if plugins is None:
			plugins = self._plugin_manager.find_plugins(existing=dict(), ignore_uninstalled=False)

		for key, plugin in plugins.items():
			if plugin.origin is None or plugin.origin.type != "entry_point":
				continue

			package_name = plugin.origin.package_name
			package_version = plugin.origin.package_version
			versioned_package = "{package_name}-{package_version}".format(**locals())

			if package_name in packages or versioned_package in packages:
				# exact match, we are done here
				return plugin

			else:
				# it might still be a version that got stripped by python's package resources, e.g. 1.4.5a0 => 1.4.5a
				found = False

				for inst in packages:
					if inst.startswith(versioned_package):
						found = True
						break

				if found:
					return plugin

		return None

	def _send_result_notification(self, action, result):
		notification = dict(type="result", action=action)
		notification.update(result)
		self._plugin_manager.send_plugin_message(self._identifier, notification)

	def _call_pip(self, args):
		if self._pip_caller is None or not self._pip_caller.available:
			raise RuntimeError(u"No pip available, can't operate".format(**locals()))

		if "--process-dependency-links" in args:
			self._log_message(u"Installation needs to process external dependencies, that might make it take a bit longer than usual depending on the pip version")

		additional_args = self._settings.get(["pip_args"])

		if additional_args is not None:

			inapplicable_arguments = self.__class__.PIP_INAPPLICABLE_ARGUMENTS.get(args[0], list())
			for inapplicable_argument in inapplicable_arguments:
				additional_args = re.sub("(^|\s)" + re.escape(inapplicable_argument) + "\\b", "", additional_args)

			if additional_args:
				args.append(additional_args)

		return self._pip_caller.execute(*args)

	def _log_message(self, *lines):
		self._log(lines, prefix=u"*", stream="message")

	def _log_call(self, *lines):
		self._log(lines, prefix=u" ", stream="call")

	def _log_stdout(self, *lines):
		self._log(lines, prefix=u">", stream="stdout")

	def _log_stderr(self, *lines):
		self._log(lines, prefix=u"!", stream="stderr")

	def _log(self, lines, prefix=None, stream=None, strip=True):
		if strip:
			lines = map(lambda x: x.strip(), lines)

		self._plugin_manager.send_plugin_message(self._identifier, dict(type="loglines", loglines=[dict(line=line, stream=stream) for line in lines]))
		for line in lines:
			self._console_logger.debug(u"{prefix} {line}".format(**locals()))

	def _mark_plugin_enabled(self, plugin, needs_restart=False):
		disabled_list = list(self._settings.global_get(["plugins", "_disabled"]))
		if plugin.key in disabled_list:
			disabled_list.remove(plugin.key)
			self._settings.global_set(["plugins", "_disabled"], disabled_list)
			self._settings.save(force=True)

		if not needs_restart and not getattr(plugin, "safe_mode_victim", False):
			self._plugin_manager.enable_plugin(plugin.key)
		else:
			if plugin.key in self._pending_disable:
				self._pending_disable.remove(plugin.key)
			elif (not plugin.enabled and not getattr(plugin, "safe_mode_enabled", False)) and plugin.key not in self._pending_enable:
				self._pending_enable.add(plugin.key)

	def _mark_plugin_disabled(self, plugin, needs_restart=False):
		disabled_list = list(self._settings.global_get(["plugins", "_disabled"]))
		if not plugin.key in disabled_list:
			disabled_list.append(plugin.key)
			self._settings.global_set(["plugins", "_disabled"], disabled_list)
			self._settings.save(force=True)

		if not needs_restart and not getattr(plugin, "safe_mode_victim", False):
			self._plugin_manager.disable_plugin(plugin.key)
		else:
			if plugin.key in self._pending_enable:
				self._pending_enable.remove(plugin.key)
			elif (plugin.enabled or getattr(plugin, "safe_mode_enabled", False)) and plugin.key not in self._pending_disable:
				self._pending_disable.add(plugin.key)

	def _fetch_all_data(self, async=False):
		def run():
			self._repository_available = self._fetch_repository_from_disk()
			self._notices_available = self._fetch_notices_from_disk()

		if async:
			thread = threading.Thread(target=run)
			thread.daemon = True
			thread.start()
		else:
			run()

	def _fetch_repository_from_disk(self):
		repo_data = None
		if os.path.isfile(self._repository_cache_path):
			import time
			mtime = os.path.getmtime(self._repository_cache_path)
			if mtime + self._repository_cache_ttl >= time.time() > mtime:
				try:
					import json
					with open(self._repository_cache_path) as f:
						repo_data = json.load(f)
					self._logger.info("Loaded plugin repository data from disk, was still valid")
				except:
					self._logger.exception("Error while loading repository data from {}".format(self._repository_cache_path))

		return self._refresh_repository(repo_data=repo_data)

	def _fetch_repository_from_url(self):
		if not self._connectivity_checker.online:
			self._logger.info("Looks like we are offline, can't fetch repository from network")
			return None

		repository_url = self._settings.get(["repository"])
		try:
			r = requests.get(repository_url, timeout=30)
			r.raise_for_status()
			self._logger.info("Loaded plugin repository data from {}".format(repository_url))
		except Exception as e:
			self._logger.exception("Could not fetch plugins from repository at {repository_url}: {message}".format(repository_url=repository_url, message=str(e)))
			return None

		repo_data = r.json()

		try:
			import json
			with octoprint.util.atomic_write(self._repository_cache_path, "wb") as f:
				json.dump(repo_data, f)
		except Exception as e:
			self._logger.exception("Error while saving repository data to {}: {}".format(self._repository_cache_path, str(e)))

		return repo_data

	def _refresh_repository(self, repo_data=None):
		if repo_data is None:
			repo_data = self._fetch_repository_from_url()
			if repo_data is None:
				return False

		current_os = get_os()
		octoprint_version = get_octoprint_version(base=True)

		def map_repository_entry(entry):
			result = copy.deepcopy(entry)

			if not "follow_dependency_links" in result:
				result["follow_dependency_links"] = False

			result["is_compatible"] = dict(
				octoprint=True,
				os=True
			)

			if "compatibility" in entry:
				if "octoprint" in entry["compatibility"] and entry["compatibility"]["octoprint"] is not None and isinstance(entry["compatibility"]["octoprint"], (list, tuple)) and len(entry["compatibility"]["octoprint"]):
					result["is_compatible"]["octoprint"] = is_octoprint_compatible(*entry["compatibility"]["octoprint"],
					                                                               octoprint_version=octoprint_version)

				if "os" in entry["compatibility"] and entry["compatibility"]["os"] is not None and isinstance(entry["compatibility"]["os"], (list, tuple)) and len(entry["compatibility"]["os"]):
					result["is_compatible"]["os"] = self._is_os_compatible(current_os, entry["compatibility"]["os"])

			return result

		self._repository_plugins = map(map_repository_entry, repo_data)
		return True

	def _fetch_notices_from_disk(self):
		notice_data = None
		if os.path.isfile(self._notices_cache_path):
			import time
			mtime = os.path.getmtime(self._notices_cache_path)
			if mtime + self._notices_cache_ttl >= time.time() > mtime:
				try:
					import json
					with open(self._notices_cache_path) as f:
						notice_data = json.load(f)
					self._logger.info("Loaded notice data from disk, was still valid")
				except:
					self._logger.exception("Error while loading notices from {}".format(self._notices_cache_path))

		return self._refresh_notices(notice_data=notice_data)

	def _fetch_notices_from_url(self):
		if not self._connectivity_checker.online:
			self._logger.info("Looks like we are offline, can't fetch notices from network")
			return None

		notices_url = self._settings.get(["notices"])
		try:
			r = requests.get(notices_url, timeout=30)
			r.raise_for_status()
			self._logger.info("Loaded plugin notices data from {}".format(notices_url))
		except Exception as e:
			self._logger.exception("Could not fetch notices from {notices_url}: {message}".format(notices_url=notices_url, message=str(e)))
			return None

		notice_data = r.json()

		try:
			import json
			with octoprint.util.atomic_write(self._notices_cache_path, "wb") as f:
				json.dump(notice_data, f)
		except Exception as e:
			self._logger.exception("Error while saving notices to {}: {}".format(self._notices_cache_path, str(e)))
		return notice_data

	def _refresh_notices(self, notice_data=None):
		if notice_data is None:
			notice_data = self._fetch_notices_from_url()
			if notice_data is None:
				return False

		notices = dict()
		for notice in notice_data:
			if not "plugin" in notice or not "text" in notice or not "date" in notice:
				continue

			key = notice["plugin"]

			try:
				parsed_date = dateutil.parser.parse(notice["date"])
				notice["timestamp"] = parsed_date.timetuple()
			except Exception as e:
				self._logger.warn("Error while parsing date {!r} for plugin notice "
				                  "of plugin {}, ignoring notice: {}".format(notice["date"], key,  str(e)))
				continue

			if not key in notices:
				notices[key] = []
			notices[key].append(notice)

		self._notices = notices
		return True

	@staticmethod
	def _is_os_compatible(current_os, compatibility_entries):
		"""
		Tests if the ``current_os`` or ``sys.platform`` are blacklisted or whitelisted in ``compatibility_entries``
		"""
		if len(compatibility_entries) == 0:
			# shortcut - no compatibility info means we are compatible
			return True

		negative_entries = map(lambda x: x[1:], filter(lambda x: x.startswith("!"), compatibility_entries))
		positive_entries = filter(lambda x: not x.startswith("!"), compatibility_entries)

		negative_match = False
		if negative_entries:
			# check if we are blacklisted
			negative_match = current_os in negative_entries or any(map(lambda x: sys.platform.startswith(x), negative_entries))

		positive_match = True
		if positive_entries:
			# check if we are whitelisted
			positive_match = current_os in positive_entries or any(map(lambda x: sys.platform.startswith(x), positive_entries))

		return positive_match and not negative_match

	@property
	def _reconnect_hooks(self):
		reconnect_hooks = self.__class__.RECONNECT_HOOKS

		reconnect_hook_provider_hooks = self._plugin_manager.get_hooks("octoprint.plugin.pluginmanager.reconnect_hooks")
		for name, hook in reconnect_hook_provider_hooks.items():
			try:
				result = hook()
				if isinstance(result, (list, tuple)):
					reconnect_hooks.extend(filter(lambda x: isinstance(x, basestring), result))
			except:
				self._logger.exception("Error while retrieving additional hooks for which a "
				                       "reconnect is required from plugin {name}".format(**locals()))

		return reconnect_hooks

	def _get_plugins(self):
		plugins = self._plugin_manager.plugins

		hidden = self._settings.get(["hidden"])
		result = []
		for key, plugin in plugins.items():
			if key in hidden:
				continue
			result.append(self._to_external_plugin(plugin))

		return result

	def _to_external_plugin(self, plugin):
		return dict(
			key=plugin.key,
			name=plugin.name,
			description=plugin.description,
			disabling_discouraged=gettext(plugin.disabling_discouraged) if plugin.disabling_discouraged else False,
			author=plugin.author,
			version=plugin.version,
			url=plugin.url,
			license=plugin.license,
			bundled=plugin.bundled,
			managable=plugin.managable,
			enabled=plugin.enabled,
			blacklisted=plugin.blacklisted,
			safe_mode_victim=getattr(plugin, "safe_mode_victim", False),
			safe_mode_enabled=getattr(plugin, "safe_mode_enabled", False),
			pending_enable=(not plugin.enabled and not getattr(plugin, "safe_mode_enabled", False) and plugin.key in self._pending_enable),
			pending_disable=((plugin.enabled or getattr(plugin, "safe_mode_enabled", False)) and plugin.key in self._pending_disable),
			pending_install=(self._plugin_manager.is_plugin_marked(plugin.key, "installed")),
			pending_uninstall=(self._plugin_manager.is_plugin_marked(plugin.key, "uninstalled")),
			origin=plugin.origin.type,
			notifications = self._get_notifications(plugin)
		)

	def _get_notifications(self, plugin):
		key = plugin.key
		if not plugin.enabled:
			return

		if key not in self._notices:
			return

		octoprint_version = get_octoprint_version(base=True)
		plugin_notifications = self._notices.get(key, [])

		def filter_relevant(notification):
			return "text" in notification and "date" in notification and \
			       ("versions" not in notification or plugin.version in notification["versions"]) and \
			       ("octoversions" not in notification or is_octoprint_compatible(*notification["octoversions"],
			                                                                      octoprint_version=octoprint_version))

		def map_notification(notification):
			return self._to_external_notification(key, notification)

		return filter(lambda x: x is not None,
		              map(map_notification,
		                  filter(filter_relevant,
		                         plugin_notifications)))

	def _to_external_notification(self, key, notification):
		return dict(key=key,
		            date=time.mktime(notification["timestamp"]),
		            text=notification["text"],
		            link=notification.get("link"),
		            versions=notification.get("versions", []),
		            important=notification.get("important", False))

__plugin_name__ = "Plugin Manager"
__plugin_author__ = "Gina Häußge"
__plugin_url__ = "http://docs.octoprint.org/en/master/bundledplugins/pluginmanager.html"
__plugin_description__ = "Allows installing and managing OctoPrint plugins"
__plugin_license__ = "AGPLv3"

def __plugin_load__():
	global __plugin_implementation__
	__plugin_implementation__ = PluginManagerPlugin()

	global __plugin_hooks__
	__plugin_hooks__ = {
		"octoprint.server.http.bodysize": __plugin_implementation__.increase_upload_bodysize,
		"octoprint.ui.web.templatetypes": __plugin_implementation__.get_template_types
	}<|MERGE_RESOLUTION|>--- conflicted
+++ resolved
@@ -18,12 +18,7 @@
 from octoprint.util.platform import get_os
 
 from flask import jsonify, make_response
-<<<<<<< HEAD
 from flask_babel import gettext
-from collections import OrderedDict
-=======
-from flask.ext.babel import gettext
->>>>>>> 00cb7189
 
 import logging
 import sarge
