# coding=utf-8
from __future__ import absolute_import
from flask import make_response

__author__ = "Gina Häußge <osd@foosel.net>"
__license__ = 'GNU Affero General Public License http://www.gnu.org/licenses/agpl.html'
__copyright__ = "Copyright (C) 2014 The OctoPrint Project - Released under terms of the AGPLv3 License"

import tornado.web
import flask
import flask.ext.login
import flask.ext.principal
import functools
import time
import uuid
import threading
import logging
import netaddr

from octoprint.settings import settings
import octoprint.server
import octoprint.users

from werkzeug.contrib.cache import SimpleCache


#~~ monkey patching

<<<<<<< HEAD
def enable_additional_translations(default_locale="en", additional_folders=None):
=======
def enable_additional_translations(additional_folders=None):
>>>>>>> 449dd430
	import os
	from flask import _request_ctx_stack
	from babel import support, Locale
	import flask.ext.babel

	import octoprint.plugin

	if additional_folders is None:
		additional_folders = []

<<<<<<< HEAD
	logger = logging.getLogger(__name__)

=======
>>>>>>> 449dd430
	def fixed_list_translations(self):
		"""Returns a list of all the locales translations exist for.  The
		list returned will be filled with actual locale objects and not just
		strings.
		"""
		def list_translations(dirname):
			if not os.path.isdir(dirname):
				return []
			result = []
			for folder in os.listdir(dirname):
				locale_dir = os.path.join(dirname, folder, 'LC_MESSAGES')
				if not os.path.isdir(locale_dir):
					continue
				if filter(lambda x: x.endswith('.mo'), os.listdir(locale_dir)):
					result.append(Locale.parse(folder))
			if not result:
				result.append(Locale.parse(self._default_locale))
			return result

<<<<<<< HEAD
		dirs = additional_folders + [os.path.join(self.app.root_path, 'translations')]

		result = [Locale.parse(default_locale)]
=======
		dirs = [os.path.join(self.app.root_path, 'translations')] + additional_folders

		result = []
>>>>>>> 449dd430
		for dir in dirs:
			result += list_translations(dir)
		return result

	def fixed_get_translations():
		"""Returns the correct gettext translations that should be used for
		this request.  This will never fail and return a dummy translation
		object if used outside of the request or if a translation cannot be
		found.
		"""
		ctx = _request_ctx_stack.top
		if ctx is None:
			return None
		translations = getattr(ctx, 'babel_translations', None)
		if translations is None:
			locale = flask.ext.babel.get_locale()
			translations = support.Translations()

			if str(locale) != default_locale:
				# plugin translations
				plugins = octoprint.plugin.plugin_manager().enabled_plugins
				for name, plugin in plugins.items():
					dirs = map(lambda x: os.path.join(x, "_plugins", name), additional_folders) + [os.path.join(plugin.location, 'translations')]
					for dirname in dirs:
						if not os.path.isdir(dirname):
							continue

						try:
							plugin_translations = support.Translations.load(dirname, [locale])
						except:
							logger.exception("Error while trying to load translations for plugin {name}".format(**locals()))
						else:
							if isinstance(plugin_translations, support.Translations):
								translations = translations.merge(plugin_translations)
								logger.debug("Using translation folder {dirname} for locale {locale} of plugin {name}".format(**locals()))
								break
					else:
						logger.debug("No translations for locale {locale} for plugin {name}".format(**locals()))

				# core translations
				dirs = additional_folders + [os.path.join(ctx.app.root_path, 'translations')]
				for dirname in dirs:
					core_translations = support.Translations.load(dirname, [locale])
					if isinstance(core_translations, support.Translations):
						logger.debug("Using translation folder {dirname} for locale {locale} of core translations".format(**locals()))
						break
				else:
<<<<<<< HEAD
					logger.debug("No core translations for locale {locale}")
				translations = translations.merge(core_translations)
=======
					translations = translations.merge(plugin_translations)

			dirs = [os.path.join(ctx.app.root_path, 'translations')] + additional_folders
			for dirname in dirs:
				core_translations = support.Translations.load(dirname, [locale])
				if not isinstance(core_translations, support.NullTranslations):
					break
			translations = translations.merge(core_translations)
>>>>>>> 449dd430

			ctx.babel_translations = translations
		return translations

	flask.ext.babel.Babel.list_translations = fixed_list_translations
	flask.ext.babel.get_translations = fixed_get_translations

#~~ passive login helper

def passive_login():
	if octoprint.server.userManager is not None:
		user = octoprint.server.userManager.login_user(flask.ext.login.current_user)
	else:
		user = flask.ext.login.current_user

	if user is not None and not user.is_anonymous():
		flask.g.user = user
		flask.ext.principal.identity_changed.send(flask.current_app._get_current_object(), identity=flask.ext.principal.Identity(user.get_id()))
		return flask.jsonify(user.asDict())
	elif settings().getBoolean(["accessControl", "autologinLocal"]) \
			and settings().get(["accessControl", "autologinAs"]) is not None \
			and settings().get(["accessControl", "localNetworks"]) is not None:

		autologinAs = settings().get(["accessControl", "autologinAs"])
		localNetworks = netaddr.IPSet([])
		for ip in settings().get(["accessControl", "localNetworks"]):
			localNetworks.add(ip)

		try:
			remoteAddr = get_remote_address(flask.request)
			if netaddr.IPAddress(remoteAddr) in localNetworks:
				user = octoprint.server.userManager.findUser(autologinAs)
				if user is not None:
					flask.g.user = user
					flask.ext.login.login_user(user)
					flask.ext.principal.identity_changed.send(flask.current_app._get_current_object(), identity=flask.ext.principal.Identity(user.get_id()))
					return flask.jsonify(user.asDict())
		except:
			logger = logging.getLogger(__name__)
			logger.exception("Could not autologin user %s for networks %r" % (autologinAs, localNetworks))

	return ("", 204)


#~~ cache decorator for cacheable views

_cache = SimpleCache()

def cached(timeout=5 * 60, key=lambda: "view/%s" % flask.request.path, unless=None, refreshif=None):
	def decorator(f):
		@functools.wraps(f)
		def decorated_function(*args, **kwargs):
			logger = logging.getLogger(__name__)

			# bypass the cache if "unless" condition is true
			if callable(unless) and unless():
				logger.debug("Cache for {path} bypassed, calling wrapped function".format(path=flask.request.path))
				return f(*args, **kwargs)

			# also bypass the cache if it's disabled completely
			if not settings().getBoolean(["devel", "cache", "enabled"]):
				logger.debug("Cache for {path} disabled, calling wrapped function".format(path=flask.request.path))
				return f(*args, **kwargs)

			cache_key = key()

			# only take the value from the cache if we are not required to refresh it from the wrapped function
			if not callable(refreshif) or not refreshif():
				rv = _cache.get(cache_key)
				if rv is not None:
					logger.debug("Serving entry for {path} from cache".format(path=flask.request.path))
					return rv

			# get value from wrapped function
			logger.debug("No cache entry or refreshing cache for {path}, calling wrapped function".format(path=flask.request.path))
			rv = f(*args, **kwargs)

			# store it in the cache
			_cache.set(cache_key, rv, timeout=timeout)

			return rv

		return decorated_function

	return decorator

def cache_check_headers():
	return "no-cache" in flask.request.cache_control or "no-cache" in flask.request.pragma

#~~ access validators for use with tornado


def admin_validator(request):
	"""
	Validates that the given request is made by an admin user, identified either by API key or existing Flask
	session.

	Must be executed in an existing Flask request context!

	:param request: The Flask request object
	"""

	user = _get_flask_user_from_request(request)
	if user is None or not user.is_authenticated() or not user.is_admin():
		raise tornado.web.HTTPError(403)


def user_validator(request):
	"""
	Validates that the given request is made by an authenticated user, identified either by API key or existing Flask
	session.

	Must be executed in an existing Flask request context!

	:param request: The Flask request object
	"""

	user = _get_flask_user_from_request(request)
	if user is None or not user.is_authenticated():
		raise tornado.web.HTTPError(403)


def _get_flask_user_from_request(request):
	"""
	Retrieves the current flask user from the request context. Uses API key if available, otherwise the current
	user session if available.

	:param request: flask request from which to retrieve the current user
	:return: the user or None if no user could be determined
	"""
	import octoprint.server.util
	import flask.ext.login
	from octoprint.settings import settings

	apikey = octoprint.server.util.get_api_key(request)
	if settings().get(["api", "enabled"]) and apikey is not None:
		user = octoprint.server.util.get_user_for_apikey(apikey)
	else:
		user = flask.ext.login.current_user

	return user


def redirect_to_tornado(request, target, code=302):
	"""
	Redirects from flask to tornado, flask request context must exist.

	:param request:
	:param target:
	:param code:
	:return:
	"""

	import flask

	requestUrl = request.url
	appBaseUrl = requestUrl[:requestUrl.find(flask.url_for("index") + "api")]

	redirectUrl = appBaseUrl + target
	if "?" in requestUrl:
		fragment = requestUrl[requestUrl.rfind("?"):]
		redirectUrl += fragment
	return flask.redirect(redirectUrl, code=code)


def restricted_access(func, api_enabled=True):
	"""
	If you decorate a view with this, it will ensure that first setup has been
	done for OctoPrint's Access Control plus that any conditions of the
	login_required decorator are met. It also allows to login using the masterkey or any
	of the user's apikeys if API access is enabled globally and for the decorated view.

	If OctoPrint's Access Control has not been setup yet (indicated by the "firstRun"
	flag from the settings being set to True and the userManager not indicating
	that it's user database has been customized from default), the decorator
	will cause a HTTP 403 status code to be returned by the decorated resource.

	If an API key is provided and it matches a known key, the user will be logged in and
	the view will be called directly. If the provided key doesn't match any known key,
	a HTTP 403 status code will be returned by the decorated resource.

	Otherwise the result of calling login_required will be returned.
	"""
	@functools.wraps(func)
	def decorated_view(*args, **kwargs):
		# if OctoPrint hasn't been set up yet, abort
		if settings().getBoolean(["server", "firstRun"]) and (octoprint.server.userManager is None or not octoprint.server.userManager.hasBeenCustomized()):
			return flask.make_response("OctoPrint isn't setup yet", 403)

		# if API is globally enabled, enabled for this request and an api key is provided that is not the current UI API key, try to use that
		apikey = octoprint.server.util.get_api_key(flask.request)
		if settings().get(["api", "enabled"]) and api_enabled and apikey is not None and apikey != octoprint.server.UI_API_KEY:
			user = octoprint.server.util.get_user_for_apikey(apikey)

			if user is None:
				return flask.make_response("Invalid API key", 401)
			if flask.ext.login.login_user(user, remember=False):
				flask.ext.principal.identity_changed.send(flask.current_app._get_current_object(), identity=flask.ext.principal.Identity(user.get_id()))
				return func(*args, **kwargs)

		# call regular login_required decorator
		return flask.ext.login.login_required(func)(*args, **kwargs)
	return decorated_view


class AppSessionManager(object):

	VALIDITY_UNVERIFIED = 1 * 60 # 1 minute
	VALIDITY_VERIFIED = 2 * 60 * 60 # 2 hours

	def __init__(self):
		self._sessions = dict()
		self._oldest = None
		self._mutex = threading.RLock()

		self._logger = logging.getLogger(__name__)

	def create(self):
		self._clean_sessions()

		key = ''.join('%02X' % ord(z) for z in uuid.uuid4().bytes)
		created = time.time()
		valid_until = created + self.__class__.VALIDITY_UNVERIFIED

		with self._mutex:
			self._sessions[key] = (created, False, valid_until)
		return key, valid_until

	def remove(self, key):
		with self._mutex:
			if not key in self._sessions:
				return
			del self._sessions[key]

	def verify(self, key):
		self._clean_sessions()

		if not key in self._sessions:
			return False

		with self._mutex:
			created, verified, _ = self._sessions[key]
			if verified:
				return False

			valid_until = created + self.__class__.VALIDITY_VERIFIED
			self._sessions[key] = created, True, created + self.__class__.VALIDITY_VERIFIED

		return key, valid_until

	def validate(self, key):
		self._clean_sessions()
		return key in self._sessions and self._sessions[key][1]

	def _clean_sessions(self):
		if self._oldest is not None and self._oldest > time.time():
			return

		with self._mutex:
			self._oldest = None
			for key, value in self._sessions.items():
				created, verified, valid_until = value
				if not verified:
					valid_until = created + self.__class__.VALIDITY_UNVERIFIED

				if valid_until < time.time():
					del self._sessions[key]
				elif self._oldest is None or valid_until < self._oldest:
					self._oldest = valid_until

			self._logger.debug("App sessions after cleanup: %r" % self._sessions)


def get_remote_address(request):
	forwardedFor = request.headers.get("X-Forwarded-For", None)
	if forwardedFor is not None:
		return forwardedFor.split(",")[0]
	return request.remote_addr


def get_json_command_from_request(request, valid_commands):
	if not "application/json" in request.headers["Content-Type"]:
		return None, None, make_response("Expected content-type JSON", 400)

	data = request.json
	if not "command" in data.keys() or not data["command"] in valid_commands.keys():
		return None, None, make_response("Expected valid command", 400)

	command = data["command"]
	for parameter in valid_commands[command]:
		if not parameter in data:
			return None, None, make_response("Mandatory parameter %s missing for command %s" % (parameter, command), 400)

	return command, data, None<|MERGE_RESOLUTION|>--- conflicted
+++ resolved
@@ -26,11 +26,7 @@
 
 #~~ monkey patching
 
-<<<<<<< HEAD
 def enable_additional_translations(default_locale="en", additional_folders=None):
-=======
-def enable_additional_translations(additional_folders=None):
->>>>>>> 449dd430
 	import os
 	from flask import _request_ctx_stack
 	from babel import support, Locale
@@ -41,11 +37,8 @@
 	if additional_folders is None:
 		additional_folders = []
 
-<<<<<<< HEAD
 	logger = logging.getLogger(__name__)
 
-=======
->>>>>>> 449dd430
 	def fixed_list_translations(self):
 		"""Returns a list of all the locales translations exist for.  The
 		list returned will be filled with actual locale objects and not just
@@ -65,15 +58,10 @@
 				result.append(Locale.parse(self._default_locale))
 			return result
 
-<<<<<<< HEAD
 		dirs = additional_folders + [os.path.join(self.app.root_path, 'translations')]
 
 		result = [Locale.parse(default_locale)]
-=======
-		dirs = [os.path.join(self.app.root_path, 'translations')] + additional_folders
-
-		result = []
->>>>>>> 449dd430
+
 		for dir in dirs:
 			result += list_translations(dir)
 		return result
@@ -121,19 +109,8 @@
 						logger.debug("Using translation folder {dirname} for locale {locale} of core translations".format(**locals()))
 						break
 				else:
-<<<<<<< HEAD
 					logger.debug("No core translations for locale {locale}")
 				translations = translations.merge(core_translations)
-=======
-					translations = translations.merge(plugin_translations)
-
-			dirs = [os.path.join(ctx.app.root_path, 'translations')] + additional_folders
-			for dirname in dirs:
-				core_translations = support.Translations.load(dirname, [locale])
-				if not isinstance(core_translations, support.NullTranslations):
-					break
-			translations = translations.merge(core_translations)
->>>>>>> 449dd430
 
 			ctx.babel_translations = translations
 		return translations
