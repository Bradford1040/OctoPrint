--- conflicted
+++ resolved
@@ -1093,7 +1093,6 @@
         # analysis backlog
         fileManager.process_backlog()
 
-<<<<<<< HEAD
         # TODO auto connect
         # if self._settings.getBoolean(["serial", "autoconnect"]):
         #    self._logger.info(
@@ -1125,39 +1124,6 @@
         #        self._logger.exception(
         #            "Something went wrong while attempting to automatically connect to the printer"
         #        )
-=======
-        # auto connect
-        if self._settings.getBoolean(["serial", "autoconnect"]):
-            self._logger.info(
-                "Autoconnect on startup is configured, trying to connect to the printer..."
-            )
-            try:
-                (port, baudrate) = (
-                    self._settings.get(["serial", "port"]),
-                    self._settings.getInt(["serial", "baudrate"]),
-                )
-                printer_profile = printerProfileManager.get_default()
-                connectionOptions = printer.__class__.get_connection_options()
-                if port in connectionOptions["ports"] or port == "AUTO" or port is None:
-                    self._logger.info(
-                        f"Trying to connect to configured serial port {port}"
-                    )
-                    printer.connect(
-                        port=port,
-                        baudrate=baudrate,
-                        profile=printer_profile["id"]
-                        if "id" in printer_profile
-                        else "_default",
-                    )
-                else:
-                    self._logger.info(
-                        "Could not find configured serial port {} in the system, cannot automatically connect to a non existing printer. Is it plugged in and booted up yet?"
-                    )
-            except Exception:
-                self._logger.exception(
-                    "Something went wrong while attempting to automatically connect to the printer"
-                )
->>>>>>> 26298384
 
         # start up watchdogs
         try:
