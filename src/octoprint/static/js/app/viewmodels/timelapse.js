--- conflicted
+++ resolved
@@ -4,11 +4,7 @@
 
         self.loginState = parameters[0];
         self.access = parameters[1];
-<<<<<<< HEAD
-        self.settings = parameters[1];
-=======
         self.settings = parameters[2];
->>>>>>> 5e822005
 
         self.renderProgressBar = undefined;
         self.timelapsePopup = undefined;
