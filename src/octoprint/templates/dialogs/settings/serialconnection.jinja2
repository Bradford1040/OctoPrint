<form class="form-horizontal">
    <div class="control-group" title="{{ _('Serial port to connect to, setting this to AUTO will make OctoPrint try to automatically find the right setting') }}">
        <label class="control-label" for="settings-serialPort">{{ _('Serial Port') }}</label>
        <div class="controls">
            <select id="settings-serialPort" data-bind="options: serial_portOptions, optionsCaption: 'AUTO', value: serial_port"></select>
        </div>
    </div>
    <div class="control-group" title="{{ _('Serial baud rate to connect with, setting this to AUTO will make OctoPrint try to automatically find the right setting') }}">
        <label class="control-label" for="settings-baudrate">{{ _('Baudrate') }}</label>
        <div class="controls">
            <select id="settings-baudrate" data-bind="options: serial_baudrateOptions, optionsCaption: 'AUTO', value: serial_baudrate"></select>
        </div>
    </div>
    <div class="control-group" title="{{ _('Makes OctoPrint try to connect to the printer automatically during start up') }}">
        <div class="controls">
            <label class="checkbox">
                <input type="checkbox" data-bind="checked: serial_autoconnect" id="settings-serialAutoconnect"> {{ _('Auto-connect to printer on server start') }}
            </label>
        </div>
    </div>
    <div class="control-group" title="{{ _('Interval in which to poll for the temperature information from the printer') }}">
        <label class="control-label" for="settings-serialTimeoutTemperature">{{ _('Temperature interval') }}</label>
        <div class="controls">
            <div class="input-append">
                <input type="number" step="any" min="1" class="input-mini text-right" data-bind="value: serial_timeoutTemperature" id="settings-serialTimeoutTemperature">
                <span class="add-on">s</span>
            </div>
            <span class="help-inline">{{ _('When printing or idle')}}</span>
        </div>
        <div class="controls">
            <div class="input-append">
                <input type="number" step="any" min="1" class="input-mini text-right" data-bind="value: serial_timeoutTemperatureTargetSet" id="settings-serialTimeoutTemperatureTargetSet">
                <span class="add-on">s</span>
            </div>
            <span class="help-inline">{{ _('When a target temperature is set')}}</span>
        </div>
    </div>
    <div class="control-group" title="{{ _('Interval in which to poll for the SD printing status information from the printer while printing') }}">
        <label class="control-label" for="settings-serialTimeoutSdStatus">{{ _('SD status interval') }}</label>
        <div class="controls">
            <div class="input-append">
                <input type="number" step="any" min="0" class="input-mini text-right" data-bind="value: serial_timeoutSdStatus" id="settings-serialTimeoutSdStatus">
                <span class="add-on">s</span>
            </div>
        </div>
    </div>
    <div class="control-group" title="{{ _('Time after which the communication with your printer will be considered timed out if nothing was sent by your printer (and an attempt to get it talking again will be done). Increase this if your printer takes longer than this for some moves. This is also the interval in which the temperature will be polled from the printer while not printing.') }}">
        <label class="control-label" for="settings-serialTimeoutCommunication">{{ _('Communication timeout') }}</label>
        <div class="controls">
            <div class="input-append">
                <input type="number" step="any" min="0" class="input-mini text-right" data-bind="value: serial_timeoutCommunication" id="settings-serialTimeoutCommunication">
                <span class="add-on">s</span>
            </div>
        </div>
    </div>
    <div class="control-group" title="{{ _('Time after which a connection attempt to the printer will be considered as having failed') }}">
        <label class="control-label" for="settings-serialTimeoutConnection">{{ _('Connection timeout') }}</label>
        <div class="controls">
            <div class="input-append">
                <input type="number" step="any" min="0" class="input-mini text-right" data-bind="value: serial_timeoutConnection" id="settings-serialTimeoutConnection">
                <span class="add-on">s</span>
            </div>
        </div>
    </div>
    <div class="control-group" title="{{ _('Time after which to consider an auto detection attempt to have failed if no successful connection is detected') }}">
        <label class="control-label" for="settings-serialTimeoutDetection">{{ _('Autodetection timeout') }}</label>
        <div class="controls">
            <div class="input-append">
                <input type="number" step="any" min="0" class="input-mini text-right" data-bind="value: serial_timeoutDetection" id="settings-serialTimeoutDetection">
                <span class="add-on">s</span>
            </div>
        </div>
    </div>
    <div class="control-group">
        <div class="controls">
            <label class="checkbox">
                <input type="checkbox" data-bind="checked: serial_log" id="settings-serialLog"> {{ _('Log communication to serial.log (might negatively impact performance)') }} <span class="label label-important">{{ _('Warning') }}</span>
            </label>
        </div>
    </div>
    <div class="control-group">
        <label class="control-label" for="settings-serialAdditionalPorts">{{ _('Additional serial ports') }}</label>
        <div class="controls">
            <textarea rows="4" class="block" id="settings-serialAdditionalPorts" data-bind="value: serial_additionalPorts"></textarea>
            <span class="help-inline">{{ _('Use this to define additional <a href="%%(glob_url)s">glob patterns</a> matching serial ports to list for connecting against, e.g. <code>/dev/ttyAMA*</code>. One entry per line.')|format(glob_url="http://docs.python.org/2/library/glob.html") }}</span>
        </div>
    </div>
    <div class="control-group">
        <label class="control-label" for="settings-serialAdditionalBaudrates">{{ _('Additional baud rates') }}</label>
        <div class="controls">
            <input type="text" class="input-block-level" id="settings-serialAdditionalBaudrates" data-bind="value: serial_additionalBaudrates">
            <span class="help-inline">{{ _('Use this to define additional serial port baud rates to list for connecting with, e.g. <code>123456</code>. Comma separated.')|format(glob_url="http://docs.python.org/2/library/glob.html") }}</span>
        </div>
    </div>

    <div>
        <div><small><a href="#" class="muted" data-bind="toggleContent: { class: 'icon-caret-right icon-caret-down', container: '#settings_serialConnection .hide' }"><i class="icon-caret-right"></i> {{ _('Advanced options') }}</a></small></div>
        <div class="hide">
            <div class="control-group" title="{{ _('Command to send to the firmware on first handshake attempt.') }}">
                <label class="control-label" for="settings-serialHelloCommand">{{ _('"Hello" command') }}</label>
                <div class="controls">
                    <input type="text" class="input-block-level" id="settings-serialHelloCommand" data-bind="value: serial_helloCommand">
                    <span class="help-inline">{{ _('Use this to specify a different command than the default <code>M110</code> to send to the printer on initial connection to trigger a communication handshake.') }}</span>
                </div>
            </div>
            <div class="control-group" title="{{ _('Commands that are know to run long and hence should suppress communication timeouts from being triggered.') }}">
                <label class="control-label" for="settings-serialLongRunningCommands">{{ _('Long running commands') }}</label>
                <div class="controls">
                    <input type="text" class="input-block-level" id="settings-serialLongRunningCommands" data-bind="value: serial_longRunningCommands">
                    <span class="help-inline">{{ _('Use this to specify the commands known to take a long time to complete without output from your printer and hence might cause timeout issues. Just the G or M code, comma separated.') }}</span>
                </div>
            </div>
            <div class="control-group" title="{{ _('Commands that always require a line number and checksum to be sent with them.') }}">
                <label class="control-label" for="settings-serialChecksumRequiringCommands">{{ _('Commands that always require a checksum') }}</label>
                <div class="controls">
                    <input type="text" class="input-block-level" id="settings-checksumRequiringCommands" data-bind="value: serial_checksumRequiringCommands">
                    <span class="help-inline">{{ _('Use this to specify which commands <strong>always</strong> need to be sent with a checksum. Comma separated list.') }}</span>
                </div>
            </div>
        </div>
    </div>
<<<<<<< HEAD

=======
    <div class="control-group">
        <div class="controls">
            <label class="checkbox">
                <input type="checkbox" data-bind="checked: serial_disconnectOnErrors" id="settings-disconnectOnErrors"> {{ _('Not only cancel ongoing prints but also disconnect on unhandled errors from the firmware.') }}</span>
            </label>
        </div>
    </div>
    <div class="control-group">
        <div class="controls">
            <label class="checkbox">
                <input type="checkbox" data-bind="checked: serial_ignoreErrorsFromFirmware" id="settings-ignoreErrorsFromFirmware"> {{ _('Ignore any unhandled errors from the firmware. Only use this if your firmware sends stuff prefixed with "Error" that is not an actual error. Might mask printer issues, be careful!') }} <span class="label label-important">{{ _('Warning') }}</span>
            </label>
        </div>
    </div>
>>>>>>> 6583691e
</form><|MERGE_RESOLUTION|>--- conflicted
+++ resolved
@@ -92,6 +92,20 @@
             <span class="help-inline">{{ _('Use this to define additional serial port baud rates to list for connecting with, e.g. <code>123456</code>. Comma separated.')|format(glob_url="http://docs.python.org/2/library/glob.html") }}</span>
         </div>
     </div>
+    <div class="control-group">
+        <div class="controls">
+            <label class="checkbox">
+                <input type="checkbox" data-bind="checked: serial_disconnectOnErrors" id="settings-disconnectOnErrors"> {{ _('Not only cancel ongoing prints but also disconnect on unhandled errors from the firmware.') }}</span>
+            </label>
+        </div>
+    </div>
+    <div class="control-group">
+        <div class="controls">
+            <label class="checkbox">
+                <input type="checkbox" data-bind="checked: serial_ignoreErrorsFromFirmware" id="settings-ignoreErrorsFromFirmware"> {{ _('Ignore any unhandled errors from the firmware. Only use this if your firmware sends stuff prefixed with "Error" that is not an actual error. Might mask printer issues, be careful!') }} <span class="label label-important">{{ _('Warning') }}</span>
+            </label>
+        </div>
+    </div>
 
     <div>
         <div><small><a href="#" class="muted" data-bind="toggleContent: { class: 'icon-caret-right icon-caret-down', container: '#settings_serialConnection .hide' }"><i class="icon-caret-right"></i> {{ _('Advanced options') }}</a></small></div>
@@ -119,22 +133,5 @@
             </div>
         </div>
     </div>
-<<<<<<< HEAD
 
-=======
-    <div class="control-group">
-        <div class="controls">
-            <label class="checkbox">
-                <input type="checkbox" data-bind="checked: serial_disconnectOnErrors" id="settings-disconnectOnErrors"> {{ _('Not only cancel ongoing prints but also disconnect on unhandled errors from the firmware.') }}</span>
-            </label>
-        </div>
-    </div>
-    <div class="control-group">
-        <div class="controls">
-            <label class="checkbox">
-                <input type="checkbox" data-bind="checked: serial_ignoreErrorsFromFirmware" id="settings-ignoreErrorsFromFirmware"> {{ _('Ignore any unhandled errors from the firmware. Only use this if your firmware sends stuff prefixed with "Error" that is not an actual error. Might mask printer issues, be careful!') }} <span class="label label-important">{{ _('Warning') }}</span>
-            </label>
-        </div>
-    </div>
->>>>>>> 6583691e
 </form>