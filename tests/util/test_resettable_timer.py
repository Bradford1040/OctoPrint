# -*- coding: utf-8 -*-
from __future__ import absolute_import, division, print_function, unicode_literals

__author__ = "Gina Häußge <osd@foosel.net>"
__license__ = "GNU Affero General Public License http://www.gnu.org/licenses/agpl.html"
__copyright__ = "Copyright (C) 2015 The OctoPrint Project - Released under terms of the AGPLv3 License"

import time
import unittest
<<<<<<< HEAD
import unittest.mock as mock
import time
=======

import mock
>>>>>>> 29726b15

from octoprint.util import ResettableTimer


class ResettableTimerTest(unittest.TestCase):
    def setUp(self):
        pass

    def test_function(self):
        timer_task = mock.MagicMock()

        timer = ResettableTimer(10, timer_task)
        timer.start()

        # wait for it
        timer.join()

        self.assertEqual(1, timer_task.call_count)

    def test_reset_callback(self):
        timer_task = mock.MagicMock()
        on_reset_cb = mock.MagicMock()

        timer = ResettableTimer(10, timer_task, on_reset=on_reset_cb)
        timer.start()

        timer.reset()

        # wait for it
        timer.join()

        self.assertEqual(1, timer_task.call_count)
        self.assertEqual(1, on_reset_cb.call_count)

    def test_canceled_callback(self):
        timer_task = mock.MagicMock()
        on_cancelled_cb = mock.MagicMock()

        timer = ResettableTimer(10, timer_task, on_cancelled=on_cancelled_cb)
        timer.start()

        time.sleep(5)

<<<<<<< HEAD
		time.sleep(5)

		timer.cancel()
=======
        timer.cancel()
>>>>>>> 29726b15

        time.sleep(10)

        self.assertEqual(0, timer_task.call_count)
        self.assertEqual(1, on_cancelled_cb.call_count)<|MERGE_RESOLUTION|>--- conflicted
+++ resolved
@@ -7,13 +7,7 @@
 
 import time
 import unittest
-<<<<<<< HEAD
 import unittest.mock as mock
-import time
-=======
-
-import mock
->>>>>>> 29726b15
 
 from octoprint.util import ResettableTimer
 
@@ -57,13 +51,7 @@
 
         time.sleep(5)
 
-<<<<<<< HEAD
-		time.sleep(5)
-
-		timer.cancel()
-=======
         timer.cancel()
->>>>>>> 29726b15
 
         time.sleep(10)
 
