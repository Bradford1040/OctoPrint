(function (global, factory) {
    if (typeof define === "function" && define.amd) {
        define(["OctoPrint"], factory);
    } else {
        factory(window.OctoPrint);
    }
})(window || this, function(OctoPrint) {
    var exports = {};

    var url = OctoPrint.getBlueprintUrl("softwareupdate");
    var checkUrl = url + "check";
    var updateUrl = url + "update";

    exports.check = function(force, opts) {
        return OctoPrint.get(checkUrl + ((!!force) ? "?force=true" : ""), opts);
    };

    exports.update = function(entries, force, opts) {
        entries = entries || [];
        if (typeof entries == "string") {
            entries = [entries];
        }

        var data = {
            entries: entries,
            force: !!force
        };
        return OctoPrint.postJson(updateUrl, data, opts);
    };

    exports.updateAll = function(force, opts) {
        var data = {
            force: !!force
        };
        return OctoPrint.postJson(updateUrl, data, opts);
    };

    OctoPrint.plugins.softwareupdate = exports;
});

$(function() {
    function SoftwareUpdateViewModel(parameters) {
        var self = this;

        self.loginState = parameters[0];
        self.printerState = parameters[1];
        self.settings = parameters[2];
        self.popup = undefined;

        self.forceUpdate = false;

        self.updateInProgress = false;
        self.waitingForRestart = false;
        self.restartTimeout = undefined;

        self.currentlyBeingUpdated = [];

        self.working = ko.observable(false);
        self.workingTitle = ko.observable();
        self.workingDialog = undefined;
        self.workingOutput = undefined;
        self.loglines = ko.observableArray([]);

        self.octoprintUnconfigured = ko.observable();
        self.octoprintUnreleased = ko.observable();

        self.config_cacheTtl = ko.observable();
        self.config_checkoutFolder = ko.observable();
        self.config_checkType = ko.observable();

        self.configurationDialog = $("#settings_plugin_softwareupdate_configurationdialog");
        self.confirmationDialog = $("#softwareupdate_confirmation_dialog");

        self.config_availableCheckTypes = [
            {"key": "github_release", "name": gettext("Release")},
            {"key": "git_commit", "name": gettext("Commit")}
        ];

        self.reloadOverlay = $("#reloadui_overlay");

        self.versions = new ItemListHelper(
            "plugin.softwareupdate.versions",
            {
                "name": function(a, b) {
                    // sorts ascending, puts octoprint first
                    if (a.key.toLocaleLowerCase() == "octoprint") return -1;
                    if (b.key.toLocaleLowerCase() == "octoprint") return 1;

                    if (a.displayName.toLocaleLowerCase() < b.displayName.toLocaleLowerCase()) return -1;
                    if (a.displayName.toLocaleLowerCase() > b.displayName.toLocaleLowerCase()) return 1;
                    return 0;
                }
            },
            {},
            "name",
            [],
            [],
            5
        );

        self.availableAndPossible = ko.computed(function() {
            return _.filter(self.versions.items(), function(info) { return info.updateAvailable && info.updatePossible; });
        });

        self.onUserLoggedIn = function() {
            self.performCheck();
        };

        self._showPopup = function(options, eventListeners) {
            self._closePopup();
            self.popup = new PNotify(options);

            if (eventListeners) {
                var popupObj = self.popup.get();
                _.each(eventListeners, function(value, key) {
                    popupObj.on(key, value);
                })
            }
        };

        self._updatePopup = function(options) {
            if (self.popup === undefined) {
                self._showPopup(options);
            } else {
                self.popup.update(options);
            }
        };

        self._closePopup = function() {
            if (self.popup !== undefined) {
                self.popup.remove();
            }
        };

        self.showPluginSettings = function() {
            self._copyConfig();
            self.configurationDialog.modal();
        };

        self.savePluginSettings = function(viewModel, event) {
            var target = $(event.target);
            target.prepend('<i class="icon-spinner icon-spin"></i> ');

            var data = {
                plugins: {
                    softwareupdate: {
                        cache_ttl: parseInt(self.config_cacheTtl()),
                        octoprint_checkout_folder: self.config_checkoutFolder(),
                        octoprint_type: self.config_checkType()
                    }
                }
            };
            self.settings.saveData(data, {
                success: function() {
                    self.configurationDialog.modal("hide");
                    self._copyConfig();
                    self.performCheck();
                },
                complete: function() {
                    $("i.icon-spinner", target).remove();
                },
                sending: true
            });
        };

        self._copyConfig = function() {
            self.config_cacheTtl(self.settings.settings.plugins.softwareupdate.cache_ttl());
            self.config_checkoutFolder(self.settings.settings.plugins.softwareupdate.octoprint_checkout_folder());
            self.config_checkType(self.settings.settings.plugins.softwareupdate.octoprint_type());
        };

        self.fromCheckResponse = function(data, ignoreSeen, showIfNothingNew) {
            var versions = [];
            _.each(data.information, function(value, key) {
                value["key"] = key;

                if (!value.hasOwnProperty("displayName") || value.displayName == "") {
                    value.displayName = value.key;
                }
                if (!value.hasOwnProperty("displayVersion") || value.displayVersion == "") {
                    value.displayVersion = value.information.local.name;
                }
                if (!value.hasOwnProperty("releaseNotes") || value.releaseNotes == "") {
                    value.releaseNotes = undefined;
                }

                value.fullName = _.sprintf(gettext("%(displayName)s: %(displayVersion)s"), value);

                versions.push(value);
            });
            self.versions.updateItems(versions);

            var octoprint = data.information["octoprint"];
            if (octoprint && octoprint.hasOwnProperty("check")) {
                var check = octoprint.check;
                if (BRANCH != "master" && check["type"] == "github_release") {
                    self.octoprintUnreleased(true);
                } else {
                    self.octoprintUnreleased(false);
                }

                var checkoutFolder = (check["checkout_folder"] || "").trim();
                var updateFolder = (check["update_folder"] || "").trim();
                var checkType = check["type"] || "";
                if ((checkType == "github_release" || checkType == "git_commit") && checkoutFolder == "" && updateFolder == "") {
                    self.octoprintUnconfigured(true);
                } else {
                    self.octoprintUnconfigured(false);
                }
            }

            if (data.status == "updateAvailable" || data.status == "updatePossible") {
                var text = "<div class='softwareupdate_notification'>" + gettext("There are updates available for the following components:");

                text += "<ul class='icons-ul'>";
                _.each(self.versions.items(), function(update_info) {
                    if (update_info.updateAvailable) {
                        text += "<li>"
                            + "<i class='icon-li " + (update_info.updatePossible ? "icon-ok" : "icon-remove")+ "'></i>"
                            + "<span class='name' title='" + update_info.fullName + "'>" + update_info.fullName + "</span>"
                            + (update_info.releaseNotes ? "<a href=\"" +  update_info.releaseNotes + "\" target=\"_blank\">" + gettext("Release Notes") + "</a>" : "")
                            + "</li>";
                    }
                });
                text += "</ul>";

                text += "<small>" + gettext("Those components marked with <i class=\"icon-ok\"></i> can be updated directly.") + "</small>";

                text += "</div>";

                var options = {
                    title: gettext("Update Available"),
                    text: text,
                    hide: false
                };
                var eventListeners = {};

                if (data.status == "updatePossible" && self.loginState.isAdmin()) {
                    // if user is admin, add action buttons
                    options["confirm"] = {
                        confirm: true,
                        buttons: [{
                            text: gettext("Ignore"),
                            click: function() {
                                self._markNotificationAsSeen(data.information);
                                self._showPopup({
                                    text: gettext("You can make this message display again via \"Settings\" > \"Software Update\" > \"Check for update now\"")
                                });
                            }
                        }, {
                            text: gettext("Update now"),
                            addClass: "btn-primary",
                            click: self.update
                        }]
                    };
                    options["buttons"] = {
                        closer: false,
                        sticker: false
                    };
                }

                if (ignoreSeen || !self._hasNotificationBeenSeen(data.information)) {
                    self._showPopup(options, eventListeners);
                }
            } else if (data.status == "current") {
                if (showIfNothingNew) {
                    self._showPopup({
                        title: gettext("Everything is up-to-date"),
                        hide: false,
                        type: "success"
                    });
                } else {
                    self._closePopup();
                }
            }
        };

        self.performCheck = function(showIfNothingNew, force, ignoreSeen) {
            if (!self.loginState.isUser()) return;
            OctoPrint.plugins.softwareupdate.check(force)
                .done(function(data) {
                    self.fromCheckResponse(data, ignoreSeen, showIfNothingNew);
                });
        };

        self._markNotificationAsSeen = function(data) {
            if (!Modernizr.localstorage)
                return false;
            localStorage["plugin.softwareupdate.seen_information"] = JSON.stringify(self._informationToRemoteVersions(data));
        };

        self._hasNotificationBeenSeen = function(data) {
            if (!Modernizr.localstorage)
                return false;

            if (localStorage["plugin.softwareupdate.seen_information"] == undefined)
                return false;

            var knownData = JSON.parse(localStorage["plugin.softwareupdate.seen_information"]);
            var freshData = self._informationToRemoteVersions(data);

            var hasBeenSeen = true;
            _.each(freshData, function(value, key) {
                if (!_.has(knownData, key) || knownData[key] != freshData[key]) {
                    hasBeenSeen = false;
                }
            });
            return hasBeenSeen;
        };

        self._informationToRemoteVersions = function(data) {
            var result = {};
            _.each(data, function(value, key) {
                result[key] = value.information.remote.value;
            });
            return result;
        };

        self.performUpdate = function(force, items) {
            self.updateInProgress = true;

            var options = {
                title: gettext("Updating..."),
                text: gettext("Now updating, please wait."),
                icon: "icon-cog icon-spin",
                hide: false,
                buttons: {
                    closer: false,
                    sticker: false
                }
            };
            self._showPopup(options);

<<<<<<< HEAD
            OctoPrint.plugins.softwareupdate.updateAll(force)
                .done(function(data) {
                    self.currentlyBeingUpdated = data.checks;
                    self._markWorking(gettext("Updating..."), gettext("Updating, please wait."));
                })
                .fail(function() {
=======
            var postData = {
                force: (force == true)
            };
            if (items != undefined) {
                postData.check = items;
            }

            $.ajax({
                url: PLUGIN_BASEURL + "softwareupdate/update",
                type: "POST",
                dataType: "json",
                contentType: "application/json; charset=UTF-8",
                data: JSON.stringify(postData),
                error: function() {
>>>>>>> 8149a3b4
                    self.updateInProgress = false;
                    self._showPopup({
                        title: gettext("Update not started!"),
                        text: gettext("The update could not be started. Is it already active? Please consult the log for details."),
                        type: "error",
                        hide: false,
                        buttons: {
                            sticker: false
                        }
                    });
                });
        };

        self.update = function(force) {
            if (self.updateInProgress) return;
            if (!self.loginState.isAdmin()) return;

            if (self.printerState.isPrinting()) {
                self._showPopup({
                    title: gettext("Can't update while printing"),
                    text: gettext("A print job is currently in progress. Updating will be prevented until it is done."),
                    type: "error"
                });
            } else {
<<<<<<< HEAD
                showConfirmationDialog({
                    message: gettext("This will update your OctoPrint installation and restart the server."),
                    onproceed: function(e) {
                        self.performUpdate(force);
                    }
                });
            }

        };

        self._showWorkingDialog = function(title) {
            if (!self.loginState.isAdmin()) {
                return;
            }

            self.working(true);
            self.workingTitle(title);
            self.workingDialog.modal("show");
        };

        self._markWorking = function(title, line, stream) {
            if (stream === undefined) {
                stream = "message";
            }

            self.loglines.removeAll();
            self.loglines.push({line: line, stream: stream});
            self._showWorkingDialog(title);
        };

        self._markDone = function(line, stream) {
            if (stream === undefined) {
                stream = "message";
            }

            self.working(false);
            self.loglines.push({line: "", stream: stream});
            self.loglines.push({line: line, stream: stream});
            self._scrollWorkingOutputToEnd();
        };

        self._scrollWorkingOutputToEnd = function() {
            self.workingOutput.scrollTop(self.workingOutput[0].scrollHeight - self.workingOutput.height());
        };

        self.onStartup = function() {
            self.workingDialog = $("#settings_plugin_softwareupdate_workingdialog");
            self.workingOutput = $("#settings_plugin_softwareupdate_workingdialog_output");
=======
                self.forceUpdate = (force == true);
                self.confirmationDialog.modal("show");
            }

        };

        self.confirmUpdate = function() {
            self.confirmationDialog.hide();
            self.performUpdate(self.forceUpdate,
                               _.map(self.availableAndPossible(), function(info) { return info.key }));
>>>>>>> 8149a3b4
        };

        self.onServerDisconnect = function() {
            if (self.restartTimeout !== undefined) {
                clearTimeout(self.restartTimeout);
            }
            return true;
        };

        self.onDataUpdaterReconnect = function() {
            if (self.waitingForRestart) {
                self.waitingForRestart = false;
                self.updateInProgress = false;
                if (!self.reloadOverlay.is(":visible")) {
                    self.reloadOverlay.show();
                }
            }
        };

        self.onDataUpdaterPluginMessage = function(plugin, data) {
            if (plugin != "softwareupdate") {
                return;
            }

            var messageType = data.type;
            var messageData = data.data;

            var options = undefined;

            var restartType = undefined;
            var title = undefined;
            var text = undefined;

            switch (messageType) {
                case "loglines": {
                    if (self.working()) {
                        _.each(messageData.loglines, function(line) {
                            self.loglines.push(line);
                        });
                        self._scrollWorkingOutputToEnd();
                    }
                    break;
                }
                case "updating": {
                    console.log(JSON.stringify(messageData));

                    if (!self.working()) {
                        self._markWorking(gettext("Updating..."), gettext("Updating, please wait."));
                    }

                    text = _.sprintf(gettext("Now updating %(name)s to %(version)s"), {name: messageData.name, version: messageData.version});
                    self.loglines.push({line: "", stream: "separator"});
                    self.loglines.push({line: _.repeat("+", text.length), stream: "separator"});
                    self.loglines.push({line: text, stream: "message"});
                    self.loglines.push({line: _.repeat("+", text.length), stream: "separator"});
                    self._updatePopup({
                        text: text,
                        hide: false,
                        buttons: {
                            sticker: false
                        }
                    });

                    break;
                }
                case "restarting": {
                    console.log(JSON.stringify(messageData));

                    title = gettext("Update successful, restarting!");
                    text = gettext("The update finished successfully and the server will now be restarted.");

                    options = {
                        title: title,
                        text: text,
                        type: "success",
                        hide: false,
                        buttons: {
                            sticker: false
                        }
                    };

                    self.loglines.push({line: text, stream: "message"});

                    self.waitingForRestart = true;
                    self.restartTimeout = setTimeout(function() {
                        title = gettext("Restart failed");
                        text = gettext("The server apparently did not restart by itself, you'll have to do it manually. Please consult the log file on what went wrong.");

                        self._showPopup({
                            title: title,
                            text: text,
                            type: "error",
                            hide: false,
                            buttons: {
                                sticker: false
                            }
                        });
                        self.waitingForRestart = false;

                        self._markDone(text, "message_error");
                    }, 60000);

                    break;
                }
                case "restart_manually": {
                    console.log(JSON.stringify(messageData));

                    restartType = messageData.restart_type;
                    text = gettext("The update finished successfully, please restart OctoPrint now.");
                    if (restartType == "environment") {
                        text = gettext("The update finished successfully, please reboot the server now.");
                    }

                    title = gettext("Update successful, restart required!");
                    options = {
                        title: title,
                        text: text,
                        type: "success",
                        hide: false,
                        buttons: {
                            sticker: false
                        }
                    };
                    self.updateInProgress = false;
                    self._markDone(text);
                    break;
                }
                case "restart_failed": {
                    restartType = messageData.restart_type;
                    text = gettext("Restarting OctoPrint failed, please restart it manually. You might also want to consult the log file on what went wrong here.");
                    if (restartType == "environment") {
                        text = gettext("Rebooting the server failed, please reboot it manually. You might also want to consult the log file on what went wrong here.");
                    }

                    title = gettext("Restart failed");
                    options = {
                        title: title,
                        test: text,
                        type: "error",
                        hide: false,
                        buttons: {
                            sticker: false
                        }
                    };
                    self.waitingForRestart = false;
                    self.updateInProgress = false;
                    self._markDone(text, "message_error");
                    break;
                }
                case "success": {
                    title = gettext("Update successful!");
                    text = gettext("The update finished successfully.");
                    options = {
                        title: title,
                        text: text,
                        type: "success",
                        hide: false,
                        buttons: {
                            sticker: false
                        }
                    };
                    self.updateInProgress = false;
                    self._markDone(text);
                    break;
                }
                case "error": {
                    title = gettext("Update failed!");
                    text = gettext("The update did not finish successfully. Please consult the log for details.");
                    self._showPopup({
                        title: title,
                        text: text,
                        type: "error",
                        hide: false,
                        buttons: {
                            sticker: false
                        }
                    });
                    self.updateInProgress = false;
                    self._markDone(text, "message_error");
                    break;
                }
                case "update_versions": {
                    self.performCheck();
                    break;
                }
            }

            if (options != undefined) {
                self._showPopup(options);
            }
        };

    }

    // view model class, parameters for constructor, container to bind to
    ADDITIONAL_VIEWMODELS.push([
        SoftwareUpdateViewModel,
        ["loginStateViewModel", "printerStateViewModel", "settingsViewModel"],
        ["#settings_plugin_softwareupdate", "#softwareupdate_confirmation_dialog"]
    ]);
});<|MERGE_RESOLUTION|>--- conflicted
+++ resolved
@@ -331,29 +331,12 @@
             };
             self._showPopup(options);
 
-<<<<<<< HEAD
-            OctoPrint.plugins.softwareupdate.updateAll(force)
+            OctoPrint.plugins.softwareupdate.updateAll(force, items)
                 .done(function(data) {
                     self.currentlyBeingUpdated = data.checks;
                     self._markWorking(gettext("Updating..."), gettext("Updating, please wait."));
                 })
                 .fail(function() {
-=======
-            var postData = {
-                force: (force == true)
-            };
-            if (items != undefined) {
-                postData.check = items;
-            }
-
-            $.ajax({
-                url: PLUGIN_BASEURL + "softwareupdate/update",
-                type: "POST",
-                dataType: "json",
-                contentType: "application/json; charset=UTF-8",
-                data: JSON.stringify(postData),
-                error: function() {
->>>>>>> 8149a3b4
                     self.updateInProgress = false;
                     self._showPopup({
                         title: gettext("Update not started!"),
@@ -378,15 +361,16 @@
                     type: "error"
                 });
             } else {
-<<<<<<< HEAD
-                showConfirmationDialog({
-                    message: gettext("This will update your OctoPrint installation and restart the server."),
-                    onproceed: function(e) {
-                        self.performUpdate(force);
-                    }
-                });
-            }
-
+                self.forceUpdate = (force == true);
+                self.confirmationDialog.modal("show");
+            }
+
+        };
+
+        self.confirmUpdate = function() {
+            self.confirmationDialog.hide();
+            self.performUpdate(self.forceUpdate,
+                _.map(self.availableAndPossible(), function(info) { return info.key }));
         };
 
         self._showWorkingDialog = function(title) {
@@ -427,18 +411,6 @@
         self.onStartup = function() {
             self.workingDialog = $("#settings_plugin_softwareupdate_workingdialog");
             self.workingOutput = $("#settings_plugin_softwareupdate_workingdialog_output");
-=======
-                self.forceUpdate = (force == true);
-                self.confirmationDialog.modal("show");
-            }
-
-        };
-
-        self.confirmUpdate = function() {
-            self.confirmationDialog.hide();
-            self.performUpdate(self.forceUpdate,
-                               _.map(self.availableAndPossible(), function(info) { return info.key }));
->>>>>>> 8149a3b4
         };
 
         self.onServerDisconnect = function() {
