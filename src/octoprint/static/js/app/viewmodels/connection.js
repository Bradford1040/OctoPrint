--- conflicted
+++ resolved
@@ -40,12 +40,8 @@
         self.isLoading = ko.observable(undefined);
 
         self.enableConnect = ko.pureComputed(function () {
-<<<<<<< HEAD
-            return self.enablePort() || !self.isErrorOrClosed();
-=======
             //return self.enablePort() || !self.isErrorOrClosed();
             return true; // enable always for now, until we have an auto refresh in 1.9.0
->>>>>>> 4c472151
         });
 
         self.buttonText = ko.pureComputed(function () {
