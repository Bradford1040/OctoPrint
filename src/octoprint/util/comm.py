# coding=utf-8
from __future__ import absolute_import
__author__ = "Gina Häußge <osd@foosel.net> based on work by David Braam"
__license__ = "GNU Affero General Public License http://www.gnu.org/licenses/agpl.html"
__copyright__ = "Copyright (C) 2013 David Braam - Released under terms of the AGPLv3 License"


import os
import glob
import time
import re
import threading
import Queue as queue
import logging
import serial
import octoprint.plugin

from collections import deque

from octoprint.util.avr_isp import stk500v2
from octoprint.util.avr_isp import ispBase

from octoprint.settings import settings, default_settings
from octoprint.events import eventManager, Events
from octoprint.filemanager import valid_file_type
from octoprint.filemanager.destinations import FileDestinations
from octoprint.util import get_exception_string, sanitize_ascii, filter_non_ascii, CountedEvent
from octoprint.util.virtual import VirtualPrinter

try:
	import _winreg
except:
	pass

def serialList():
	baselist=[]
	if os.name=="nt":
		try:
			key=_winreg.OpenKey(_winreg.HKEY_LOCAL_MACHINE,"HARDWARE\\DEVICEMAP\\SERIALCOMM")
			i=0
			while(1):
				baselist+=[_winreg.EnumValue(key,i)[1]]
				i+=1
		except:
			pass
	baselist = baselist \
			   + glob.glob("/dev/ttyUSB*") \
			   + glob.glob("/dev/ttyACM*") \
			   + glob.glob("/dev/ttyAMA*") \
			   + glob.glob("/dev/tty.usb*") \
			   + glob.glob("/dev/cu.*") \
			   + glob.glob("/dev/cuaU*") \
			   + glob.glob("/dev/rfcomm*")

	additionalPorts = settings().get(["serial", "additionalPorts"])
	for additional in additionalPorts:
		baselist += glob.glob(additional)

	prev = settings().get(["serial", "port"])
	if prev in baselist:
		baselist.remove(prev)
		baselist.insert(0, prev)
	if settings().getBoolean(["devel", "virtualPrinter", "enabled"]):
		baselist.append("VIRTUAL")
	return baselist

def baudrateList():
	ret = [250000, 230400, 115200, 57600, 38400, 19200, 9600]
	prev = settings().getInt(["serial", "baudrate"])
	if prev in ret:
		ret.remove(prev)
		ret.insert(0, prev)
	return ret

gcodeToEvent = {
	# pause for user input
	"M226": Events.WAITING,
	"M0": Events.WAITING,
	"M1": Events.WAITING,
	# dwell command
	"G4": Events.DWELL,

	# part cooler
	"M245": Events.COOLING,

	# part conveyor
	"M240": Events.CONVEYOR,

	# part ejector
	"M40": Events.EJECT,

	# user alert
	"M300": Events.ALERT,

	# home print head
	"G28": Events.HOME,

	# emergency stop
	"M112": Events.E_STOP,

	# motors on/off
	"M80": Events.POWER_ON,
	"M81": Events.POWER_OFF,
}

class MachineCom(object):
	STATE_NONE = 0
	STATE_OPEN_SERIAL = 1
	STATE_DETECT_SERIAL = 2
	STATE_DETECT_BAUDRATE = 3
	STATE_CONNECTING = 4
	STATE_OPERATIONAL = 5
	STATE_PRINTING = 6
	STATE_PAUSED = 7
	STATE_CLOSED = 8
	STATE_ERROR = 9
	STATE_CLOSED_WITH_ERROR = 10
	STATE_TRANSFERING_FILE = 11
	
	def __init__(self, port = None, baudrate=None, callbackObject=None, printerProfileManager=None):
		self._logger = logging.getLogger(__name__)
		self._serialLogger = logging.getLogger("SERIAL")

		if port == None:
			port = settings().get(["serial", "port"])
		if baudrate == None:
			settingsBaudrate = settings().getInt(["serial", "baudrate"])
			if settingsBaudrate is None:
				baudrate = 0
			else:
				baudrate = settingsBaudrate
		if callbackObject == None:
			callbackObject = MachineComPrintCallback()

		self._port = port
		self._baudrate = baudrate
		self._callback = callbackObject
		self._printerProfileManager = printerProfileManager
		self._state = self.STATE_NONE
		self._serial = None
		self._baudrateDetectList = baudrateList()
		self._baudrateDetectRetry = 0
		self._temp = {}
		self._tempOffset = {}
		self._bedTemp = None
		self._bedTempOffset = 0
		self._commandQueue = queue.Queue()
		self._currentZ = None
		self._heatupWaitStartTime = None
		self._heatupWaitTimeLost = 0.0
		self._pauseWaitStartTime = None
		self._pauseWaitTimeLost = 0.0
		self._currentExtruder = 0

		self._blocking_command = False
		self._heating = False

		self._timeout = None

		self._alwaysSendChecksum = settings().getBoolean(["feature", "alwaysSendChecksum"])
		self._currentLine = 1
		self._resendDelta = None
		self._lastLines = deque([], 50)
		self._lastCommError = None
		self._lastResendNumber = None
		self._currentResendCount = 0

		self._clear_to_send = CountedEvent(max=10, name="comm.clear_to_send")
		self._send_queue = TypedQueue()
		self._sd_status_timer = None
		self._temperature_timer = None

		# hooks
		self._pluginManager = octoprint.plugin.plugin_manager()
		self._gcode_hooks = self._pluginManager.get_hooks("octoprint.comm.protocol.gcode")
		self._printer_action_hooks = self._pluginManager.get_hooks("octoprint.comm.protocol.action")
		self._gcodescript_hooks = self._pluginManager.get_hooks("octoprint.comm.protocol.scripts")

		# SD status data
		self._sdAvailable = False
		self._sdFileList = False
		self._sdFiles = []
		self._sdFileToSelect = None
		self._ignore_select = False

		# print job
		self._currentFile = None

		# regexes
		floatPattern = "[-+]?[0-9]*\.?[0-9]+"
		positiveFloatPattern = "[+]?[0-9]*\.?[0-9]+"
		intPattern = "\d+"
		self._regex_command = re.compile("^\s*([GM]\d+|T)")
		self._regex_float = re.compile(floatPattern)
		self._regex_paramZFloat = re.compile("Z(%s)" % floatPattern)
		self._regex_paramSInt = re.compile("S(%s)" % intPattern)
		self._regex_paramNInt = re.compile("N(%s)" % intPattern)
		self._regex_paramTInt = re.compile("T(%s)" % intPattern)
		self._regex_minMaxError = re.compile("Error:[0-9]\n")
		self._regex_sdPrintingByte = re.compile("([0-9]*)/([0-9]*)")
		self._regex_sdFileOpened = re.compile("File opened:\s*(.*?)\s+Size:\s*(%s)" % intPattern)

		# Regex matching temperature entries in line. Groups will be as follows:
		# - 1: whole tool designator incl. optional toolNumber ("T", "Tn", "B")
		# - 2: toolNumber, if given ("", "n", "")
		# - 3: actual temperature
		# - 4: whole target substring, if given (e.g. " / 22.0")
		# - 5: target temperature
		self._regex_temp = re.compile("(B|T(\d*)):\s*(%s)(\s*\/?\s*(%s))?" % (positiveFloatPattern, positiveFloatPattern))
		self._regex_repetierTempExtr = re.compile("TargetExtr([0-9]+):(%s)" % positiveFloatPattern)
		self._regex_repetierTempBed = re.compile("TargetBed:(%s)" % positiveFloatPattern)

		# multithreading locks
		self._sendNextLock = threading.Lock()
		self._sendingLock = threading.Lock()

		# monitoring thread
		self._monitoring_active = True
		self.monitoring_thread = threading.Thread(target=self._monitor, name="comm._monitor")
		self.monitoring_thread.daemon = True
		self.monitoring_thread.start()

		# sending thread
		self._send_queue_active = True
		self.sending_thread = threading.Thread(target=self._send_loop, name="comm.sending_thread")
		self.sending_thread.daemon = True
		self.sending_thread.start()

	def __del__(self):
		self.close()

	##~~ internal state management

	def _changeState(self, newState):
		if self._state == newState:
			return

		if newState == self.STATE_CLOSED or newState == self.STATE_CLOSED_WITH_ERROR:
			if settings().get(["feature", "sdSupport"]):
				self._sdFileList = False
				self._sdFiles = []
				self._callback.on_comm_sd_files([])

		oldState = self.getStateString()
		self._state = newState
		self._log('Changing monitoring state from \'%s\' to \'%s\'' % (oldState, self.getStateString()))
		self._callback.on_comm_state_change(newState)

	def _log(self, message):
		self._callback.on_comm_log(message)
		self._serialLogger.debug(message)

	def _addToLastLines(self, cmd):
		self._lastLines.append(cmd)

	##~~ getters

	def getState(self):
		return self._state
	
	def getStateString(self):
		if self._state == self.STATE_NONE:
			return "Offline"
		if self._state == self.STATE_OPEN_SERIAL:
			return "Opening serial port"
		if self._state == self.STATE_DETECT_SERIAL:
			return "Detecting serial port"
		if self._state == self.STATE_DETECT_BAUDRATE:
			return "Detecting baudrate"
		if self._state == self.STATE_CONNECTING:
			return "Connecting"
		if self._state == self.STATE_OPERATIONAL:
			return "Operational"
		if self._state == self.STATE_PRINTING:
			if self.isSdFileSelected():
				return "Printing from SD"
			elif self.isStreaming():
				return "Sending file to SD"
			else:
				return "Printing"
		if self._state == self.STATE_PAUSED:
			return "Paused"
		if self._state == self.STATE_CLOSED:
			return "Closed"
		if self._state == self.STATE_ERROR:
			return "Error: %s" % (self.getErrorString())
		if self._state == self.STATE_CLOSED_WITH_ERROR:
			return "Error: %s" % (self.getErrorString())
		if self._state == self.STATE_TRANSFERING_FILE:
			return "Transfering file to SD"
		return "?%d?" % (self._state)
	
	def getErrorString(self):
		return self._errorValue
	
	def isClosedOrError(self):
		return self._state == self.STATE_ERROR or self._state == self.STATE_CLOSED_WITH_ERROR or self._state == self.STATE_CLOSED

	def isError(self):
		return self._state == self.STATE_ERROR or self._state == self.STATE_CLOSED_WITH_ERROR
	
	def isOperational(self):
		return self._state == self.STATE_OPERATIONAL or self._state == self.STATE_PRINTING or self._state == self.STATE_PAUSED or self._state == self.STATE_TRANSFERING_FILE
	
	def isPrinting(self):
		return self._state == self.STATE_PRINTING

	def isSdPrinting(self):
		return self.isSdFileSelected() and self.isPrinting()

	def isSdFileSelected(self):
		return self._currentFile is not None and isinstance(self._currentFile, PrintingSdFileInformation)

	def isStreaming(self):
		return self._currentFile is not None and isinstance(self._currentFile, StreamingGcodeFileInformation)

	def isPaused(self):
		return self._state == self.STATE_PAUSED

	def isBusy(self):
		return self.isPrinting() or self.isPaused()

	def isSdReady(self):
		return self._sdAvailable

	def getPrintProgress(self):
		if self._currentFile is None:
			return None
		return self._currentFile.getProgress()

	def getPrintFilepos(self):
		if self._currentFile is None:
			return None
		return self._currentFile.getFilepos()

	def getPrintTime(self):
		if self._currentFile is None or self._currentFile.getStartTime() is None:
			return None
		else:
			return time.time() - self._currentFile.getStartTime() - self._pauseWaitTimeLost

	def getCleanedPrintTime(self):
		printTime = self.getPrintTime()
		if printTime is None:
			return None

		cleanedPrintTime = printTime - self._heatupWaitTimeLost
		if cleanedPrintTime < 0:
			cleanedPrintTime = 0.0
		return cleanedPrintTime

	def getTemp(self):
		return self._temp
	
	def getBedTemp(self):
		return self._bedTemp

	def getOffsets(self):
		return self._tempOffset, self._bedTempOffset

	def getConnection(self):
		return self._port, self._baudrate

	def getTransport(self):
		return self._serial

	##~~ external interface

	def close(self, isError = False):
		if self._temperature_timer is not None:
			try:
				self._temperature_timer.cancel()
			except:
				pass

		if self._sd_status_timer is not None:
			try:
				self._sd_status_timer.cancel()
			except:
				pass

		self._monitoring_active = False
		self._send_queue_active = False

		printing = self.isPrinting() or self.isPaused()
		if self._serial is not None:
			if isError:
				self._changeState(self.STATE_CLOSED_WITH_ERROR)
			else:
				self._changeState(self.STATE_CLOSED)
			self._serial.close()
		self._serial = None

		if settings().get(["feature", "sdSupport"]):
			self._sdFileList = []

		if printing:
			payload = None
			if self._currentFile is not None:
				payload = {
					"file": self._currentFile.getFilename(),
					"filename": os.path.basename(self._currentFile.getFilename()),
					"origin": self._currentFile.getFileLocation()
				}
			eventManager().fire(Events.PRINT_FAILED, payload)
		eventManager().fire(Events.DISCONNECTED)

	def setTemperatureOffset(self, tool=None, bed=None):
		if tool is not None:
			self._tempOffset = tool

		if bed is not None:
			self._bedTempOffset = bed

	def sendCommand(self, cmd, cmd_type=None):
		cmd = cmd.encode('ascii', 'replace')
		if self.isPrinting() and not self.isSdFileSelected():
			self._commandQueue.put((cmd, cmd_type))
		elif self.isOperational():
			self._sendCommand((cmd, cmd_type))

	def sendGcodeScript(self, scriptName, replacements=None):
		gcodeScripts = settings().get(["scripts", "gcode"], merged=True)

		if scriptName in gcodeScripts and gcodeScripts[scriptName]:
			script = gcodeScripts[scriptName]
		else:
			return

		if replacements is None:
			replacements = dict()
		replacements.update(dict(
			disable_steppers=gcodeScripts["templates"]["disable_steppers"],
			disable_hotends="\n".join(map(lambda x: gcodeScripts["templates"]["disable_hotends"].format(tool=x), range(self._printerProfileManager.get_current_or_default()["extruder"]["count"]))),
			disable_bed=gcodeScripts["templates"]["disable_bed"],
			disable_fan=gcodeScripts["templates"]["disable_fan"]
		))
		script = script.format(**replacements)
		scriptLines = map(str.strip, script.split("\n"))

		for hook in self._gcodescript_hooks:
			try:
				retval = self._gcodescript_hooks[hook](self, "gcode", scriptName)
			except:
				self._logger.exception("Error while processing gcodescript hook %s" % hook)
			else:
				if retval is None:
					continue
				if not isinstance(retval, (list, tuple)) or not len(retval) == 2:
					continue

				def to_list(data):
					if isinstance(data, str):
						data = map(str.strip, data.split("\n"))
					elif isinstance(data, unicode):
						data = map(unicode.strip, data.split("\n"))

					if isinstance(data, (list, tuple)):
						return list(data)
					else:
						return None

				prefix, suffix = map(to_list, retval)
				if prefix:
					scriptLines = list(prefix) + scriptLines
				if suffix:
					scriptLines += list(suffix)

		for line in scriptLines:
			self.sendCommand(line)

	def startPrint(self):
		if not self.isOperational() or self.isPrinting():
			return

		if self._currentFile is None:
			raise ValueError("No file selected for printing")

		self._heatupWaitStartTime = None
		self._heatupWaitTimeLost = 0.0
		self._pauseWaitStartTime = 0
		self._pauseWaitTimeLost = 0.0

		try:
			self._currentFile.start()

			self._changeState(self.STATE_PRINTING)

			self.sendCommand("M110 N0")

			payload = {
				"file": self._currentFile.getFilename(),
				"filename": os.path.basename(self._currentFile.getFilename()),
				"origin": self._currentFile.getFileLocation()
			}
			eventManager().fire(Events.PRINT_STARTED, payload)
			self.sendGcodeScript("beforePrintStarted", replacements=dict(event=payload))

			if self.isSdFileSelected():
				#self.sendCommand("M26 S0") # setting the sd post apparently sometimes doesn't work, so we re-select
				                            # the file instead

				# make sure to ignore the "file selected" later on, otherwise we'll reset our progress data
				self._ignore_select = True
				self.sendCommand("M23 {filename}".format(filename=self._currentFile.getFilename()))
				self._currentFile.setFilepos(0)

				self.sendCommand("M24")
				self._poll_sd_status()
			else:
				line = self._getNext()
				if line is not None:
					self.sendCommand(line)

			# now make sure we actually do something, up until now we only filled up the queue
			self._sendFromQueue(sendChecksum=True)
		except:
			self._logger.exception("Error while trying to start printing")
			self._errorValue = get_exception_string()
			self._changeState(self.STATE_ERROR)
			eventManager().fire(Events.ERROR, {"error": self.getErrorString()})

	def startFileTransfer(self, filename, localFilename, remoteFilename):
		if not self.isOperational() or self.isBusy():
			logging.info("Printer is not operation or busy")
			return

		self._currentFile = StreamingGcodeFileInformation(filename, localFilename, remoteFilename)
		self._currentFile.start()

		self.sendCommand("M28 %s" % remoteFilename)
		eventManager().fire(Events.TRANSFER_STARTED, {"local": localFilename, "remote": remoteFilename})
		self._callback.on_comm_file_transfer_started(remoteFilename, self._currentFile.getFilesize())

	def selectFile(self, filename, sd):
		if self.isBusy():
			return

		if sd:
			if not self.isOperational():
				# printer is not connected, can't use SD
				return
			self._sdFileToSelect = filename
			self.sendCommand("M23 %s" % filename)
		else:
			self._currentFile = PrintingGcodeFileInformation(filename, self.getOffsets)
			eventManager().fire(Events.FILE_SELECTED, {
				"file": self._currentFile.getFilename(),
				"origin": self._currentFile.getFileLocation()
			})
			self._callback.on_comm_file_selected(filename, self._currentFile.getFilesize(), False)

	def unselectFile(self):
		if self.isBusy():
			return

		self._currentFile = None
		eventManager().fire(Events.FILE_DESELECTED)
		self._callback.on_comm_file_selected(None, None, False)

	def cancelPrint(self):
		if not self.isOperational() or self.isStreaming():
			return

		self._changeState(self.STATE_OPERATIONAL)

		if self.isSdFileSelected():
			self.sendCommand("M25")    # pause print
			self.sendCommand("M26 S0") # reset position in file to byte 0
			if self._sd_status_timer is not None:
				try:
					self._sd_status_timer.cancel()
				except:
					pass

		payload = {
			"file": self._currentFile.getFilename(),
			"filename": os.path.basename(self._currentFile.getFilename()),
			"origin": self._currentFile.getFileLocation()
		}

		self.sendGcodeScript("afterPrintCancelled", replacements=dict(event=payload))
		eventManager().fire(Events.PRINT_CANCELLED, payload)

	def setPause(self, pause):
		if self.isStreaming():
			return

		if not self._currentFile:
			return

		payload = {
			"file": self._currentFile.getFilename(),
			"filename": os.path.basename(self._currentFile.getFilename()),
			"origin": self._currentFile.getFileLocation()
		}

		if not pause and self.isPaused():
			if self._pauseWaitStartTime:
				self._pauseWaitTimeLost = self._pauseWaitTimeLost + (time.time() - self._pauseWaitStartTime)
				self._pauseWaitStartTime = None

			self._changeState(self.STATE_PRINTING)

			self.sendGcodeScript("beforePrintResumed", replacements=dict(event=payload))

			if self.isSdFileSelected():
				self.sendCommand("M24")
				self.sendCommand("M27")
			else:
				line = self._getNext()
				if line is not None:
					self.sendCommand(line)

			# now make sure we actually do something, up until now we only filled up the queue
			self._sendFromQueue(sendChecksum=True)

			eventManager().fire(Events.PRINT_RESUMED, payload)
		elif pause and self.isPrinting():
			if not self._pauseWaitStartTime:
				self._pauseWaitStartTime = time.time()

			self._changeState(self.STATE_PAUSED)
			if self.isSdFileSelected():
				self.sendCommand("M25") # pause print
			self.sendGcodeScript("afterPrintPaused", replacements=dict(event=payload))

			eventManager().fire(Events.PRINT_PAUSED, payload)

	def getSdFiles(self):
		return self._sdFiles

	def startSdFileTransfer(self, filename):
		if not self.isOperational() or self.isBusy():
			return

		self._changeState(self.STATE_TRANSFERING_FILE)
		self.sendCommand("M28 %s" % filename.lower())

	def endSdFileTransfer(self, filename):
		if not self.isOperational() or self.isBusy():
			return

		self.sendCommand("M29 %s" % filename.lower())
		self._changeState(self.STATE_OPERATIONAL)
		self.refreshSdFiles()

	def deleteSdFile(self, filename):
		if not self.isOperational() or (self.isBusy() and
				isinstance(self._currentFile, PrintingSdFileInformation) and
				self._currentFile.getFilename() == filename):
			# do not delete a file from sd we are currently printing from
			return

		self.sendCommand("M30 %s" % filename.lower())
		self.refreshSdFiles()

	def refreshSdFiles(self):
		if not self.isOperational() or self.isBusy():
			return
		self.sendCommand("M20")

	def initSdCard(self):
		if not self.isOperational():
			return
		self.sendCommand("M21")
		if settings().getBoolean(["feature", "sdAlwaysAvailable"]):
			self._sdAvailable = True
			self.refreshSdFiles()
			self._callback.on_comm_sd_state_change(self._sdAvailable)

	def releaseSdCard(self):
		if not self.isOperational() or (self.isBusy() and self.isSdFileSelected()):
			# do not release the sd card if we are currently printing from it
			return

		self.sendCommand("M22")
		self._sdAvailable = False
		self._sdFiles = []

		self._callback.on_comm_sd_state_change(self._sdAvailable)
		self._callback.on_comm_sd_files(self._sdFiles)

	##~~ communication monitoring and handling

	def _parseTemperatures(self, line):
		result = {}
		maxToolNum = 0
		for match in re.finditer(self._regex_temp, line):
			tool = match.group(1)
			toolNumber = int(match.group(2)) if match.group(2) and len(match.group(2)) > 0 else None
			if toolNumber > maxToolNum:
				maxToolNum = toolNumber

			try:
				actual = float(match.group(3))
				target = None
				if match.group(4) and match.group(5):
					target = float(match.group(5))

				result[tool] = (toolNumber, actual, target)
			except ValueError:
				# catch conversion issues, we'll rather just not get the temperature update instead of killing the connection
				pass

		if "T0" in result.keys() and "T" in result.keys():
			del result["T"]

		return maxToolNum, result

	def _processTemperatures(self, line):
		maxToolNum, parsedTemps = self._parseTemperatures(line)

		# extruder temperatures
		if not "T0" in parsedTemps.keys() and not "T1" in parsedTemps.keys() and "T" in parsedTemps.keys():
			# no T1 so only single reporting, "T" is our one and only extruder temperature
			toolNum, actual, target = parsedTemps["T"]

			if target is not None:
				self._temp[0] = (actual, target)
			elif 0 in self._temp.keys() and self._temp[0] is not None and isinstance(self._temp[0], tuple):
				(oldActual, oldTarget) = self._temp[0]
				self._temp[0] = (actual, oldTarget)
			else:
				self._temp[0] = (actual, None)
		elif not "T0" in parsedTemps.keys() and "T" in parsedTemps.keys():
			# Smoothieware sends multi extruder temperature data this way: "T:<first extruder> T1:<second extruder> ..." and therefore needs some special treatment...
			_, actual, target = parsedTemps["T"]
			del parsedTemps["T"]
			parsedTemps["T0"] = (0, actual, target)

		if "T0" in parsedTemps.keys():
			for n in range(maxToolNum + 1):
				tool = "T%d" % n
				if not tool in parsedTemps.keys():
					continue

				toolNum, actual, target = parsedTemps[tool]
				if target is not None:
					self._temp[toolNum] = (actual, target)
				elif toolNum in self._temp.keys() and self._temp[toolNum] is not None and isinstance(self._temp[toolNum], tuple):
					(oldActual, oldTarget) = self._temp[toolNum]
					self._temp[toolNum] = (actual, oldTarget)
				else:
					self._temp[toolNum] = (actual, None)

		# bed temperature
		if "B" in parsedTemps.keys():
			toolNum, actual, target = parsedTemps["B"]
			if target is not None:
				self._bedTemp = (actual, target)
			elif self._bedTemp is not None and isinstance(self._bedTemp, tuple):
				(oldActual, oldTarget) = self._bedTemp
				self._bedTemp = (actual, oldTarget)
			else:
				self._bedTemp = (actual, None)

	##~~ Serial monitor processing received messages

	def _monitor(self):
		feedbackControls = settings().getFeedbackControls()
		pauseTriggers = settings().getPauseTriggers()
		feedbackErrors = []

		#Open the serial port.
		if not self._openSerial():
			return

		self._log("Connected to: %s, starting monitor" % self._serial)
		if self._baudrate == 0:
			self._log("Starting baud rate detection")
			self._changeState(self.STATE_DETECT_BAUDRATE)
		else:
			self._changeState(self.STATE_CONNECTING)

		#Start monitoring the serial port.
		self._timeout = get_new_timeout("communication")

		startSeen = not settings().getBoolean(["feature", "waitForStartOnConnect"])
		supportRepetierTargetTemp = settings().getBoolean(["feature", "repetierTargetTemp"])

		while self._monitoring_active:
			try:
				line = self._readline()
				if line is None:
					break
				if line.strip() is not "":
					self._timeout = get_new_timeout("communication")

				##~~ debugging output handling
				if line.startswith("//"):
					debugging_output = line[2:].strip()
					if debugging_output.startswith("action:"):
						action_command = debugging_output[len("action:"):].strip()

						if action_command == "pause":
							self._log("Pausing on request of the printer...")
							self.setPause(True)
						elif action_command == "resume":
							self._log("Resuming on request of the printer...")
							self.setPause(False)
						elif action_command == "disconnect":
							self._log("Disconnecting on request of the printer...")
							self._callback.on_comm_force_disconnect()
						else:
							for hook in self._printer_action_hooks:
								self._printer_action_hooks[hook](self, line, action_command)
					else:
						continue

				##~~ Error handling
				line = self._handleErrors(line)

				##~~ SD file list
				# if we are currently receiving an sd file list, each line is just a filename, so just read it and abort processing
				if self._sdFileList and not "End file list" in line:
					preprocessed_line = line.strip().lower()
					fileinfo = preprocessed_line.rsplit(None, 1)
					if len(fileinfo) > 1:
						# we might have extended file information here, so let's split filename and size and try to make them a bit nicer
						filename, size = fileinfo
						try:
							size = int(size)
						except ValueError:
							# whatever that was, it was not an integer, so we'll just use the whole line as filename and set size to None
							filename = preprocessed_line
							size = None
					else:
						# no extended file information, so only the filename is there and we set size to None
						filename = preprocessed_line
						size = None

					if valid_file_type(filename, "gcode"):
						if filter_non_ascii(filename):
							self._logger.warn("Got a file from printer's SD that has a non-ascii filename (%s), that shouldn't happen according to the protocol" % filename)
						else:
							if not filename.startswith("/"):
								# file from the root of the sd -- we'll prepend a /
								filename = "/" + filename
							self._sdFiles.append((filename, size))
						continue

				##~~ process oks
				if line.strip().startswith("ok"):
					self._clear_to_send.set()
					self._blocking_command = False
					self._heating = False

				##~~ Temperature processing
				if ' T:' in line or line.startswith('T:') or ' T0:' in line or line.startswith('T0:'):
					if not line.strip().startswith("ok") and not self._heating:
						self._logger.debug("Externally triggered heatup detected")
						self._heating = True
						self._heatupWaitStartTime = time.time()
					self._processTemperatures(line)
					self._callback.on_comm_temperature_update(self._temp, self._bedTemp)

				elif supportRepetierTargetTemp and ('TargetExtr' in line or 'TargetBed' in line):
					matchExtr = self._regex_repetierTempExtr.match(line)
					matchBed = self._regex_repetierTempBed.match(line)

					if matchExtr is not None:
						toolNum = int(matchExtr.group(1))
						try:
							target = float(matchExtr.group(2))
							if toolNum in self._temp.keys() and self._temp[toolNum] is not None and isinstance(self._temp[toolNum], tuple):
								(actual, oldTarget) = self._temp[toolNum]
								self._temp[toolNum] = (actual, target)
							else:
								self._temp[toolNum] = (None, target)
							self._callback.on_comm_temperature_update(self._temp, self._bedTemp)
						except ValueError:
							pass
					elif matchBed is not None:
						try:
							target = float(matchBed.group(1))
							if self._bedTemp is not None and isinstance(self._bedTemp, tuple):
								(actual, oldTarget) = self._bedTemp
								self._bedTemp = (actual, target)
							else:
								self._bedTemp = (None, target)
							self._callback.on_comm_temperature_update(self._temp, self._bedTemp)
						except ValueError:
							pass

				#If we are waiting for an M109 or M190 then measure the time we lost during heatup, so we can remove that time from our printing time estimate.
				if 'ok' in line and self._heatupWaitStartTime:
					self._heatupWaitTimeLost = self._heatupWaitTimeLost + (time.time() - self._heatupWaitStartTime)
					self._heatupWaitStartTime = None

				##~~ SD Card handling
				elif 'SD init fail' in line or 'volume.init failed' in line or 'openRoot failed' in line:
					self._sdAvailable = False
					self._sdFiles = []
					self._callback.on_comm_sd_state_change(self._sdAvailable)
				elif 'Not SD printing' in line:
					if self.isSdFileSelected() and self.isPrinting():
						# something went wrong, printer is reporting that we actually are not printing right now...
						self._sdFilePos = 0
						self._changeState(self.STATE_OPERATIONAL)
				elif 'SD card ok' in line and not self._sdAvailable:
					self._sdAvailable = True
					self.refreshSdFiles()
					self._callback.on_comm_sd_state_change(self._sdAvailable)
				elif 'Begin file list' in line:
					self._sdFiles = []
					self._sdFileList = True
				elif 'End file list' in line:
					self._sdFileList = False
					self._callback.on_comm_sd_files(self._sdFiles)
				elif 'SD printing byte' in line and self.isSdPrinting():
					# answer to M27, at least on Marlin, Repetier and Sprinter: "SD printing byte %d/%d"
					match = self._regex_sdPrintingByte.search(line)
					self._currentFile.setFilepos(int(match.group(1)))
					self._callback.on_comm_progress()
				elif 'File opened' in line and not self._ignore_select:
					# answer to M23, at least on Marlin, Repetier and Sprinter: "File opened:%s Size:%d"
					match = self._regex_sdFileOpened.search(line)
					if self._sdFileToSelect:
						name = self._sdFileToSelect
						self._sdFileToSelect = None
					else:
						name = match.group(1)
					self._currentFile = PrintingSdFileInformation(name, int(match.group(2)))
				elif 'File selected' in line:
					if self._ignore_select:
						self._ignore_select = False
					elif self._currentFile is not None:
						# final answer to M23, at least on Marlin, Repetier and Sprinter: "File selected"
						self._callback.on_comm_file_selected(self._currentFile.getFilename(), self._currentFile.getFilesize(), True)
						eventManager().fire(Events.FILE_SELECTED, {
							"file": self._currentFile.getFilename(),
							"origin": self._currentFile.getFileLocation()
						})
				elif 'Writing to file' in line:
					# anwer to M28, at least on Marlin, Repetier and Sprinter: "Writing to file: %s"
					self._changeState(self.STATE_PRINTING)
					self._clear_to_send.set()
					line = "ok"
				elif 'Done printing file' in line and self.isSdPrinting():
					# printer is reporting file finished printing
					self._sdFilePos = 0
					self._callback.on_comm_print_job_done()
					self._changeState(self.STATE_OPERATIONAL)
					eventManager().fire(Events.PRINT_DONE, {
						"file": self._currentFile.getFilename(),
						"filename": os.path.basename(self._currentFile.getFilename()),
						"origin": self._currentFile.getFileLocation(),
						"time": self.getPrintTime()
					})
					if self._sd_status_timer is not None:
						try:
							self._sd_status_timer.cancel()
						except:
							pass
				elif 'Done saving file' in line:
					self.refreshSdFiles()
				elif 'File deleted' in line and line.strip().endswith("ok"):
					# buggy Marlin version that doesn't send a proper \r after the "File deleted" statement, fixed in
					# current versions
					self._clear_to_send.set()

				##~~ Message handling
				elif line.strip() != '' \
						and line.strip() != 'ok' and not line.startswith("wait") \
						and not line.startswith('Resend:') \
						and line != 'echo:Unknown command:""\n' \
						and self.isOperational():
					self._callback.on_comm_message(line)

				##~~ Parsing for feedback commands
				if feedbackControls:
					for name, matcher, template in feedbackControls:
						if name in feedbackErrors:
							# we previously had an error with that one, so we'll skip it now
							continue
						try:
							match = matcher.search(line)
							if match is not None:
								formatFunction = None
								if isinstance(template, str):
									formatFunction = str.format
								elif isinstance(template, unicode):
									formatFunction = unicode.format

								if formatFunction is not None:
									self._callback.on_comm_received_registered_message(name, formatFunction(template, *(match.groups("n/a"))))
						except:
							if not name in feedbackErrors:
								self._logger.info("Something went wrong with feedbackControl \"%s\": " % name, exc_info=True)
								feedbackErrors.append(name)
							pass

				##~~ Parsing for pause triggers
				if pauseTriggers and not self.isStreaming():
					if "enable" in pauseTriggers.keys() and pauseTriggers["enable"].search(line) is not None:
						self.setPause(True)
					elif "disable" in pauseTriggers.keys() and pauseTriggers["disable"].search(line) is not None:
						self.setPause(False)
					elif "toggle" in pauseTriggers.keys() and pauseTriggers["toggle"].search(line) is not None:
						self.setPause(not self.isPaused())

				### Baudrate detection
				if self._state == self.STATE_DETECT_BAUDRATE:
					if line == '' or time.time() > self._timeout:
						if len(self._baudrateDetectList) < 1:
							self.close()
							self._errorValue = "No more baudrates to test, and no suitable baudrate found."
							self._changeState(self.STATE_ERROR)
							eventManager().fire(Events.ERROR, {"error": self.getErrorString()})
						elif self._baudrateDetectRetry > 0:
							self._baudrateDetectRetry -= 1
							self._serial.write('\n')
							self._log("Baudrate test retry: %d" % (self._baudrateDetectRetry))
							self._sendCommand("M105")
							self._testingBaudrate = True
						else:
							baudrate = self._baudrateDetectList.pop(0)
							try:
								self._serial.baudrate = baudrate
								self._serial.timeout = settings().getFloat(["serial", "timeout", "detection"])
								self._log("Trying baudrate: %d" % (baudrate))
								self._baudrateDetectRetry = 5
								self._baudrateDetectTestOk = 0
								self._timeout = get_new_timeout("communication")
								self._serial.write('\n')
								self._sendCommand("M105")
								self._testingBaudrate = True
							except:
								self._log("Unexpected error while setting baudrate: %d %s" % (baudrate, get_exception_string()))
					elif 'ok' in line and 'T:' in line:
						self._baudrateDetectTestOk += 1
						if self._baudrateDetectTestOk < 10:
							self._log("Baudrate test ok: %d" % (self._baudrateDetectTestOk))
							self._sendCommand("M105")
						else:
							self._sendCommand("M999")
							self._serial.timeout = settings().getFloat(["serial", "timeout", "connection"])
							self._onConnected()
					else:
						self._testingBaudrate = False

				### Connection attempt
				elif self._state == self.STATE_CONNECTING:
					if (line == "" or "wait" in line) and startSeen:
						self._sendCommand("M105")
					elif "start" in line:
						startSeen = True
					elif "ok" in line and startSeen:
						self._onConnected()
					elif time.time() > self._timeout:
						self.close()

				### Operational
				elif self._state == self.STATE_OPERATIONAL or self._state == self.STATE_PAUSED:
					if "ok" in line:
						# if we still have commands to process, process them
						if self._resendDelta is not None:
							self._resendNextCommand()
						elif self._sendFromQueue():
							pass

					# resend -> start resend procedure from requested line
					elif line.lower().startswith("resend") or line.lower().startswith("rs"):
						self._handleResendRequest(line)

				### Printing
				elif self._state == self.STATE_PRINTING:
					if line == "" and time.time() > self._timeout:
						if not self._blocking_command:
							self._log("Communication timeout during printing, forcing a line")
							self._clear_to_send.set()
						else:
							self._logger.debug("Ran into a communication timeout, but a blocking command is currently active")

					if "ok" in line:
						if self._resendDelta is not None:
							self._resendNextCommand()
						else:
<<<<<<< HEAD
							if self._resendDelta is not None:
								self._resendNextCommand()
							else:
								if not self._heatupWaitStartTime:
									if time.time() > tempRequestTimeout:
										self.sendCommand("M105")
										tempRequestTimeout = get_new_timeout("temperature")

									if self.isSdPrinting() and time.time() > sdStatusRequestTimeout:
										self.sendCommand("M27")
										sdStatusRequestTimeout = get_new_timeout("sdStatus")
=======
							if self._sendFromQueue(sendChecksum=True):
								pass
							elif not self.isSdPrinting():
								self._sendNext()
>>>>>>> 88ac1974

					elif line.lower().startswith("resend") or line.lower().startswith("rs"):
						self._handleResendRequest(line)
			except:
				self._logger.exception("Something crashed inside the serial connection loop, please report this in OctoPrint's bug tracker:")

				errorMsg = "See octoprint.log for details"
				self._log(errorMsg)
				self._errorValue = errorMsg
				self._changeState(self.STATE_ERROR)
				eventManager().fire(Events.ERROR, {"error": self.getErrorString()})
		self._log("Connection closed, closing down monitor")

	def _poll_temperature(self):
		"""
		Polls the temperature after the temperature timeout, re-enqueues itself.

		If the printer is not operational, not printing from sd, busy with a blocking command or heating, no poll
		will be done.
		"""

		if self.isOperational() and not self.isStreaming() and not self._blocking_command and not self._heating:
			self.sendCommand("M105", cmd_type="temperature_poll")

		interval = get_interval("temperature")
		self._temperature_timer = threading.Timer(interval, self._poll_temperature)
		self._temperature_timer.start()

	def _poll_sd_status(self):
		"""
		Polls the sd printing status after the sd status timeout, re-enqueues itself.

		If the printer is not operational, not printing from sd, busy with a blocking command or heating, no poll
		will be done.
		"""

		if self.isOperational() and self.isSdPrinting() and not self._blocking_command and not self._heating:
			self.sendCommand("M27", cmd_type="sd_status_poll")

		interval = get_interval("sdStatus")
		self._sd_status_timer = threading.Timer(interval, self._poll_sd_status)
		self._sd_status_timer.start()

	def _onConnected(self):
		self._poll_temperature()

		self._changeState(self.STATE_OPERATIONAL)

		if self._sdAvailable:
			self.refreshSdFiles()
		else:
			self.initSdCard()

		payload = dict(port=self._port, baudrate=self._baudrate)
		eventManager().fire(Events.CONNECTED, payload)
		self.sendGcodeScript("afterPrinterConnected", replacements=dict(event=payload))

	def _sendFromQueue(self, sendChecksum=False):
		if not self._commandQueue.empty() and not self.isStreaming():
			self._sendCommand(self._commandQueue.get(), sendChecksum)
			return True
		else:
			return False

	def _openSerial(self):
		if self._port == 'AUTO':
			self._changeState(self.STATE_DETECT_SERIAL)
			programmer = stk500v2.Stk500v2()
			self._log("Serial port list: %s" % (str(serialList())))
			for p in serialList():
				try:
					self._log("Connecting to: %s" % (p))
					programmer.connect(p)
					self._serial = programmer.leaveISP()
					break
				except ispBase.IspError as (e):
					self._log("Error while connecting to %s: %s" % (p, str(e)))
					pass
				except:
					self._log("Unexpected error while connecting to serial port: %s %s" % (p, get_exception_string()))
				programmer.close()
			if self._serial is None:
				self._log("Failed to autodetect serial port")
				self._errorValue = 'Failed to autodetect serial port.'
				self._changeState(self.STATE_ERROR)
				eventManager().fire(Events.ERROR, {"error": self.getErrorString()})
				return False
		elif self._port == 'VIRTUAL':
			self._changeState(self.STATE_OPEN_SERIAL)
			self._serial = VirtualPrinter()
		else:
			self._changeState(self.STATE_OPEN_SERIAL)
			try:
				self._log("Connecting to: %s" % self._port)
				if self._baudrate == 0:
					self._serial = serial.Serial(str(self._port), 115200, timeout=settings().getFloat(["serial", "timeout", "connection"]), writeTimeout=10000, parity=serial.PARITY_ODD)
				else:
					self._serial = serial.Serial(str(self._port), self._baudrate, timeout=settings().getFloat(["serial", "timeout", "connection"]), writeTimeout=10000, parity=serial.PARITY_ODD)
				self._serial.close()
				self._serial.parity = serial.PARITY_NONE
				self._serial.open()
			except:
				self._log("Unexpected error while connecting to serial port: %s %s" % (self._port, get_exception_string()))
				self._errorValue = "Failed to open serial port, permissions correct?"
				self._changeState(self.STATE_ERROR)
				eventManager().fire(Events.ERROR, {"error": self.getErrorString()})
				return False
		self._clear_to_send.set()
		return True

	def _handleErrors(self, line):
		# No matter the state, if we see an error, goto the error state and store the error for reference.
		if line.startswith('Error:') or line.startswith('!!'):
			#Oh YEAH, consistency.
			# Marlin reports an MIN/MAX temp error as "Error:x\n: Extruder switched off. MAXTEMP triggered !\n"
			#	But a bed temp error is reported as "Error: Temperature heated bed switched off. MAXTEMP triggered !!"
			#	So we can have an extra newline in the most common case. Awesome work people.
			if self._regex_minMaxError.match(line):
				line = line.rstrip() + self._readline()

			#Skip the communication errors, as those get corrected.
			if 'checksum mismatch' in line \
					or 'Wrong checksum' in line \
					or 'Line Number is not Last Line Number' in line \
					or 'expected line' in line \
					or 'No Line Number with checksum' in line \
					or 'No Checksum with line number' in line \
					or 'Missing checksum' in line:
				self._lastCommError = line[6:] if line.startswith("Error:") else line[2:]
				pass
			elif not self.isError():
				self._errorValue = line[6:]
				self._changeState(self.STATE_ERROR)
				eventManager().fire(Events.ERROR, {"error": self.getErrorString()})
		return line

	def _readline(self):
		if self._serial == None:
			return None
		try:
			ret = self._serial.readline()
		except:
			self._log("Unexpected error while reading serial port: %s" % (get_exception_string()))
			self._errorValue = get_exception_string()
			self.close(True)
			return None
		if ret == '':
			#self._log("Recv: TIMEOUT")
			return ''
		self._log("Recv: %s" % sanitize_ascii(ret))
		return ret

	def _getNext(self):
		line = self._currentFile.getNext()
		if line is None:
			if self.isStreaming():
				self._sendCommand("M29")

				remote = self._currentFile.getRemoteFilename()
				payload = {
					"local": self._currentFile.getLocalFilename(),
					"remote": remote,
					"time": self.getPrintTime()
				}

				self._currentFile = None
				self._changeState(self.STATE_OPERATIONAL)
				self._callback.on_comm_file_transfer_done(remote)
				eventManager().fire(Events.TRANSFER_DONE, payload)
				self.refreshSdFiles()
			else:
				payload = {
					"file": self._currentFile.getFilename(),
					"filename": os.path.basename(self._currentFile.getFilename()),
					"origin": self._currentFile.getFileLocation(),
					"time": self.getPrintTime()
				}
				self._callback.on_comm_print_job_done()
				self._changeState(self.STATE_OPERATIONAL)
				eventManager().fire(Events.PRINT_DONE, payload)

				self.sendGcodeScript("afterPrintDone", replacements=dict(event=payload))
		return line

	def _sendNext(self):
		with self._sendNextLock:
			line = self._getNext()
			if line is not None:
				self._sendCommand(line, True)
				self._callback.on_comm_progress()

	def _handleResendRequest(self, line):
		lineToResend = None
		try:
			lineToResend = int(line.replace("N:", " ").replace("N", " ").replace(":", " ").split()[-1])
		except:
			if "rs" in line:
				lineToResend = int(line.split()[1])

		if lineToResend is not None:
			lastCommError = self._lastCommError
			self._lastCommError = None

			resendDelta = self._currentLine - lineToResend

			if lastCommError is not None \
					and ("line number is not line number" in lastCommError.lower() or "expected line" in lastCommError.lower()) \
					and lineToResend == self._lastResendNumber \
					and self._resendDelta is not None and self._currentResendCount < self._resendDelta:
				self._logger.debug("Ignoring resend request for line %d, that still originates from lines we sent before we got the first resend request" % lineToResend)
				self._currentResendCount += 1
				return

			self._resendDelta = resendDelta
			self._lastResendNumber = lineToResend
			self._currentResendCount = 0

			if self._resendDelta > len(self._lastLines) or len(self._lastLines) == 0 or self._resendDelta < 0:
				self._errorValue = "Printer requested line %d but no sufficient history is available, can't resend" % lineToResend
				self._logger.warn(self._errorValue)
				if self.isPrinting():
					# abort the print, there's nothing we can do to rescue it now
					self._changeState(self.STATE_ERROR)
					eventManager().fire(Events.ERROR, {"error": self.getErrorString()})
				else:
					# reset resend delta, we can't do anything about it
					self._resendDelta = None
			else:
				self._resendNextCommand()

	def _resendNextCommand(self):
		lastCommError = self._lastCommError
		self._lastCommError = None

		# Make sure we are only handling one sending job at a time
		with self._sendingLock:
			cmd = self._lastLines[-self._resendDelta]
			lineNumber = self._currentLine - self._resendDelta

			self._enqueue_for_sending(cmd, linenumber=lineNumber)

			self._resendDelta -= 1
			if self._resendDelta <= 0:
				self._resendDelta = None
				self._lastResendNumber = None
				self._currentResendCount = 0

	def _sendCommand(self, cmd_tuple, sendChecksum=False):
		if isinstance(cmd_tuple, tuple):
			cmd, cmd_type = cmd_tuple
		else:
			cmd = cmd_tuple
			cmd_type = None

		# Make sure we are only handling one sending job at a time
		with self._sendingLock:
			if self._serial is None:
				return

			if not self.isStreaming():
				for hook in self._gcode_hooks:
					hook_cmd = self._gcode_hooks[hook](self, cmd)
					if hook_cmd and isinstance(hook_cmd, basestring):
						cmd = hook_cmd
				gcode = self._regex_command.search(cmd)
				if gcode:
					gcode = gcode.group(1)

					if gcode in gcodeToEvent:
						eventManager().fire(gcodeToEvent[gcode])

					gcodeHandler = "_gcode_" + gcode
					if hasattr(self, gcodeHandler):
						cmd = getattr(self, gcodeHandler)(cmd)

			if cmd is not None:
				self._doSend(cmd, send_checksum=sendChecksum, cmd_type=cmd_type)

	def _doSend(self, cmd, send_checksum=False, cmd_type=None):
		if send_checksum or self._alwaysSendChecksum:
			lineNumber = self._currentLine
			self._addToLastLines(cmd)
			self._currentLine += 1
			self._enqueue_for_sending(cmd, linenumber=lineNumber, command_type=cmd_type)
		else:
			self._enqueue_for_sending(cmd, command_type=cmd_type)

	##~~ send loop handling

	def _enqueue_for_sending(self, command, linenumber=None, command_type=None):
		"""
		Enqueues a command an optional linenumber to use for it in the send queue.

		Arguments:
		    command (str): The command to send.
		    linenumber (int): The line number with which to send the command. May be ``None`` in which case the command
		        will be sent without a line number and checksum.
		"""

		try:
			self._send_queue.put((command, linenumber, command_type))
		except TypeAlreadyInQueue as e:
			self._logger.debug("Type already in queue: " + e.type)

	def _send_loop(self):
		"""
		The send loop is reponsible of sending commands in ``self._send_queue`` over the line, if it is cleared for
		sending (through received ``ok`` responses from the printer's firmware.
		"""

		while self._send_queue_active:
			try:
				# wait until we have something in the queue
				entry = self._send_queue.get()

				# make sure we are still active
				if not self._send_queue_active:
					break

				# fetch command and optional linenumber from queue, send it
				command, linenumber, _ = entry
				if linenumber is not None:
					self._doSendWithChecksum(command, linenumber)
				else:
					self._doSendWithoutChecksum(command)

				# we just used up one ok, clear it, wait for the next clear
				self._clear_to_send.clear()
				self._clear_to_send.wait()
			except:
				self._logger.exception("Caught an exception in the send loop")
		self._log("Closing down send loop")

	##~~ actual sending via serial

	def _doSendWithChecksum(self, cmd, lineNumber):
		commandToSend = "N%d %s" % (lineNumber, cmd)
		checksum = reduce(lambda x,y:x^y, map(ord, commandToSend))
		commandToSend = "%s*%d" % (commandToSend, checksum)
		self._doSendWithoutChecksum(commandToSend)

	def _doSendWithoutChecksum(self, cmd):
		self._log("Send: %s" % cmd)
		try:
			self._serial.write(cmd + '\n')
		except serial.SerialTimeoutException:
			self._log("Serial timeout while writing to serial port, trying again.")
			try:
				self._serial.write(cmd + '\n')
			except:
				self._log("Unexpected error while writing serial port: %s" % (get_exception_string()))
				self._errorValue = get_exception_string()
				self.close(True)
		except:
			self._log("Unexpected error while writing serial port: %s" % (get_exception_string()))
			self._errorValue = get_exception_string()
			self.close(True)

	##~~ command handlers

	def _gcode_T(self, cmd):
		toolMatch = self._regex_paramTInt.search(cmd)
		if toolMatch:
			self._currentExtruder = int(toolMatch.group(1))
		return cmd

	def _gcode_G0(self, cmd):
		if 'Z' in cmd:
			match = self._regex_paramZFloat.search(cmd)
			if match:
				try:
					z = float(match.group(1))
					if self._currentZ != z:
						self._currentZ = z
						self._callback.on_comm_z_change(z)
				except ValueError:
					pass
		return cmd
	_gcode_G1 = _gcode_G0

	def _gcode_M0(self, cmd):
		self.setPause(True)
		return "M105" # Don't send the M0 or M1 to the machine, as M0 and M1 are handled as an LCD menu pause.
	_gcode_M1 = _gcode_M0

	def _gcode_M104(self, cmd):
		toolNum = self._currentExtruder
		toolMatch = self._regex_paramTInt.search(cmd)
		if toolMatch:
			toolNum = int(toolMatch.group(1))
		match = self._regex_paramSInt.search(cmd)
		if match:
			try:
				target = float(match.group(1))
				if toolNum in self._temp.keys() and self._temp[toolNum] is not None and isinstance(self._temp[toolNum], tuple):
					(actual, oldTarget) = self._temp[toolNum]
					self._temp[toolNum] = (actual, target)
				else:
					self._temp[toolNum] = (None, target)
			except ValueError:
				pass
		return cmd

	def _gcode_M140(self, cmd):
		match = self._regex_paramSInt.search(cmd)
		if match:
			try:
				target = float(match.group(1))
				if self._bedTemp is not None and isinstance(self._bedTemp, tuple):
					(actual, oldTarget) = self._bedTemp
					self._bedTemp = (actual, target)
				else:
					self._bedTemp = (None, target)
			except ValueError:
				pass
		return cmd

	def _gcode_M109(self, cmd):
		self._heatupWaitStartTime = time.time()
		self._blocking_command = True
		return self._gcode_M104(cmd)

	def _gcode_M190(self, cmd):
		self._heatupWaitStartTime = time.time()
		self._blocking_command = True
		return self._gcode_M140(cmd)

	def _gcode_M110(self, cmd):
		newLineNumber = None
		match = self._regex_paramNInt.search(cmd)
		if match:
			try:
				newLineNumber = int(match.group(1))
			except:
				pass
		else:
			newLineNumber = 0

		# send M110 command with new line number
		self._enqueue_for_sending(cmd, linenumber=newLineNumber)
		self._currentLine = newLineNumber + 1

		# after a reset of the line number we have no way to determine what line exactly the printer now wants
		self._lastLines.clear()
		self._resendDelta = None

		return None

	def _gcode_M112(self, cmd): # It's an emergency what todo? Canceling the print should be the minimum
		self.cancelPrint()
		return cmd

	def _gcode_G4(self, cmd):
		# we are intending to dwell for a period of time, increase the timeout to match
		cmd = cmd.upper()
		p_idx = cmd.find('P')
		s_idx = cmd.find('S')
		_timeout = 0
		if p_idx != -1:
			# dwell time is specified in milliseconds
			_timeout = int(cmd[p_idx+1:]) / 1000.0
		elif s_idx != -1:
			# dwell time is specified in seconds
			_timeout = int(cmd[s_idx+1:])
		self._timeout = get_new_timeout("communication") + _timeout
		self._blocking_command = True
		return cmd

	def _gcode_G28(self, cmd):
		self._blocking_command = True
		return cmd
	_gcode_G29 = _gcode_G28
	_gcode_G30 = _gcode_G28

### MachineCom callback ################################################################################################

class MachineComPrintCallback(object):
	def on_comm_log(self, message):
		pass

	def on_comm_temperature_update(self, temp, bedTemp):
		pass

	def on_comm_state_change(self, state):
		pass

	def on_comm_message(self, message):
		pass

	def on_comm_progress(self):
		pass

	def on_comm_print_job_done(self):
		pass

	def on_comm_z_change(self, newZ):
		pass

	def on_comm_file_selected(self, filename, filesize, sd):
		pass

	def on_comm_sd_state_change(self, sdReady):
		pass

	def on_comm_sd_files(self, files):
		pass

	def on_comm_file_transfer_started(self, filename, filesize):
		pass

	def on_comm_file_transfer_done(self, filename):
		pass

	def on_comm_received_registered_message(self, command, message):
		pass

	def on_comm_force_disconnect(self):
		pass

### Printing file information classes ##################################################################################

class PrintingFileInformation(object):
	"""
	Encapsulates information regarding the current file being printed: file name, current position, total size and
	time the print started.
	Allows to reset the current file position to 0 and to calculate the current progress as a floating point
	value between 0 and 1.
	"""

	def __init__(self, filename):
		self._filename = filename
		self._filepos = 0
		self._filesize = None
		self._startTime = None

	def getStartTime(self):
		return self._startTime

	def getFilename(self):
		return self._filename

	def getFilesize(self):
		return self._filesize

	def getFilepos(self):
		return self._filepos

	def getFileLocation(self):
		return FileDestinations.LOCAL

	def getProgress(self):
		"""
		The current progress of the file, calculated as relation between file position and absolute size. Returns -1
		if file size is None or < 1.
		"""
		if self._filesize is None or not self._filesize > 0:
			return -1
		return float(self._filepos) / float(self._filesize)

	def reset(self):
		"""
		Resets the current file position to 0.
		"""
		self._filepos = 0

	def start(self):
		"""
		Marks the print job as started and remembers the start time.
		"""
		self._startTime = time.time()

class PrintingSdFileInformation(PrintingFileInformation):
	"""
	Encapsulates information regarding an ongoing print from SD.
	"""

	def __init__(self, filename, filesize):
		PrintingFileInformation.__init__(self, filename)
		self._filesize = filesize

	def setFilepos(self, filepos):
		"""
		Sets the current file position.
		"""
		self._filepos = filepos

	def getFileLocation(self):
		return FileDestinations.SDCARD

class PrintingGcodeFileInformation(PrintingFileInformation):
	"""
	Encapsulates information regarding an ongoing direct print. Takes care of the needed file handle and ensures
	that the file is closed in case of an error.
	"""

	def __init__(self, filename, offsetCallback):
		PrintingFileInformation.__init__(self, filename)

		self._filehandle = None

		self._filesetMenuModehandle = None
		self._firstLine = None
		self._currentTool = 0

		self._offsetCallback = offsetCallback
		self._regex_tempCommand = re.compile("M(104|109|140|190)")
		self._regex_tempCommandTemperature = re.compile("S([-+]?\d*\.?\d*)")
		self._regex_tempCommandTool = re.compile("T(\d+)")
		self._regex_toolCommand = re.compile("^T(\d+)")

		if not os.path.exists(self._filename) or not os.path.isfile(self._filename):
			raise IOError("File %s does not exist" % self._filename)
		self._filesize = os.stat(self._filename).st_size

	def start(self):
		"""
		Opens the file for reading and determines the file size. Start time won't be recorded until 100 lines in
		"""
		PrintingFileInformation.start(self)
		self._filehandle = open(self._filename, "r")

	def getNext(self):
		"""
		Retrieves the next line for printing.
		"""
		if self._filehandle is None:
			raise ValueError("File %s is not open for reading" % self._filename)

		try:
			processedLine = None
			while processedLine is None:
				if self._filehandle is None:
					# file got closed just now
					return None
				line = self._filehandle.readline()
				if not line:
					self._filehandle.close()
					self._filehandle = None
				processedLine = self._processLine(line)
			self._filepos = self._filehandle.tell()

			return processedLine
		except Exception as (e):
			if self._filehandle is not None:
				self._filehandle.close()
				self._filehandle = None
			raise e

	def _processLine(self, line):
		if ";" in line:
			line = line[0:line.find(";")]
		line = line.strip()
		if len(line) > 0:
			toolMatch = self._regex_toolCommand.match(line)
			if toolMatch is not None:
				# track tool changes
				self._currentTool = int(toolMatch.group(1))
			else:
				## apply offsets
				if self._offsetCallback is not None:
					tempMatch = self._regex_tempCommand.match(line)
					if tempMatch is not None:
						# if we have a temperature command, retrieve current offsets
						tempOffset, bedTempOffset = self._offsetCallback()
						if tempMatch.group(1) == "104" or tempMatch.group(1) == "109":
							# extruder temperature, determine which one and retrieve corresponding offset
							toolNum = self._currentTool

							toolNumMatch = self._regex_tempCommandTool.search(line)
							if toolNumMatch is not None:
								try:
									toolNum = int(toolNumMatch.group(1))
								except ValueError:
									pass

							offset = tempOffset[toolNum] if toolNum in tempOffset.keys() and tempOffset[toolNum] is not None else 0
						elif tempMatch.group(1) == "140" or tempMatch.group(1) == "190":
							# bed temperature
							offset = bedTempOffset
						else:
							# unknown, should never happen
							offset = 0

						if not offset == 0:
							# if we have an offset != 0, we need to get the temperature to be set and apply the offset to it
							tempValueMatch = self._regex_tempCommandTemperature.search(line)
							if tempValueMatch is not None:
								try:
									temp = float(tempValueMatch.group(1))
									if temp > 0:
										newTemp = temp + offset
										line = line.replace("S" + tempValueMatch.group(1), "S%f" % newTemp)
								except ValueError:
									pass
			return line
		else:
			return None

class StreamingGcodeFileInformation(PrintingGcodeFileInformation):
	def __init__(self, path, localFilename, remoteFilename):
		PrintingGcodeFileInformation.__init__(self, path, None)
		self._localFilename = localFilename
		self._remoteFilename = remoteFilename

	def start(self):
		PrintingGcodeFileInformation.start(self)
		self._startTime = time.time()

	def getLocalFilename(self):
		return self._localFilename

	def getRemoteFilename(self):
		return self._remoteFilename


class TypedQueue(queue.Queue):

	def __init__(self, maxsize=0):
		queue.Queue.__init__(self, maxsize=maxsize)
		self._lookup = []

	def _put(self, item):
		if isinstance(item, tuple) and len(item) == 3:
			cmd, line, cmd_type = item
			if cmd_type is not None:
				if cmd_type in self._lookup:
					raise TypeAlreadyInQueue(cmd_type, "Type {cmd_type} is already in queue".format(**locals()))
				else:
					self._lookup.append(cmd_type)

		queue.Queue._put(self, item)

	def _get(self):
		item = queue.Queue._get(self)

		if isinstance(item, tuple) and len(item) == 3:
			cmd, line, cmd_type = item
			if cmd_type is not None and cmd_type in self._lookup:
				self._lookup.remove(cmd_type)

		return item


class TypeAlreadyInQueue(BaseException):
	def __init__(self, t, *args, **kwargs):
		BaseException.__init__(self, *args, **kwargs)
		self.type = t


def get_new_timeout(type):
	now = time.time()
	return now + get_interval(type)


def get_interval(type):
	if type not in default_settings["serial"]["timeout"]:
		return 0
	else:
		return settings().getFloat(["serial", "timeout", type])<|MERGE_RESOLUTION|>--- conflicted
+++ resolved
@@ -1077,24 +1077,10 @@
 						if self._resendDelta is not None:
 							self._resendNextCommand()
 						else:
-<<<<<<< HEAD
-							if self._resendDelta is not None:
-								self._resendNextCommand()
-							else:
-								if not self._heatupWaitStartTime:
-									if time.time() > tempRequestTimeout:
-										self.sendCommand("M105")
-										tempRequestTimeout = get_new_timeout("temperature")
-
-									if self.isSdPrinting() and time.time() > sdStatusRequestTimeout:
-										self.sendCommand("M27")
-										sdStatusRequestTimeout = get_new_timeout("sdStatus")
-=======
 							if self._sendFromQueue(sendChecksum=True):
 								pass
 							elif not self.isSdPrinting():
 								self._sendNext()
->>>>>>> 88ac1974
 
 					elif line.lower().startswith("resend") or line.lower().startswith("rs"):
 						self._handleResendRequest(line)
