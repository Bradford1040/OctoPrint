$(function() {
    function SettingsViewModel(parameters) {
        var self = this;

        self.loginState = parameters[0];
        self.users = parameters[1];
        self.printerProfiles = parameters[2];

        self.allViewModels = [];

        self.receiving = ko.observable(false);
        self.sending = ko.observable(false);
<<<<<<< HEAD
        self.outstanding = [];
=======
        self.exchanging = ko.computed(function() {
            return self.receiving() || self.sending();
        });
        self.callbacks = [];

        self.api_enabled = ko.observable(undefined);
        self.api_key = ko.observable(undefined);
        self.api_allowCrossOrigin = ko.observable(undefined);

        self.appearance_name = ko.observable(undefined);
        self.appearance_color = ko.observable(undefined);
        self.appearance_colorTransparent = ko.observable();
        self.appearance_defaultLanguage = ko.observable();
>>>>>>> f4b3206d

        self.settingsDialog = undefined;
        self.settings_dialog_update_detected = undefined;
        self.translationManagerDialog = undefined;
        self.translationUploadElement = $("#settings_appearance_managelanguagesdialog_upload");
        self.translationUploadButton = $("#settings_appearance_managelanguagesdialog_upload_start");

        self.translationUploadFilename = ko.observable();
        self.invalidTranslationArchive = ko.computed(function() {
            var name = self.translationUploadFilename();
            return name !== undefined && !(_.endsWith(name.toLocaleLowerCase(), ".zip") || _.endsWith(name.toLocaleLowerCase(), ".tar.gz") || _.endsWith(name.toLocaleLowerCase(), ".tgz") || _.endsWith(name.toLocaleLowerCase(), ".tar"));
        });
        self.enableTranslationUpload = ko.computed(function() {
            var name = self.translationUploadFilename();
            return name !== undefined && name.trim() != "" && !self.invalidTranslationArchive();
        });

        self.translations = new ItemListHelper(
            "settings.translations",
            {
                "locale": function (a, b) {
                    // sorts ascending
                    if (a["locale"].toLocaleLowerCase() < b["locale"].toLocaleLowerCase()) return -1;
                    if (a["locale"].toLocaleLowerCase() > b["locale"].toLocaleLowerCase()) return 1;
                    return 0;
                }
            },
            {
            },
            "locale",
            [],
            [],
            0
        );

        self.appearance_available_colors = ko.observable([
            {key: "default", name: gettext("default")},
            {key: "red", name: gettext("red")},
            {key: "orange", name: gettext("orange")},
            {key: "yellow", name: gettext("yellow")},
            {key: "green", name: gettext("green")},
            {key: "blue", name: gettext("blue")},
            {key: "violet", name: gettext("violet")},
            {key: "black", name: gettext("black")},
            {key: "white", name: gettext("white")},
        ]);

        self.appearance_colorName = function(color) {
            switch (color) {
                case "red":
                    return gettext("red");
                case "orange":
                    return gettext("orange");
                case "yellow":
                    return gettext("yellow");
                case "green":
                    return gettext("green");
                case "blue":
                    return gettext("blue");
                case "violet":
                    return gettext("violet");
                case "black":
                    return gettext("black");
                case "white":
                    return gettext("white");
                case "default":
                    return gettext("default");
                default:
                    return color;
            }
        };

        var auto_locale = {language: "_default", display: gettext("Autodetect from browser"), english: undefined};
        self.locales = ko.observableArray([auto_locale].concat(_.sortBy(_.values(AVAILABLE_LOCALES), function(n) {
            return n.display;
        })));
        self.locale_languages = _.keys(AVAILABLE_LOCALES);

        self.api_enabled = ko.observable(undefined);
        self.api_key = ko.observable(undefined);
        self.api_allowCrossOrigin = ko.observable(undefined);

        self.appearance_name = ko.observable(undefined);
        self.appearance_color = ko.observable(undefined);
        self.appearance_colorTransparent = ko.observable();
        self.appearance_defaultLanguage = ko.observable();

        self.printer_defaultExtrusionLength = ko.observable(undefined);

        self.webcam_streamUrl = ko.observable(undefined);
        self.webcam_snapshotUrl = ko.observable(undefined);
        self.webcam_ffmpegPath = ko.observable(undefined);
        self.webcam_bitrate = ko.observable(undefined);
        self.webcam_ffmpegThreads = ko.observable(undefined);
        self.webcam_watermark = ko.observable(undefined);
        self.webcam_flipH = ko.observable(undefined);
        self.webcam_flipV = ko.observable(undefined);
        self.webcam_rotate90 = ko.observable(undefined);

        self.feature_gcodeViewer = ko.observable(undefined);
        self.feature_temperatureGraph = ko.observable(undefined);
        self.feature_waitForStart = ko.observable(undefined);
        self.feature_sendChecksum = ko.observable("print");
        self.feature_sdSupport = ko.observable(undefined);
        self.feature_sdAlwaysAvailable = ko.observable(undefined);
        self.feature_swallowOkAfterResend = ko.observable(undefined);
        self.feature_repetierTargetTemp = ko.observable(undefined);
        self.feature_disableExternalHeatupDetection = ko.observable(undefined);
        self.feature_keyboardControl = ko.observable(undefined);
        self.feature_pollWatched = ko.observable(undefined);
        self.feature_ignoreIdenticalResends = ko.observable(undefined);

        self.serial_port = ko.observable();
        self.serial_baudrate = ko.observable();
        self.serial_portOptions = ko.observableArray([]);
        self.serial_baudrateOptions = ko.observableArray([]);
        self.serial_autoconnect = ko.observable(undefined);
        self.serial_timeoutConnection = ko.observable(undefined);
        self.serial_timeoutDetection = ko.observable(undefined);
        self.serial_timeoutCommunication = ko.observable(undefined);
        self.serial_timeoutTemperature = ko.observable(undefined);
        self.serial_timeoutTemperatureTargetSet = ko.observable(undefined);
        self.serial_timeoutSdStatus = ko.observable(undefined);
        self.serial_log = ko.observable(undefined);
        self.serial_additionalPorts = ko.observable(undefined);
        self.serial_additionalBaudrates = ko.observable(undefined);
        self.serial_longRunningCommands = ko.observable(undefined);
        self.serial_checksumRequiringCommands = ko.observable(undefined);
        self.serial_helloCommand = ko.observable(undefined);

        self.folder_uploads = ko.observable(undefined);
        self.folder_timelapse = ko.observable(undefined);
        self.folder_timelapseTmp = ko.observable(undefined);
        self.folder_logs = ko.observable(undefined);
        self.folder_watched = ko.observable(undefined);

        self.scripts_gcode_beforePrintStarted = ko.observable(undefined);
        self.scripts_gcode_afterPrintDone = ko.observable(undefined);
        self.scripts_gcode_afterPrintCancelled = ko.observable(undefined);
        self.scripts_gcode_afterPrintPaused = ko.observable(undefined);
        self.scripts_gcode_beforePrintResumed = ko.observable(undefined);
        self.scripts_gcode_afterPrinterConnected = ko.observable(undefined);
        self.scripts_gcode_beforePrinterDisconnected = ko.observable(undefined);

        self.temperature_profiles = ko.observableArray(undefined);
        self.temperature_cutoff = ko.observable(undefined);

        self.system_actions = ko.observableArray([]);

        self.terminalFilters = ko.observableArray([]);

        self.server_commands_systemShutdownCommand = ko.observable(undefined);
        self.server_commands_systemRestartCommand = ko.observable(undefined);
        self.server_commands_serverRestartCommand = ko.observable(undefined);

        self.server_diskspace_warning = ko.observable();
        self.server_diskspace_critical = ko.observable();
        self.server_diskspace_warning_str = sizeObservable(self.server_diskspace_warning);
        self.server_diskspace_critical_str = sizeObservable(self.server_diskspace_critical);

        self.settings = undefined;
        self.lastReceivedSettings = undefined;

        self.webcam_ffmpegPathText = ko.observable();
        self.webcam_ffmpegPathOk = ko.observable(false);
        self.webcam_ffmpegPathBroken = ko.observable(false);
        self.webcam_ffmpegPathReset = function() {
            self.webcam_ffmpegPathText("");
            self.webcam_ffmpegPathOk(false);
            self.webcam_ffmpegPathBroken(false);
        };

        self.addTemperatureProfile = function() {
            self.temperature_profiles.push({name: "New", extruder:0, bed:0});
        };

        self.removeTemperatureProfile = function(profile) {
            self.temperature_profiles.remove(profile);
        };

        self.addTerminalFilter = function() {
            self.terminalFilters.push({name: "New", regex: "(Send: M105)|(Recv: ok T:)"})
        };

        self.removeTerminalFilter = function(filter) {
            self.terminalFilters.remove(filter);
        };

        self.testWebcamStreamUrl = function() {
            if (!self.webcam_streamUrl()) {
                return;
            }

            var text = gettext("If you see your webcam stream below, the entered stream URL is ok.");
            var image = $('<img src="' + self.webcam_streamUrl() + '">');
            var message = $("<p></p>")
                .append(text)
                .append(image);
            showMessageDialog({
                title: gettext("Stream test"),
                message: message
            });
        };

        self.testWebcamSnapshotUrl = function(viewModel, event) {
            if (!self.webcam_snapshotUrl()) {
                return;
            }

            var target = $(event.target);
            target.prepend('<i class="icon-spinner icon-spin"></i> ');

            var errorText = gettext("Could not retrieve snapshot URL, please double check the URL");
            var errorTitle = gettext("Snapshot test failed");

            OctoPrint.util.testUrl(self.webcam_snapshotUrl(), {method: "GET", response: true})
                .done(function(response) {
                    $("i.icon-spinner", target).remove();

                    if (!response.result) {
                        showMessageDialog({
                            title: errorTitle,
                            message: errorText
                        });
                        return;
                    }

                    var content = response.response.content;
                    var mimeType = "image/jpeg";

                    var headers = response.response.headers;
                    if (headers && headers["mime-type"]) {
                        mimeType = headers["mime-type"];
                    }

                    var text = gettext("If you see your webcam snapshot picture below, the entered snapshot URL is ok.");
                    showMessageDialog({
                        title: gettext("Snapshot test"),
                        message: $('<p>' + text + '</p><p><img src="data:' + mimeType + ';base64,' + content + '" /></p>')
                    });
                })
                .fail(function() {
                    $("i.icon-spinner", target).remove();
                    showMessageDialog({
                        title: errorTitle,
                        message: errorText
                    });
                });
        };

        self.testWebcamFfmpegPath = function() {
            if (!self.webcam_ffmpegPath()) {
                return;
            }

            OctoPrint.util.testExecutable(self.webcam_ffmpegPath())
                .done(function(response) {
                    if (!response.result) {
                        if (!response.exists) {
                            self.webcam_ffmpegPathText(gettext("The path doesn't exist"));
                        } else if (!response.typeok) {
                            self.webcam_ffmpegPathText(gettext("The path is not a file"));
                        } else if (!response.access) {
                            self.webcam_ffmpegPathText(gettext("The path is not an executable"));
                        }
                    } else {
                        self.webcam_ffmpegPathText(gettext("The path is valid"));
                    }
                    self.webcam_ffmpegPathOk(response.result);
                    self.webcam_ffmpegPathBroken(!response.result);
                });
        };

        self.onSettingsShown = function() {
            self.requestData();
        };

        self.onSettingsHidden = function() {
            self.webcam_ffmpegPathReset();
        };

        self.isDialogActive = function() {
            return self.settingsDialog.is(":visible");
        };

        self.onStartup = function() {
            self.settingsDialog = $('#settings_dialog');
            self.settingsUpdatedDialog = $('#settings_dialog_update_detected');
            self.translationManagerDialog = $('#settings_appearance_managelanguagesdialog');
            self.translationUploadElement = $("#settings_appearance_managelanguagesdialog_upload");
            self.translationUploadButton = $("#settings_appearance_managelanguagesdialog_upload_start");

            self.translationUploadElement.fileupload({
                dataType: "json",
                maxNumberOfFiles: 1,
                autoUpload: false,
                headers: OctoPrint.getRequestHeaders(),
                add: function(e, data) {
                    if (data.files.length == 0) {
                        return false;
                    }

                    self.translationUploadFilename(data.files[0].name);

                    self.translationUploadButton.unbind("click");
                    self.translationUploadButton.bind("click", function() {
                        data.submit();
                        return false;
                    });
                },
                done: function(e, data) {
                    self.translationUploadButton.unbind("click");
                    self.translationUploadFilename(undefined);
                    self.fromTranslationResponse(data.result);
                },
                fail: function(e, data) {
                    self.translationUploadButton.unbind("click");
                    self.translationUploadFilename(undefined);
                }
            });
        };

        self.onAllBound = function(allViewModels) {
            self.allViewModels = allViewModels;

            self.settingsDialog.on('show', function(event) {
                if (event.target.id == "settings_dialog") {
                    self.requestTranslationData();
                    callViewModels(allViewModels, "onSettingsShown");
                }
            });
            self.settingsDialog.on('hidden', function(event) {
                if (event.target.id == "settings_dialog") {
                    callViewModels(allViewModels, "onSettingsHidden");
                }
            });
            self.settingsDialog.on('beforeSave', function () {
                callViewModels(allViewModels, "onSettingsBeforeSave");
            });

            $(".reload_all", self.settingsUpdatedDialog).click(function(e) {
                e.preventDefault();
                self.settingsUpdatedDialog.modal("hide");
                self.requestData();
                return false;
            });
            $(".reload_nonconflicts", self.settingsUpdatedDialog).click(function(e) {
                e.preventDefault();
                self.settingsUpdatedDialog.modal("hide");
                self.requestData(undefined, true);
                return false;
            });

            // reset scroll position on tab change
            $('ul.nav-list a[data-toggle="tab"]', self.settingsDialog).on("show", function() {
                self._resetScrollPosition();
            });
        };

        self.show = function(tab) {
            // select first or specified tab
            self.selectTab(tab);

            // reset scroll position
            self._resetScrollPosition();

            // show settings, ensure centered position
            self.settingsDialog.modal({
                minHeight: function() { return Math.max($.fn.modal.defaults.maxHeight() - 80, 250); }
            }).css({
                width: 'auto',
                'margin-left': function() { return -($(this).width() /2); }
            });

            return false;
        };

        self.hide = function() {
            self.settingsDialog.modal("hide");
        };

        self.showTranslationManager = function() {
            self.translationManagerDialog.modal();
            return false;
        };

        self.requestData = function(local) {
            // handle old parameter format
            var callback = undefined;
            if (arguments.length == 2 || _.isFunction(local)) {
                var exc = new Error();
                log.warn("The callback parameter of SettingsViewModel.requestData is deprecated, the method now returns a promise, please use that instead. Stacktrace:", (exc.stack || exc.stacktrace || "<n/a>"));

                if (arguments.length == 2) {
                    callback = arguments[0];
                    local = arguments[1];
                } else {
                    callback = local;
                    local = false;
                }
            }

            // handler for any explicitely provided callbacks
            var callbackHandler = function() {
                if (!callback) return;
                try {
                    callback();
                } catch (exc) {
                    log.error("Error calling settings callback", callback, ":", (exc.stack || exc.stacktrace || exc));
                }
            };

            // if a request is already active, create a new deferred and return
            // its promise, it will be resolved in the response handler of the
            // current request
            if (self.receiving()) {
                var deferred = $.Deferred();
                self.outstanding.push(deferred);

                if (callback) {
                    // if we have a callback, we need to make sure it will
                    // get called when the deferred is resolved
                    deferred.done(callbackHandler);
                }

                return deferred.promise();
            }

            // perform the request
            self.receiving(true);
            return OctoPrint.settings.get()
                .done(function(response) {
                    self.fromResponse(response, local);

                    if (callback) {
                        var deferred = $.Deferred();
                        deferred.done(callbackHandler);
                        self.outstanding.push(deferred);
                    }

                    // resolve all promises
                    var args = arguments;
                    _.each(self.outstanding, function(deferred) {
                        deferred.resolve(args);
                    });
                    self.outstanding = [];
                })
                .fail(function() {
                    // reject all promises
                    var args = arguments;
                    _.each(self.outstanding, function(deferred) {
                        deferred.reject(args);
                    });
                    self.outstanding = [];
                })
                .always(function() {
                    self.receiving(false);
                });
        };

        self.requestTranslationData = function() {
            return OctoPrint.languages.list()
                .done(self.fromTranslationResponse);
        };

        self.fromTranslationResponse = function(response) {
            var translationsByLocale = {};
            _.each(response.language_packs, function(item, key) {
                _.each(item.languages, function(pack) {
                    var locale = pack.locale;
                    if (!_.has(translationsByLocale, locale)) {
                        translationsByLocale[locale] = {
                            locale: locale,
                            display: pack.locale_display,
                            english: pack.locale_english,
                            packs: []
                        };
                    }

                    translationsByLocale[locale]["packs"].push({
                        identifier: key,
                        display: item.display,
                        pack: pack
                    });
                });
            });

            var translations = [];
            _.each(translationsByLocale, function(item) {
                item["packs"].sort(function(a, b) {
                    if (a.identifier == "_core") return -1;
                    if (b.identifier == "_core") return 1;

                    if (a.display < b.display) return -1;
                    if (a.display > b.display) return 1;
                    return 0;
                });
                translations.push(item);
            });

            self.translations.updateItems(translations);
        };

        self.languagePackDisplay = function(item) {
            return item.display + ((item.english != undefined) ? ' (' + item.english + ')' : '');
        };

        self.languagePacksAvailable = ko.computed(function() {
            return self.translations.allSize() > 0;
        });

        self.deleteLanguagePack = function(locale, pack) {
            OctoPrint.languages.delete(locale, pack)
                .done(self.fromTranslationResponse);
        };

        /**
         * Fetches the settings as currently stored in this client instance.
         */
        self.getLocalData = function() {
            var data = {};
            if (self.settings != undefined) {
                data = ko.mapping.toJS(self.settings);
            }

            // some special read functions for various observables
            var specialMappings = {
                feature: {
                    externalHeatupDetection: function() { return !self.feature_disableExternalHeatupDetection()},
                    alwaysSendChecksum: function() { return self.feature_sendChecksum() == "always"},
                    neverSendChecksum: function() { return self.feature_sendChecksum() == "never"}
                },
                serial: {
                    additionalPorts : function() { return commentableLinesToArray(self.serial_additionalPorts()) },
                    additionalBaudrates: function() { return _.map(splitTextToArray(self.serial_additionalBaudrates(), ",", true, function(item) { return !isNaN(parseInt(item)); }), function(item) { return parseInt(item); }) },
                    longRunningCommands: function() { return splitTextToArray(self.serial_longRunningCommands(), ",", true) },
                    checksumRequiringCommands: function() { return splitTextToArray(self.serial_checksumRequiringCommands(), ",", true) }
                },
                scripts: {
                    gcode: function() {
                        // we have a special handler function for the gcode scripts since the
                        // server will always send us those that have been set already, so we
                        // can't depend on all keys that we support to be present in the
                        // original request we iterate through in mapFromObservables to
                        // generate our response - hence we use our observables instead
                        //
                        // Note: If we ever introduce sub categories in the gcode scripts
                        // here (more _ after the prefix), we'll need to adjust this code
                        // to be able to cope with that, right now it only strips the prefix
                        // and uses the rest as key in the result, no recursive translation
                        // is done!
                        var result = {};
                        var prefix = "scripts_gcode_";
                        var observables = _.filter(_.keys(self), function(key) { return _.startsWith(key, prefix); });
                        _.each(observables, function(observable) {
                            var script = observable.substring(prefix.length);
                            result[script] = self[observable]();
                        });
                        return result;
                    }
                }
            };

            var mapFromObservables = function(data, mapping, keyPrefix) {
                var flag = false;
                var result = {};

                // process all key-value-pairs here
                _.forOwn(data, function(value, key) {
                    var observable = key;
                    if (keyPrefix != undefined) {
                        observable = keyPrefix + "_" + observable;
                    }

                    if (mapping && mapping[key] && _.isFunction(mapping[key])) {
                        result[key] = mapping[key]();
                        flag = true;
                    } else if (_.isPlainObject(value)) {
                        // value is another object, we'll dive deeper
                        var subresult = mapFromObservables(value, (mapping && mapping[key]) ? mapping[key] : undefined, observable);
                        if (subresult != undefined) {
                            // we only set something on our result if we got something back
                            result[key] = subresult;
                            flag = true;
                        }
                    } else if (self.hasOwnProperty(observable)) {
                        result[key] = self[observable]();
                        flag = true;
                    }
                });

                // if we set something on our result (flag is true), we return result, else we return undefined
                return flag ? result : undefined;
            };

            // map local observables based on our existing data
            var dataFromObservables = mapFromObservables(data, specialMappings);

            data = _.extend(data, dataFromObservables);
            return data;
        };

        self.fromResponse = function(response, local) {
            // server side changes to set
            var serverChangedData;

            // client side changes to keep
            var clientChangedData;

            if (local) {
                // local is true, so we'll keep all local changes and only update what's been updated server side
                serverChangedData = getOnlyChangedData(response, self.lastReceivedSettings);
                clientChangedData = getOnlyChangedData(self.getLocalData(), self.lastReceivedSettings);
            } else  {
                // local is false or unset, so we'll forcefully update with the settings from the server
                serverChangedData = response;
                clientChangedData = undefined;
            }

            // last received settings reset to response
            self.lastReceivedSettings = response;

            if (self.settings === undefined) {
                self.settings = ko.mapping.fromJS(serverChangedData);
            } else {
                ko.mapping.fromJS(serverChangedData, self.settings);
            }

            // some special apply functions for various observables
            var specialMappings = {
                appearance: {
                    defaultLanguage: function(value) {
                        self.appearance_defaultLanguage("_default");
                        if (_.includes(self.locale_languages, value)) {
                            self.appearance_defaultLanguage(value);
                        }
                    }
                },
                feature: {
                    externalHeatupDetection: function(value) { self.feature_disableExternalHeatupDetection(!value) },
                    alwaysSendChecksum: function(value) { if (value) { self.feature_sendChecksum("always")}},
                    neverSendChecksum: function(value) { if (value) { self.feature_sendChecksum("never")}}
                },
                serial: {
                    additionalPorts : function(value) { self.serial_additionalPorts(value.join("\n"))},
                    additionalBaudrates: function(value) { self.serial_additionalBaudrates(value.join(", "))},
                    longRunningCommands: function(value) { self.serial_longRunningCommands(value.join(", "))},
                    checksumRequiringCommands: function(value) { self.serial_checksumRequiringCommands(value.join(", "))}
                },
                terminalFilters: function(value) { self.terminalFilters($.extend(true, [], value)) },
                temperature: {
                    profiles: function(value) { self.temperature_profiles($.extend(true, [], value)); }
                }
            };

            var mapToObservables = function(data, mapping, local, keyPrefix) {
                if (!_.isPlainObject(data)) {
                    return;
                }

                // process all key-value-pairs here
                _.forOwn(data, function(value, key) {
                    var observable = key;
                    if (keyPrefix != undefined) {
                        observable = keyPrefix + "_" + observable;
                    }

                    var haveLocalVersion = local && local.hasOwnProperty(key);

                    if (mapping && mapping[key] && _.isFunction(mapping[key]) && !haveLocalVersion) {
                        // if we have a custom apply function for this, we'll use it
                        mapping[key](value);
                    } else if (_.isPlainObject(value)) {
                        // value is another object, we'll dive deeper
                        mapToObservables(value, (mapping && mapping[key]) ? mapping[key] : undefined, (local && local[key]) ? local[key] : undefined, observable);
                    } else if (!haveLocalVersion && self.hasOwnProperty(observable)) {
                        // if we have a matching observable, we'll use that
                        self[observable](value);
                    }
                });
            };

            mapToObservables(serverChangedData, specialMappings, clientChangedData);
        };

        self.saveData = function (data, successCallback, setAsSending) {
            var options;
            if (_.isPlainObject(successCallback)) {
                options = successCallback;
            } else {
                options = {
                    success: successCallback,
                    sending: (setAsSending == true)
                }
            }

            self.settingsDialog.trigger("beforeSave");

            self.sending(data == undefined || options.sending || false);

            if (data == undefined) {
                // we also only send data that actually changed when no data is specified
                data = getOnlyChangedData(self.getLocalData(), self.lastReceivedSettings);
            }

            return OctoPrint.settings.save(data)
                .done(function(data, status, xhr) {
                    self.receiving(true);
                    self.sending(false);
                    try {
                        self.fromResponse(data);
                        if (options.success) options.success(data, status, xhr);
                    } finally {
                        self.receiving(false);
                    }
                })
                .fail(function(xhr, status, error) {
                    self.sending(false);
                    if (options.error) options.error(xhr, status, error);
                })
                .always(function(xhr, status) {
                    if (options.complete) options.complete(xhr, status);
                });
        };

        self.onEventSettingsUpdated = function() {
            var preventSettingsRefresh = _.any(self.allViewModels, function(viewModel) {
                if (viewModel.hasOwnProperty("onSettingsPreventRefresh")) {
                    try {
                        return viewModel["onSettingsPreventRefresh"]();
                    } catch (e) {
                        log.warn("Error while calling onSettingsPreventRefresh on", viewModel, ":", e);
                        return false;
                    }
                } else {
                    return false;
                }
            });

            if (preventSettingsRefresh) {
                // if any of our viewmodels prevented this refresh, we'll just return now
                return;
            }

            if (self.isDialogActive()) {
                // dialog is open and not currently busy...
                if (self.sending() || self.receiving()) {
                    return;
                }

                if (!hasDataChanged(self.getLocalData(), self.lastReceivedSettings)) {
                    // we don't have local changes, so just fetch new data
                    self.requestData();
                } else {
                    // we have local changes, show update dialog
                    self.settingsUpdatedDialog.modal("show");
                }
            } else {
                // dialog is not open, just fetch new data
                self.requestData();
            }
        };

        self._resetScrollPosition = function() {
            $('.scrollable', self.settingsDialog).scrollTop(0);
        };

        self.selectTab = function(tab) {
            if (tab != undefined) {
                if (!_.startsWith(tab, "#")) {
                    tab = "#" + tab;
                }
                $('ul.nav-list a[href="' + tab + '"]', self.settingsDialog).tab("show");
            } else {
                $('ul.nav-list a:first', self.settingsDialog).tab("show");
            }
        };
    }

    OCTOPRINT_VIEWMODELS.push([
        SettingsViewModel,
        ["loginStateViewModel", "usersViewModel", "printerProfilesViewModel"],
        ["#settings_dialog", "#navbar_settings"]
    ]);
});<|MERGE_RESOLUTION|>--- conflicted
+++ resolved
@@ -10,23 +10,10 @@
 
         self.receiving = ko.observable(false);
         self.sending = ko.observable(false);
-<<<<<<< HEAD
-        self.outstanding = [];
-=======
         self.exchanging = ko.computed(function() {
             return self.receiving() || self.sending();
         });
-        self.callbacks = [];
-
-        self.api_enabled = ko.observable(undefined);
-        self.api_key = ko.observable(undefined);
-        self.api_allowCrossOrigin = ko.observable(undefined);
-
-        self.appearance_name = ko.observable(undefined);
-        self.appearance_color = ko.observable(undefined);
-        self.appearance_colorTransparent = ko.observable();
-        self.appearance_defaultLanguage = ko.observable();
->>>>>>> f4b3206d
+        self.outstanding = [];
 
         self.settingsDialog = undefined;
         self.settings_dialog_update_detected = undefined;
