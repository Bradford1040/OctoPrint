import os
import sys
from distutils.command.build_py import build_py as _build_py

import versioneer  # noqa: F401

sys.path.insert(0, os.path.join(os.path.dirname(os.path.realpath(__file__)), "src"))
import setuptools  # noqa: F401,E402

import octoprint_setuptools  # noqa: F401,E402

# ----------------------------------------------------------------------------------------

# Supported python versions
PYTHON_REQUIRES = ">=3.7,<4"

# Requirements for setup.py
SETUP_REQUIRES = [
    "markdown>=3.2.2,<4",
]

# Requirements for our application
INSTALL_REQUIRES = [
    # additional OctoPrint plugins that are maintained on a different release cycle
    "OctoPrint-FileCheck>=2021.2.23",
    "OctoPrint-FirmwareCheck>=2021.2.4",
    "OctoPrint-PiSupport>=2021.8.2",
    # the following dependencies are non trivial to update since later versions
    # introduce backwards incompatible changes that might affect plugins, or due to
    # other observed problems
    "regex!=2018.11.6",  # avoid broken 2018.11.6. See #2874
    # anything below this should be checked on releases for new versions
    "tornado>=6.0.4,<7",
    "markdown>=3.2.2,<4",
    "flask>=1.1.2,<2",
    "Jinja2>=2.11.2,<3",
    "Flask-Login>=0.5,<0.6",  # flask-login doesn't use semver & breaks stuff on minor version increases
    "Flask-Babel>=2.0,<3",
    "Flask-Assets>=2.0,<3",
    "werkzeug>=2.0.1,<3",
    "itsdangerous>=2.0.1,<3",
    "cachelib>=0.2,<0.3",
    "PyYAML>=5.4.1,<6",
    "pyserial>=3.4,<4",
    "netaddr>=0.7.19,<1",
    "watchdog==1.0.0",
    "sarge==0.1.5post0",
    "netifaces>=0.10.9,<1",
    "pylru>=1.2,<2",
    "rsa>=4.0,<5",
    "pkginfo>=1.5.0.1,<2",
    "requests>=2.23.0,<3",
    "semantic_version>=2.8.5,<3",
    "psutil>=5.7,<6",
    "Click>=7.1.2,<8",
    "feedparser>=6.0.8,<7",
    "future>=0.18.2,<1",  # not really needed anymore, but leaving in for py2/3 compat plugins
    "websocket-client>=0.57,<1",
    "wrapt>=1.12.1,<2",
    "emoji>=0.5.4,<1",
    "immutabledict>=2.1,<3",
    "sentry-sdk>=0.15.1,<1",
    "filetype>=1.0.7,<2",
    "zeroconf>=0.33,<0.34",
    "zipstream-new>=1.1.8,<1.2",
    "pathvalidate>=2.4.1,<3",
    "colorlog>=5.0.1,<6",
    # vendor bundled dependencies
    "blinker>=1.4,<2",  # dependency of flask_principal
]

<<<<<<< HEAD
=======
# Python 2 specific requirements
INSTALL_REQUIRES_PYTHON2 = [
    "feedparser>=5.2.1,<6",  # newer versions require Python 3
    "tornado==5.1.1",  # newer versions require Python 3
    "futures>=3.3,<4",
    "monotonic>=1.6,<2",
    "scandir>=1.10,<2",
    "chainmap>=1.0.3,<2",
    "typing>=3.10.0.0,<4",
    "enum34>=1.1.10,<1.2",
    "frozendict==1.2",  # newer versions from different maintainer require Python 3
    "colorlog<5",  # newer versions require Python 3
    # vendor bundled dependencies
    "unidecode<1.3",  # dependency of awesome-slugify, newer versions require Python 3
]

# Python 3 specific requirements
INSTALL_REQUIRES_PYTHON3 = [
    "feedparser>=6.0.8,<7",
    "tornado>=6,<7",  # tornado < 6 is incompatible with Python 3.10
    "zeroconf>=0.33,<0.34",  # breaking changes can happen on minor version increases
    "immutabledict>=2.1,<3",
    "pathvalidate>=2.4.1,<3",
    "colorlog>=5.0.1,<6",
    # vendor bundled dependencies
    "unidecode",  # dependency of awesome-slugify, leave w/o range to not cause dependency hell w/ Octolapse deps
]

>>>>>>> 700aa78f
# OSX specific requirements
INSTALL_REQUIRES_OSX = [
    "appdirs>=1.4.4,<2",
]

# Additional requirements for optional install options
EXTRA_REQUIRES = {
    "develop": [
        # Testing dependencies
        "pytest>=5.4.3,<6",
        "pytest-doctest-custom>=1.0.0,<2",
        "ddt",
        # pre-commit
        "pre-commit",
        # profiler
        "pyinstrument",
    ],
    # Dependencies for developing OctoPrint plugins
    "plugins": ["cookiecutter>=1.7.2,<1.8"],
    # Dependencies for building the documentation
    "docs": [
        "sphinx>=3,<4",
        "sphinxcontrib-httpdomain",
        "sphinxcontrib-mermaid",
        "sphinx_rtd_theme",
        "readthedocs-sphinx-ext",
    ],
}

# Dependency links for any of the aforementioned dependencies
DEPENDENCY_LINKS = []

EXTRA_REQUIRES[":sys_platform == 'darwin'"] = INSTALL_REQUIRES_OSX

# -----------------------------------------------------------------------------------------------------------------------
# Anything below here is just command setup and general setup configuration

here = os.path.abspath(os.path.dirname(__file__))


def read_file_contents(path):
    import codecs

    with codecs.open(path, encoding="utf-8") as f:
        return f.read()


def md_to_html_build_py_factory(files, baseclass):
    class md_to_html_build_py(baseclass):
        files = {}

        def run(self):
            print("RUNNING md_to_html_build_py")
            if not self.dry_run:
                for directory, files in self.files.items():
                    target_dir = os.path.join(self.build_lib, directory)
                    self.mkpath(target_dir)

                    for entry in files:
                        if isinstance(entry, tuple):
                            if len(entry) != 2:
                                continue
                            source, dest = entry[0], os.path.join(target_dir, entry[1])
                        else:
                            source = entry
                            dest = os.path.join(target_dir, source + ".html")

                        print(f"Rendering markdown from {source} to {dest}")

                        from markdown import markdownFromFile

                        markdownFromFile(input=source, output=dest, encoding="utf-8")
            baseclass.run(self)

    return type(md_to_html_build_py)(
        md_to_html_build_py.__name__, (md_to_html_build_py,), {"files": files}
    )


def get_cmdclass():
    # make sure these are always available, even when run by dependabot
    global versioneer, octoprint_setuptools, md_to_html_build_py_factory

    cmdclass = versioneer.get_cmdclass()

    # add clean command
    cmdclass.update(
        {
            "clean": octoprint_setuptools.CleanCommand.for_options(
                source_folder="src", eggs=["OctoPrint*.egg-info"]
            )
        }
    )

    # add translation commands
    translation_dir = "translations"
    pot_file = os.path.join(translation_dir, "messages.pot")
    bundled_dir = os.path.join("src", "octoprint", "translations")
    cmdclass.update(
        octoprint_setuptools.get_babel_commandclasses(
            pot_file=pot_file,
            output_dir=translation_dir,
            pack_name_prefix="OctoPrint-i18n-",
            pack_path_prefix="",
            bundled_dir=bundled_dir,
        )
    )

    cmdclass["build_py"] = md_to_html_build_py_factory(
        {
            "octoprint/templates/_data": [
                "AUTHORS.md",
                "SUPPORTERS.md",
                "THIRDPARTYLICENSES.md",
            ]
        },
        cmdclass["build_py"] if "build_py" in cmdclass else _build_py,
    )

    return cmdclass


def params():
    # make sure these are always available, even when run by dependabot
    global versioneer, get_cmdclass, read_file_contents, here, PYTHON_REQUIRES, SETUP_REQUIRES, INSTALL_REQUIRES, EXTRA_REQUIRES, DEPENDENCY_LINKS

    name = "OctoPrint"
    version = versioneer.get_version()
    cmdclass = get_cmdclass()

    description = "The snappy web interface for your 3D printer"
    long_description = read_file_contents(os.path.join(here, "README.md"))
    long_description_content_type = "text/markdown"

    python_requires = PYTHON_REQUIRES
    setup_requires = SETUP_REQUIRES
    install_requires = INSTALL_REQUIRES
    extras_require = EXTRA_REQUIRES
    dependency_links = DEPENDENCY_LINKS

    classifiers = [
        "Development Status :: 5 - Production/Stable",
        "Environment :: Web Environment",
        "Framework :: Flask",
        "Intended Audience :: Developers",
        "Intended Audience :: Education",
        "Intended Audience :: End Users/Desktop",
        "Intended Audience :: Manufacturing",
        "Intended Audience :: Other Audience",
        "Intended Audience :: Science/Research",
        "License :: OSI Approved :: GNU Affero General Public License v3",
        "Natural Language :: English",
        "Natural Language :: German",
        "Operating System :: OS Independent",
        "Programming Language :: Python",
        "Programming Language :: Python :: 3",
        "Programming Language :: Python :: 3.6",
        "Programming Language :: Python :: 3.7",
        "Programming Language :: Python :: 3.8",
        "Programming Language :: Python :: Implementation :: CPython",
        "Programming Language :: JavaScript",
        "Topic :: Printing",
        "Topic :: System :: Monitoring",
    ]
    author = "Gina Häußge"
    author_email = "gina@octoprint.org"
    url = "https://octoprint.org"
    license = "GNU Affero General Public License v3"
    keywords = "3dprinting 3dprinter 3d-printing 3d-printer octoprint"

    project_urls = {
        "Community Forum": "https://community.octoprint.org",
        "Bug Reports": "https://github.com/OctoPrint/OctoPrint/issues",
        "Source": "https://github.com/OctoPrint/OctoPrint",
        "Funding": "https://support.octoprint.org",
    }

    packages = setuptools.find_packages(where="src")
    package_dir = {
        "": "src",
    }
    package_data = {
        "octoprint": octoprint_setuptools.package_data_dirs(
            "src/octoprint", ["static", "templates", "plugins", "translations"]
        )
        + ["util/piptestballoon/setup.py"]
    }

    include_package_data = True
    zip_safe = False

    if os.environ.get("READTHEDOCS", None) == "True":
        # we can't tell read the docs to please perform a pip install -e .[docs], so we help
        # it a bit here by explicitly adding the development dependencies, which include our
        # documentation dependencies
        install_requires = install_requires + extras_require["docs"]

    entry_points = {"console_scripts": ["octoprint = octoprint:main"]}

    return locals()


setuptools.setup(**params())<|MERGE_RESOLUTION|>--- conflicted
+++ resolved
@@ -69,37 +69,6 @@
     "blinker>=1.4,<2",  # dependency of flask_principal
 ]
 
-<<<<<<< HEAD
-=======
-# Python 2 specific requirements
-INSTALL_REQUIRES_PYTHON2 = [
-    "feedparser>=5.2.1,<6",  # newer versions require Python 3
-    "tornado==5.1.1",  # newer versions require Python 3
-    "futures>=3.3,<4",
-    "monotonic>=1.6,<2",
-    "scandir>=1.10,<2",
-    "chainmap>=1.0.3,<2",
-    "typing>=3.10.0.0,<4",
-    "enum34>=1.1.10,<1.2",
-    "frozendict==1.2",  # newer versions from different maintainer require Python 3
-    "colorlog<5",  # newer versions require Python 3
-    # vendor bundled dependencies
-    "unidecode<1.3",  # dependency of awesome-slugify, newer versions require Python 3
-]
-
-# Python 3 specific requirements
-INSTALL_REQUIRES_PYTHON3 = [
-    "feedparser>=6.0.8,<7",
-    "tornado>=6,<7",  # tornado < 6 is incompatible with Python 3.10
-    "zeroconf>=0.33,<0.34",  # breaking changes can happen on minor version increases
-    "immutabledict>=2.1,<3",
-    "pathvalidate>=2.4.1,<3",
-    "colorlog>=5.0.1,<6",
-    # vendor bundled dependencies
-    "unidecode",  # dependency of awesome-slugify, leave w/o range to not cause dependency hell w/ Octolapse deps
-]
-
->>>>>>> 700aa78f
 # OSX specific requirements
 INSTALL_REQUIRES_OSX = [
     "appdirs>=1.4.4,<2",
