# coding=utf-8
from __future__ import absolute_import
__author__ = "Gina Häußge <osd@foosel.net> based on work by David Braam"
__license__ = 'GNU Affero General Public License http://www.gnu.org/licenses/agpl.html'
__copyright__ = "Copyright (C) 2013 David Braam, Gina Häußge - Released under terms of the AGPLv3 License"


import math
import os
import base64
import zlib
import logging

from octoprint.settings import settings


class Vector3D(object):
	"""
	3D vector value

	Supports addition, subtraction and multiplication with a scalar value (float, int) as well as calculating the
	length of the vector.

	Examples:

	>>> a = Vector3D(1.0, 1.0, 1.0)
	>>> b = Vector3D(4.0, 4.0, 4.0)
	>>> a + b == Vector3D(5.0, 5.0, 5.0)
	True
	>>> b - a == Vector3D(3.0, 3.0, 3.0)
	True
	>>> abs(a - b) == Vector3D(3.0, 3.0, 3.0)
	True
	>>> a * 2 == Vector3D(2.0, 2.0, 2.0)
	True
	>>> a * 2 == 2 * a
	True
	>>> a.length == math.sqrt(a.x ** 2 + a.y ** 2 + a.z ** 2)
	True
	>>> copied_a = Vector3D(a)
	>>> a == copied_a
	True
	>>> copied_a.x == a.x and copied_a.y == a.y and copied_a.z == a.z
	True
	"""

	def __init__(self, *args, **kwargs):
		self.x = kwargs.get("x", 0.0)
		self.y = kwargs.get("y", 0.0)
		self.z = kwargs.get("z", 0.0)

		if len(args) == 3:
			self.x = args[0]
			self.y = args[1]
			self.z = args[2]

		elif len(args) == 1:
			# copy constructor
			other = args[0]
			if not isinstance(other, Vector3D):
				raise ValueError("Object to copy must be a Scalar3D instance")

			self.x = other.x
			self.y = other.y
			self.z = other.z

	@property
	def length(self):
		return math.sqrt(self.x * self.x + self.y * self.y + self.z * self.z)

	def __add__(self, other):
		if isinstance(other, Vector3D):
			return Vector3D(self.x + other.x,
			                self.y + other.y,
			                self.z + other.z)
		elif isinstance(other, (tuple, list)) and len(other) == 3:
			return Vector3D(self.x + other[0],
			                self.y + other[1],
			                self.z + other[2])
		else:
			raise ValueError("other must be a Scalar3D instance or a list or tuple of length 3")

	def __sub__(self, other):
		if isinstance(other, Vector3D):
			return Vector3D(self.x - other.x,
			                self.y - other.y,
			                self.z - other.z)
		elif isinstance(other, (tuple, list)) and len(other) == 3:
			return Vector3D(self.x - other[0],
			                self.y - other[1],
			                self.z - other[2])
		else:
			raise ValueError("other must be a Scalar3D instance or a list or tuple")

	def __mul__(self, other):
		if isinstance(other, (int, float)):
			return Vector3D(self.x * other,
			                self.y * other,
			                self.z * other)
		else:
			raise ValueError("other must be a float or int value")

	def __rmul__(self, other):
		return self.__mul__(other)

	def __abs__(self):
		return Vector3D(abs(self.x), abs(self.y), abs(self.z))

	def __eq__(self, other):
		if not isinstance(other, Vector3D):
			return False
		return self.x == other.x and self.y == other.y and self.z == other.z

	def __str__(self):
		return "Scalar3D(x={}, y={}, z={}, length={})".format(self.x, self.y, self.z, self.length)


class AnalysisAborted(Exception):
	pass


class gcode(object):
	def __init__(self):
		self._logger = logging.getLogger(__name__)
		self.layerList = None
		self.extrusionAmount = [0]
		self.extrusionVolume = [0]
		self.totalMoveTimeMinute = 0
		self.filename = None
		self.progressCallback = None
		self._abort = False
		self._filamentDiameter = 0
		#Parameters for object size check
		self.minX=None
		self.minY=None
		self.minZ=None
		self.maxX=None
		self.maxY=None
		self.maxZ=None

	def load(self, filename, printer_profile, throttle=None):
		if os.path.isfile(filename):
			self.filename = filename
			self._fileSize = os.stat(filename).st_size

			import codecs
			with codecs.open(filename, encoding="utf-8", errors="replace") as f:
				self._load(f, printer_profile, throttle=throttle)

	def abort(self):
		self._abort = True

	def _load(self, gcodeFile, printer_profile, throttle=None):
		filePos = 0
		readBytes = 0
		pos = Vector3D(0.0, 0.0, 0.0)
		posOffset = Vector3D(0.0, 0.0, 0.0)
		currentE = [0.0]
		totalExtrusion = [0.0]
		maxExtrusion = [0.0]
		currentExtruder = 0
		totalMoveTimeMinute = 0.0
		absoluteE = True
		scale = 1.0
		posAbs = True
<<<<<<< HEAD
		fwretractTime = 0
		fwretractDist = 0
		fwrecoverTime = 0
		feedRateXY = min(printer_profile["axes"]["x"]["speed"], printer_profile["axes"]["y"]["speed"])
		if feedRateXY == 0:
=======
		feedrate = min(printer_profile["axes"]["x"]["speed"], printer_profile["axes"]["y"]["speed"])
		if feedrate == 0:
>>>>>>> 79d660f3
			# some somewhat sane default if axes speeds are insane...
			feedrate = 2000
		offsets = printer_profile["extruder"]["offsets"]

		for line in gcodeFile:
			if self._abort:
				raise AnalysisAborted()
			filePos += 1
			readBytes += len(line)

			if isinstance(gcodeFile, (file)):
				percentage = float(readBytes) / float(self._fileSize)
			elif isinstance(gcodeFile, (list)):
				percentage = float(filePos) / float(len(gcodeFile))
			else:
				percentage = None

			try:
				if self.progressCallback is not None and (filePos % 1000 == 0) and percentage is not None:
					self.progressCallback(percentage)
			except:
				pass

			if ';' in line:
				comment = line[line.find(';')+1:].strip()
				if comment.startswith("filament_diameter"):
					filamentValue = comment.split("=", 1)[1].strip()
					try:
						self._filamentDiameter = float(filamentValue)
					except ValueError:
						try:
							self._filamentDiameter = float(filamentValue.split(",")[0].strip())
						except ValueError:
							self._filamentDiameter = 0.0
				elif comment.startswith("CURA_PROFILE_STRING") or comment.startswith("CURA_OCTO_PROFILE_STRING"):
					if comment.startswith("CURA_PROFILE_STRING"):
						prefix = "CURA_PROFILE_STRING:"
					else:
						prefix = "CURA_OCTO_PROFILE_STRING:"

					curaOptions = self._parseCuraProfileString(comment, prefix)
					if "filament_diameter" in curaOptions:
						try:
							self._filamentDiameter = float(curaOptions["filament_diameter"])
						except:
							self._filamentDiameter = 0.0
				line = line[0:line.find(';')]

			G = getCodeInt(line, 'G')
			M = getCodeInt(line, 'M')
			T = getCodeInt(line, 'T')

			if G is not None:
				if G == 0 or G == 1:	#Move
					x = getCodeFloat(line, 'X')
					y = getCodeFloat(line, 'Y')
					z = getCodeFloat(line, 'Z')
					e = getCodeFloat(line, 'E')
					f = getCodeFloat(line, 'F')

					oldPos = pos
					newPos = Vector3D(x if x is not None else pos.x,
					                  y if y is not None else pos.y,
					                  z if z is not None else pos.z)

					if posAbs:
						pos = newPos * scale + posOffset
					else:
						pos += newPos * scale
					if f is not None and f != 0:
						feedrate = f

					if e is not None:
						if absoluteE:
							# make sure e is relative
							e -= currentE[currentExtruder]
<<<<<<< HEAD
						# If move includes extrusion, calculate new min/max coordinates of model
						if e > 0.0:
							self.minX = pos[0] if self.minX is None or pos[0] < self.minX else self.minX
							self.maxX = pos[0] if self.maxX is None or pos[0] > self.maxX else self.maxX
							self.minY = pos[1] if self.minY is None or pos[1] < self.minY else self.minY
							self.maxY = pos[1] if self.maxY is None or pos[1] > self.maxY else self.maxY
							self.minZ = pos[2] if self.minZ is None or pos[2] < self.minZ else self.minZ
							self.maxZ = pos[2] if self.maxZ is None or pos[2] > self.maxZ else self.maxZ
							moveType = 'extrude'
						if e < 0.0:
							moveType = 'retract'
=======
>>>>>>> 79d660f3
						totalExtrusion[currentExtruder] += e
						currentE[currentExtruder] += e
						maxExtrusion[currentExtruder] = max(maxExtrusion[currentExtruder],
						                                    totalExtrusion[currentExtruder])
					else:
						e = 0.0

					# move time in x, y, z, will be 0 if no movement happened
					moveTimeXYZ = abs((oldPos - pos).length / feedrate)

					# time needed for extruding, will be 0 if no extrusion happened
					extrudeTime = abs(e / feedrate)

					# time to add is maximum of both
					totalMoveTimeMinute += max(moveTimeXYZ, extrudeTime)

				elif G == 4:	#Delay
					S = getCodeFloat(line, 'S')
					if S is not None:
						totalMoveTimeMinute += S / 60.0
					P = getCodeFloat(line, 'P')
					if P is not None:
						totalMoveTimeMinute += P / 60.0 / 1000.0
				elif G == 10:   #Firmware retract
					totalMoveTimeMinute += fwretractTime
				elif G == 11:   #Firmware retract recover
					totalMoveTimeMinute += fwrecoverTime
				elif G == 20:	#Units are inches
					scale = 25.4
				elif G == 21:	#Units are mm
					scale = 1.0
				elif G == 28:	#Home
					x = getCodeFloat(line, 'X')
					y = getCodeFloat(line, 'Y')
					z = getCodeFloat(line, 'Z')
					center = Vector3D(0.0, 0.0, 0.0)
					if x is None and y is None and z is None:
						pos = center
					else:
						pos = Vector3D(pos)
						if x is not None:
							pos.x = center.x
						if y is not None:
							pos.y = center.y
						if z is not None:
							pos.z = center.z
				elif G == 90:	#Absolute position
					posAbs = True
				elif G == 91:	#Relative position
					posAbs = False
				elif G == 92:
					x = getCodeFloat(line, 'X')
					y = getCodeFloat(line, 'Y')
					z = getCodeFloat(line, 'Z')
					e = getCodeFloat(line, 'E')
					if e is not None:
						currentE[currentExtruder] = e
					if x is not None:
						posOffset.x = pos.x - x
					if y is not None:
						posOffset.y = pos.y - y
					if z is not None:
						posOffset.z = pos.z - z

			elif M is not None:
				if M == 82:   #Absolute E
					absoluteE = True
				elif M == 83:   #Relative E
					absoluteE = False
				elif M == 207 or M == 208: #Firmware retract settings
					s = getCodeFloat(line, 'S')
					f = getCodeFloat(line, 'F')
					if s is not None and f is not None:
						if M == 207:
							fwretractTime = s / f
							fwretractDist = s
						else:
							fwrecoverTime = (fwretractDist + s) / f

			elif T is not None:
				if T > settings().getInt(["gcodeAnalysis", "maxExtruders"]):
					self._logger.warn("GCODE tried to select tool %d, that looks wrong, ignoring for GCODE analysis" % T)
				else:
					posOffset.x -= offsets[currentExtruder][0] if currentExtruder < len(offsets) else 0
					posOffset.y -= offsets[currentExtruder][1] if currentExtruder < len(offsets) else 0

					currentExtruder = T

					posOffset.x += offsets[currentExtruder][0] if currentExtruder < len(offsets) else 0
					posOffset.y += offsets[currentExtruder][1] if currentExtruder < len(offsets) else 0

					if len(currentE) <= currentExtruder:
						for i in range(len(currentE), currentExtruder + 1):
							currentE.append(0.0)
					if len(maxExtrusion) <= currentExtruder:
						for i in range(len(maxExtrusion), currentExtruder + 1):
							maxExtrusion.append(0.0)
					if len(totalExtrusion) <= currentExtruder:
						for i in range(len(totalExtrusion), currentExtruder + 1):
							totalExtrusion.append(0.0)

			if throttle is not None:
				throttle()

		if self.progressCallback is not None:
			self.progressCallback(100.0)

		self.extrusionAmount = maxExtrusion
		self.extrusionVolume = [0] * len(maxExtrusion)
		for i in range(len(maxExtrusion)):
			radius = self._filamentDiameter / 2
			self.extrusionVolume[i] = (self.extrusionAmount[i] * (math.pi * radius * radius)) / 1000
		self.totalMoveTimeMinute = totalMoveTimeMinute

	def _parseCuraProfileString(self, comment, prefix):
		return {key: value for (key, value) in map(lambda x: x.split("=", 1), zlib.decompress(base64.b64decode(comment[len(prefix):])).split("\b"))}

def getCodeInt(line, code):
	n = line.find(code) + 1
	if n < 1:
		return None
	m = line.find(' ', n)
	try:
		if m < 0:
			return int(line[n:])
		return int(line[n:m])
	except:
		return None


def getCodeFloat(line, code):
	import math
	n = line.find(code) + 1
	if n < 1:
		return None
	m = line.find(' ', n)
	try:
		if m < 0:
			val = float(line[n:])
		else:
			val = float(line[n:m])
		return val if not (math.isnan(val) or math.isinf(val)) else None
	except:
		return None<|MERGE_RESOLUTION|>--- conflicted
+++ resolved
@@ -163,16 +163,11 @@
 		absoluteE = True
 		scale = 1.0
 		posAbs = True
-<<<<<<< HEAD
 		fwretractTime = 0
 		fwretractDist = 0
 		fwrecoverTime = 0
-		feedRateXY = min(printer_profile["axes"]["x"]["speed"], printer_profile["axes"]["y"]["speed"])
-		if feedRateXY == 0:
-=======
 		feedrate = min(printer_profile["axes"]["x"]["speed"], printer_profile["axes"]["y"]["speed"])
 		if feedrate == 0:
->>>>>>> 79d660f3
 			# some somewhat sane default if axes speeds are insane...
 			feedrate = 2000
 		offsets = printer_profile["extruder"]["offsets"]
@@ -249,7 +244,6 @@
 						if absoluteE:
 							# make sure e is relative
 							e -= currentE[currentExtruder]
-<<<<<<< HEAD
 						# If move includes extrusion, calculate new min/max coordinates of model
 						if e > 0.0:
 							self.minX = pos[0] if self.minX is None or pos[0] < self.minX else self.minX
@@ -258,11 +252,6 @@
 							self.maxY = pos[1] if self.maxY is None or pos[1] > self.maxY else self.maxY
 							self.minZ = pos[2] if self.minZ is None or pos[2] < self.minZ else self.minZ
 							self.maxZ = pos[2] if self.maxZ is None or pos[2] > self.maxZ else self.maxZ
-							moveType = 'extrude'
-						if e < 0.0:
-							moveType = 'retract'
-=======
->>>>>>> 79d660f3
 						totalExtrusion[currentExtruder] += e
 						currentE[currentExtruder] += e
 						maxExtrusion[currentExtruder] = max(maxExtrusion[currentExtruder],
