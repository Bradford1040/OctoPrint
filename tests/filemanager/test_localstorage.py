__author__ = "Gina Häußge <osd@foosel.net>"
__license__ = "GNU Affero General Public License http://www.gnu.org/licenses/agpl.html"
__copyright__ = "Copyright (C) 2014 The OctoPrint Project - Released under terms of the AGPLv3 License"

import os
import os.path
import unittest
import unittest.mock as mock

<<<<<<< HEAD
=======
import mock
import pytest
>>>>>>> 86c2b60a
from ddt import data, ddt, unpack

from octoprint.filemanager.storage import LocalFileStorage, StorageError

try:
    import pathvalidate  # noqa: F401

    HAS_PATHVALIDATE = True
except ImportError:
    HAS_PATHVALIDATE = False

pathvalidate_unavailable_only = pytest.mark.skipif(
    HAS_PATHVALIDATE, reason="pathvalidate available"
)
pathvalidate_available_only = pytest.mark.skipif(
    not HAS_PATHVALIDATE, reason="pathvalidate unavailable"
)


class FileWrapper:
    def __init__(self, filename):
        self.path = os.path.join(
            os.path.dirname(os.path.realpath(__file__)), "_files", filename
        )

        import hashlib

        blocksize = 65536
        hash = hashlib.sha1()
        with open(self.path, "rb") as f:
            buffer = f.read(blocksize)
            while len(buffer) > 0:
                hash.update(buffer)
                buffer = f.read(blocksize)
        self.hash = hash.hexdigest()

    def save(self, destination):
        import shutil

        shutil.copy(self.path, destination)


FILE_BP_CASE_STL = FileWrapper("bp_case.stl")
FILE_BP_CASE_GCODE = FileWrapper("bp_case.gcode")
FILE_CRAZYRADIO_STL = FileWrapper("crazyradio.stl")


@ddt
class LocalStorageTest(unittest.TestCase):
    def setUp(self):
        import tempfile

        self.basefolder = os.path.realpath(os.path.abspath(tempfile.mkdtemp()))
        self.storage = LocalFileStorage(self.basefolder)

        # mock file manager module
        self.filemanager_patcher = mock.patch("octoprint.filemanager")
        self.filemanager = self.filemanager_patcher.start()

        self.filemanager.valid_file_type.return_value = True

        def get_file_type(name):
            if name.lower().endswith(".stl"):
                return ["model", "stl"]
            elif (
                name.lower().endswith(".gco")
                or name.lower().endswith(".gcode")
                or name.lower.endswith(".g")
            ):
                return ["machinecode", "gcode"]
            else:
                return None

        self.filemanager.get_file_type.side_effect = get_file_type

    def tearDown(self):
        import shutil

        shutil.rmtree(self.basefolder)

        self.filemanager_patcher.stop()

    def test_add_file(self):
        self._add_and_verify_file("bp_case.stl", "bp_case.stl", FILE_BP_CASE_STL)

    def test_add_file_overwrite(self):
        self._add_and_verify_file("bp_case.stl", "bp_case.stl", FILE_BP_CASE_STL)

        from octoprint.filemanager.storage import StorageError

        self.assertRaises(
            StorageError,
            self._add_and_verify_file,
            "bp_case.stl",
            "bp_case.stl",
            FILE_BP_CASE_STL,
            overwrite=False,
        )

        self._add_and_verify_file(
            "bp_case.stl", "bp_case.stl", FILE_BP_CASE_STL, overwrite=True
        )

    def test_add_file_with_display(self):
        stl_name = self._add_and_verify_file(
            "bp_case.stl", "bp_case.stl", FILE_BP_CASE_STL, display="bp_cäse.stl"
        )
        stl_metadata = self.storage.get_metadata(stl_name)

        self.assertIsNotNone(stl_metadata)
        self.assertIn("display", stl_metadata)
        self.assertEqual("bp_cäse.stl", stl_metadata["display"])

    def test_add_file_with_web(self):
        import time

        href = "http://www.example.com"
        retrieved = time.time()

        stl_name = self._add_and_verify_file(
            "bp_case.stl",
            "bp_case.stl",
            FILE_BP_CASE_STL,
            links=[("web", {"href": href, "retrieved": retrieved})],
        )
        stl_metadata = self.storage.get_metadata(stl_name)

        self.assertIsNotNone(stl_metadata)
        self.assertEqual(1, len(stl_metadata["links"]))
        link = stl_metadata["links"][0]
        self.assertTrue("web", link["rel"])
        self.assertTrue("href" in link)
        self.assertEqual(href, link["href"])
        self.assertTrue("retrieved" in link)
        self.assertEqual(retrieved, link["retrieved"])

    def test_add_file_with_association(self):
        stl_name = self._add_and_verify_file(
            "bp_case.stl", "bp_case.stl", FILE_BP_CASE_STL
        )
        gcode_name = self._add_and_verify_file(
            "bp_case.gcode",
            "bp_case.gcode",
            FILE_BP_CASE_GCODE,
            links=[("model", {"name": stl_name})],
        )

        stl_metadata = self.storage.get_metadata(stl_name)
        gcode_metadata = self.storage.get_metadata(gcode_name)

        # forward link
        self.assertEqual(1, len(gcode_metadata["links"]))
        link = gcode_metadata["links"][0]
        self.assertEqual("model", link["rel"])
        self.assertTrue("name" in link)
        self.assertEqual(stl_name, link["name"])
        self.assertTrue("hash" in link)
        self.assertEqual(FILE_BP_CASE_STL.hash, link["hash"])

        # reverse link
        self.assertEqual(1, len(stl_metadata["links"]))
        link = stl_metadata["links"][0]
        self.assertEqual("machinecode", link["rel"])
        self.assertTrue("name" in link)
        self.assertEqual(gcode_name, link["name"])
        self.assertTrue("hash" in link)
        self.assertEqual(FILE_BP_CASE_GCODE.hash, link["hash"])

    def test_remove_file(self):
        stl_name = self._add_and_verify_file(
            "bp_case.stl", "bp_case.stl", FILE_BP_CASE_STL
        )
        gcode_name = self._add_and_verify_file(
            "bp_case.gcode",
            "bp_case.gcode",
            FILE_BP_CASE_GCODE,
            links=[("model", {"name": stl_name})],
        )

        stl_metadata = self.storage.get_metadata(stl_name)
        gcode_metadata = self.storage.get_metadata(gcode_name)

        self.assertIsNotNone(stl_metadata)
        self.assertIsNotNone(gcode_metadata)

        self.storage.remove_file(stl_name)
        self.assertFalse(os.path.exists(os.path.join(self.basefolder, stl_name)))

        stl_metadata = self.storage.get_metadata(stl_name)
        gcode_metadata = self.storage.get_metadata(gcode_name)

        self.assertIsNone(stl_metadata)
        self.assertIsNotNone(gcode_metadata)

        self.assertEqual(0, len(gcode_metadata["links"]))

    def test_copy_file(self):
        self._add_file("bp_case.stl", FILE_BP_CASE_STL)
        self._add_folder("test")

        self.assertTrue(os.path.isfile(os.path.join(self.basefolder, "bp_case.stl")))
        self.assertTrue(os.path.isdir(os.path.join(self.basefolder, "test")))

        self.storage.copy_file("bp_case.stl", "test/copied.stl")

        self.assertTrue(os.path.isfile(os.path.join(self.basefolder, "bp_case.stl")))
        self.assertTrue(
            os.path.isfile(os.path.join(self.basefolder, "test", "copied.stl"))
        )

        stl_metadata = self.storage.get_metadata("bp_case.stl")
        copied_metadata = self.storage.get_metadata("test/copied.stl")

        self.assertIsNotNone(stl_metadata)
        self.assertIsNotNone(copied_metadata)
        self.assertDictEqual(stl_metadata, copied_metadata)

    def test_move_file(self):
        self._add_file("bp_case.stl", FILE_BP_CASE_STL)
        self._add_folder("test")

        self.assertTrue(os.path.isfile(os.path.join(self.basefolder, "bp_case.stl")))
        self.assertTrue(os.path.isdir(os.path.join(self.basefolder, "test")))

        before_stl_metadata = self.storage.get_metadata("bp_case.stl")

        self.storage.move_file("bp_case.stl", "test/copied.stl")

        self.assertFalse(os.path.isfile(os.path.join(self.basefolder, "bp_case.stl")))
        self.assertTrue(
            os.path.isfile(os.path.join(self.basefolder, "test", "copied.stl"))
        )

        after_stl_metadata = self.storage.get_metadata("bp_case.stl")
        copied_metadata = self.storage.get_metadata("test/copied.stl")

        self.assertIsNotNone(before_stl_metadata)
        self.assertIsNone(after_stl_metadata)
        self.assertIsNotNone(copied_metadata)
        self.assertDictEqual(before_stl_metadata, copied_metadata)

    def test_copy_file_same_name(self):
        self._add_file("bp_case.stl", FILE_BP_CASE_STL)
        try:
            self.storage.copy_file("bp_case.stl", "bp_case.stl")
            self.fail("Expected an exception")
        except StorageError as e:
            self.assertEqual(e.code, StorageError.SOURCE_EQUALS_DESTINATION)

    @data("copy_file", "move_file")
    def test_copy_move_file_different_display(self, operation):
        self._add_file("bp_case.stl", FILE_BP_CASE_STL, display="bp_cäse.stl")

        before_metadata = self.storage.get_metadata("bp_case.stl")
        getattr(self.storage, operation)("bp_case.stl", "test.stl")
        after_metadata = self.storage.get_metadata("test.stl")

        self.assertIsNotNone(before_metadata)
        self.assertIsNotNone(after_metadata)
        self.assertNotIn("display", after_metadata)

    @data("copy_file", "move_file")
    def test_copy_move_file_same(self, operation):
        self._add_file("bp_case.stl", FILE_BP_CASE_STL)
        try:
            getattr(self.storage, operation)("bp_case.stl", "bp_case.stl")
            self.fail("Expected an exception")
        except StorageError as e:
            self.assertEqual(e.code, StorageError.SOURCE_EQUALS_DESTINATION)

    @data("copy_file", "move_file")
    def test_copy_move_file_missing_source(self, operation):
        try:
            getattr(self.storage, operation)("bp_case.stl", "test/copied.stl")
            self.fail("Expected an exception")
        except StorageError as e:
            self.assertEqual(e.code, StorageError.INVALID_SOURCE)

    @data("copy_file", "move_file")
    def test_copy_move_file_missing_destination_folder(self, operation):
        self._add_file("bp_case.stl", FILE_BP_CASE_STL)

        try:
            getattr(self.storage, operation)("bp_case.stl", "test/copied.stl")
            self.fail("Expected an exception")
        except StorageError as e:
            self.assertEqual(e.code, StorageError.INVALID_DESTINATION)

    @data("copy_file", "move_file")
    def test_copy_move_file_existing_destination_path(self, operation):
        self._add_file("bp_case.stl", FILE_BP_CASE_STL)
        self._add_folder("test")
        self._add_file("test/crazyradio.stl", FILE_CRAZYRADIO_STL)

        try:
            getattr(self.storage, operation)("bp_case.stl", "test/crazyradio.stl")
            self.fail("Expected an exception")
        except StorageError as e:
            self.assertEqual(e.code, StorageError.INVALID_DESTINATION)

    def test_add_folder(self):
        self._add_and_verify_folder("test", "test")

    def test_add_folder_with_display(self):
        self._add_and_verify_folder("test", "test", display="täst")
        metadata = self.storage.get_metadata("test")
        self.assertIsNotNone(metadata)
        self.assertIn("display", metadata)
        self.assertEqual("täst", metadata["display"])

    def test_add_subfolder(self):
        folder_name = self._add_and_verify_folder("folder", "folder")
        subfolder_name = self._add_and_verify_folder(
            (folder_name, "subfolder"), folder_name + "/subfolder"
        )
        stl_name = self._add_and_verify_file(
            (subfolder_name, "bp_case.stl"),
            subfolder_name + "/bp_case.stl",
            FILE_BP_CASE_STL,
        )

        self.assertTrue(os.path.exists(os.path.join(self.basefolder, folder_name)))
        self.assertTrue(os.path.exists(os.path.join(self.basefolder, subfolder_name)))
        self.assertTrue(os.path.exists(os.path.join(self.basefolder, stl_name)))

    def test_remove_folder(self):
        content_folder = self._add_and_verify_folder("content", "content")
        other_stl_name = self._add_and_verify_file(
            (content_folder, "crazyradio.stl"),
            content_folder + "/crazyradio.stl",
            FILE_CRAZYRADIO_STL,
        )

        empty_folder = self._add_and_verify_folder("empty", "empty")

        try:
            self.storage.remove_folder(content_folder, recursive=False)
        except Exception:
            self.assertTrue(os.path.exists(os.path.join(self.basefolder, content_folder)))
            self.assertTrue(os.path.isdir(os.path.join(self.basefolder, content_folder)))
            self.assertTrue(os.path.exists(os.path.join(self.basefolder, other_stl_name)))
            self.assertIsNotNone(self.storage.get_metadata(other_stl_name))

        self.storage.remove_folder(content_folder, recursive=True)
        self.assertFalse(os.path.exists(os.path.join(self.basefolder, content_folder)))
        self.assertFalse(os.path.isdir(os.path.join(self.basefolder, content_folder)))

        self.storage.remove_folder(empty_folder, recursive=False)
        self.assertFalse(os.path.exists(os.path.join(self.basefolder, empty_folder)))
        self.assertFalse(os.path.isdir(os.path.join(self.basefolder, empty_folder)))

    def test_remove_folder_with_display(self):
        self._add_folder("folder", display="földer")

        before_metadata = self.storage.get_metadata("folder")
        self.storage.remove_folder("folder")
        after_metadata = self.storage.get_metadata("folder")

        self.assertIsNotNone(before_metadata)
        self.assertDictEqual(before_metadata, {"display": "földer"})
        self.assertIsNone(after_metadata)

    def test_copy_folder(self):
        self._add_folder("source")
        self._add_folder("destination")
        self._add_file("source/crazyradio.stl", FILE_CRAZYRADIO_STL)

        source_metadata = self.storage.get_metadata("source/crazyradio.stl")
        self.storage.copy_folder("source", "destination/copied")
        copied_metadata = self.storage.get_metadata("destination/copied/crazyradio.stl")

        self.assertTrue(os.path.isdir(os.path.join(self.basefolder, "source")))
        self.assertTrue(
            os.path.isfile(os.path.join(self.basefolder, "source", "crazyradio.stl"))
        )
        self.assertTrue(os.path.isdir(os.path.join(self.basefolder, "destination")))
        self.assertTrue(
            os.path.isdir(os.path.join(self.basefolder, "destination", "copied"))
        )
        self.assertTrue(
            os.path.isfile(
                os.path.join(self.basefolder, "destination", "copied", ".metadata.json")
            )
        )
        self.assertTrue(
            os.path.isfile(
                os.path.join(self.basefolder, "destination", "copied", "crazyradio.stl")
            )
        )

        self.assertIsNotNone(source_metadata)
        self.assertIsNotNone(copied_metadata)
        self.assertDictEqual(source_metadata, copied_metadata)

    def test_move_folder(self):
        self._add_folder("source")
        self._add_folder("destination")
        self._add_file("source/crazyradio.stl", FILE_CRAZYRADIO_STL)

        before_source_metadata = self.storage.get_metadata("source/crazyradio.stl")
        self.storage.move_folder("source", "destination/copied")
        after_source_metadata = self.storage.get_metadata("source/crazyradio.stl")
        copied_metadata = self.storage.get_metadata("destination/copied/crazyradio.stl")

        self.assertFalse(os.path.isdir(os.path.join(self.basefolder, "source")))
        self.assertFalse(
            os.path.isfile(os.path.join(self.basefolder, "source", "crazyradio.stl"))
        )
        self.assertTrue(os.path.isdir(os.path.join(self.basefolder, "destination")))
        self.assertTrue(
            os.path.isdir(os.path.join(self.basefolder, "destination", "copied"))
        )
        self.assertTrue(
            os.path.isfile(
                os.path.join(self.basefolder, "destination", "copied", ".metadata.json")
            )
        )
        self.assertTrue(
            os.path.isfile(
                os.path.join(self.basefolder, "destination", "copied", "crazyradio.stl")
            )
        )

        self.assertIsNotNone(before_source_metadata)
        self.assertIsNone(after_source_metadata)
        self.assertIsNotNone(copied_metadata)
        self.assertDictEqual(before_source_metadata, copied_metadata)

    def test_copy_folder_same_name(self):
        self._add_folder("folder")
        try:
            self.storage.copy_folder("folder", "folder")
            self.fail("Expected an exception")
        except StorageError as e:
            self.assertEqual(e.code, StorageError.SOURCE_EQUALS_DESTINATION)

    @data("copy_folder", "move_folder")
    def test_copy_move_folder_different_display(self, operation):
        self._add_folder("folder", display="földer")

        before_metadata = self.storage.get_metadata("folder")
        getattr(self.storage, operation)("folder", "test")
        after_metadata = self.storage.get_metadata("test")

        self.assertIsNotNone(before_metadata)
        self.assertDictEqual(before_metadata, {"display": "földer"})
        self.assertIsNone(after_metadata)

    @data("copy_folder", "move_folder")
    def test_copy_move_folder_same(self, operation):
        self._add_folder("folder")
        try:
            getattr(self.storage, operation)("folder", "folder")
            self.fail("Expected an exception")
        except StorageError as e:
            self.assertEqual(e.code, StorageError.SOURCE_EQUALS_DESTINATION)

    @data("copy_folder", "move_folder")
    def test_copy_move_folder_missing_source(self, operation):
        try:
            getattr(self.storage, operation)("source", "destination/copied")
            self.fail("Expected an exception")
        except StorageError as e:
            self.assertEqual(e.code, StorageError.INVALID_SOURCE)

    @data("copy_folder", "move_folder")
    def test_copy_move_folder_missing_destination_folder(self, operation):
        self._add_folder("source")
        self._add_file("source/crazyradio.stl", FILE_CRAZYRADIO_STL)

        try:
            getattr(self.storage, operation)("source", "destination/copied")
            self.fail("Expected an exception")
        except StorageError as e:
            self.assertEqual(e.code, StorageError.INVALID_DESTINATION)

    @data("copy_folder", "move_folder")
    def test_copy_move_folder_existing_destination_path(self, operation):
        self._add_folder("source")
        self._add_file("source/crazyradio.stl", FILE_CRAZYRADIO_STL)
        self._add_folder("destination")
        self._add_folder("destination/copied")

        try:
            getattr(self.storage, operation)("source", "destination/copied")
            self.fail("Expected an exception")
        except StorageError as e:
            self.assertEqual(e.code, StorageError.INVALID_DESTINATION)

    def test_list(self):
        bp_case_stl = self._add_and_verify_file(
            "bp_case.stl", "bp_case.stl", FILE_BP_CASE_STL
        )
        self._add_and_verify_file(
            "bp_case.gcode",
            "bp_case.gcode",
            FILE_BP_CASE_GCODE,
            links=[("model", {"name": bp_case_stl})],
        )

        content_folder = self._add_and_verify_folder("content", "content")
        self._add_and_verify_file(
            (content_folder, "crazyradio.stl"),
            content_folder + "/crazyradio.stl",
            FILE_CRAZYRADIO_STL,
        )

        self._add_and_verify_folder("empty", "empty")

        file_list = self.storage.list_files()
        self.assertEqual(4, len(file_list))
        self.assertTrue("bp_case.stl" in file_list)
        self.assertTrue("bp_case.gcode" in file_list)
        self.assertTrue("content" in file_list)
        self.assertTrue("empty" in file_list)

        self.assertEqual("model", file_list["bp_case.stl"]["type"])
        self.assertEqual(FILE_BP_CASE_STL.hash, file_list["bp_case.stl"]["hash"])

        self.assertEqual("machinecode", file_list["bp_case.gcode"]["type"])
        self.assertEqual(FILE_BP_CASE_GCODE.hash, file_list["bp_case.gcode"]["hash"])

        self.assertEqual("folder", file_list[content_folder]["type"])
        self.assertEqual(1, len(file_list[content_folder]["children"]))
        self.assertTrue("crazyradio.stl" in file_list["content"]["children"])
        self.assertEqual(
            "model", file_list["content"]["children"]["crazyradio.stl"]["type"]
        )
        self.assertEqual(
            FILE_CRAZYRADIO_STL.hash,
            file_list["content"]["children"]["crazyradio.stl"]["hash"],
        )

        self.assertEqual("folder", file_list["empty"]["type"])
        self.assertEqual(0, len(file_list["empty"]["children"]))

    def test_list_with_filter(self):
        bp_case_stl = self._add_and_verify_file(
            "bp_case.stl", "bp_case.stl", FILE_BP_CASE_STL
        )
        self._add_and_verify_file(
            "bp_case.gcode",
            "bp_case.gcode",
            FILE_BP_CASE_GCODE,
            links=[("model", {"name": bp_case_stl})],
        )

        content_folder = self._add_and_verify_folder("content", "content")
        self._add_and_verify_file(
            (content_folder, "crazyradio.stl"),
            content_folder + "/crazyradio.stl",
            FILE_CRAZYRADIO_STL,
        )
        self._add_and_verify_file(
            (content_folder, "bp_case.gcode"),
            content_folder + "/bp_case.gcode",
            FILE_BP_CASE_GCODE,
        )

        self._add_and_verify_folder("empty", "empty")

        def filter_machinecode(node):
            return node["type"] == "machinecode"

        file_list = self.storage.list_files(filter=filter_machinecode)
        self.assertTrue(3, len(file_list))
        self.assertTrue("bp_case.gcode" in file_list)
        self.assertTrue("content" in file_list)
        self.assertTrue("empty" in file_list)

        self.assertEqual("folder", file_list[content_folder]["type"])
        self.assertEqual(1, len(file_list[content_folder]["children"]))
        self.assertTrue("bp_case.gcode" in file_list[content_folder]["children"])

        self.assertEqual("folder", file_list["empty"]["type"])
        self.assertEqual(0, len(file_list["empty"]["children"]))

    def test_list_without_recursive(self):
        bp_case_stl = self._add_and_verify_file(
            "bp_case.stl", "bp_case.stl", FILE_BP_CASE_STL
        )
        self._add_and_verify_file(
            "bp_case.gcode",
            "bp_case.gcode",
            FILE_BP_CASE_GCODE,
            links=[("model", {"name": bp_case_stl})],
        )

        content_folder = self._add_and_verify_folder("content", "content")
        self._add_and_verify_file(
            (content_folder, "crazyradio.stl"),
            content_folder + "/crazyradio.stl",
            FILE_CRAZYRADIO_STL,
        )

        self._add_and_verify_folder("empty", "empty")

        file_list = self.storage.list_files(recursive=False)
        self.assertTrue(3, len(file_list))
        self.assertTrue("bp_case.gcode" in file_list)
        self.assertTrue("content" in file_list)
        self.assertTrue("empty" in file_list)

        self.assertEqual("folder", file_list[content_folder]["type"])
        self.assertEqual(0, len(file_list[content_folder]["children"]))
        self.assertNotEquals(0, file_list[content_folder]["size"])

        self.assertEqual("folder", file_list["empty"]["type"])
        self.assertEqual(0, len(file_list["empty"]["children"]))

    def test_add_link_model(self):
        stl_name = self._add_and_verify_file(
            "bp_case.stl", "bp_case.stl", FILE_BP_CASE_STL
        )
        gcode_name = self._add_and_verify_file(
            "bp_case.gcode", "bp_case.gcode", FILE_BP_CASE_GCODE
        )

        self.storage.add_link(gcode_name, "model", {"name": stl_name})

        stl_metadata = self.storage.get_metadata(stl_name)
        gcode_metadata = self.storage.get_metadata(gcode_name)

        # forward link
        self.assertEqual(1, len(gcode_metadata["links"]))
        link = gcode_metadata["links"][0]
        self.assertEqual("model", link["rel"])
        self.assertTrue("name" in link)
        self.assertEqual(stl_name, link["name"])
        self.assertTrue("hash" in link)
        self.assertEqual(FILE_BP_CASE_STL.hash, link["hash"])

        # reverse link
        self.assertEqual(1, len(stl_metadata["links"]))
        link = stl_metadata["links"][0]
        self.assertEqual("machinecode", link["rel"])
        self.assertTrue("name" in link)
        self.assertEqual(gcode_name, link["name"])
        self.assertTrue("hash" in link)
        self.assertEqual(FILE_BP_CASE_GCODE.hash, link["hash"])

    def test_add_link_machinecode(self):
        stl_name = self._add_and_verify_file(
            "bp_case.stl", "bp_case.stl", FILE_BP_CASE_STL
        )
        gcode_name = self._add_and_verify_file(
            "bp_case.gcode", "bp_case.gcode", FILE_BP_CASE_GCODE
        )

        self.storage.add_link(stl_name, "machinecode", {"name": gcode_name})

        stl_metadata = self.storage.get_metadata(stl_name)
        gcode_metadata = self.storage.get_metadata(gcode_name)

        # forward link
        self.assertEqual(1, len(gcode_metadata["links"]))
        link = gcode_metadata["links"][0]
        self.assertEqual("model", link["rel"])
        self.assertTrue("name" in link)
        self.assertEqual(stl_name, link["name"])
        self.assertTrue("hash" in link)
        self.assertEqual(FILE_BP_CASE_STL.hash, link["hash"])

        # reverse link
        self.assertEqual(1, len(stl_metadata["links"]))
        link = stl_metadata["links"][0]
        self.assertEqual("machinecode", link["rel"])
        self.assertTrue("name" in link)
        self.assertEqual(gcode_name, link["name"])
        self.assertTrue("hash" in link)
        self.assertEqual(FILE_BP_CASE_GCODE.hash, link["hash"])

    def test_remove_link(self):
        stl_name = self._add_and_verify_file(
            "bp_case.stl", "bp_case.stl", FILE_BP_CASE_STL
        )

        self.storage.add_link(stl_name, "web", {"href": "http://www.example.com"})
        self.storage.add_link(stl_name, "web", {"href": "http://www.example2.com"})

        stl_metadata = self.storage.get_metadata(stl_name)
        self.assertEqual(2, len(stl_metadata["links"]))

        self.storage.remove_link(stl_name, "web", {"href": "http://www.example.com"})

        stl_metadata = self.storage.get_metadata(stl_name)
        self.assertEqual(1, len(stl_metadata["links"]))

        self.storage.remove_link(stl_name, "web", {"href": "wrong_href"})

        stl_metadata = self.storage.get_metadata(stl_name)
        self.assertEqual(1, len(stl_metadata["links"]))

    def test_remove_link_bidirectional(self):
        stl_name = self._add_and_verify_file(
            "bp_case.stl", "bp_case.stl", FILE_BP_CASE_STL
        )
        gcode_name = self._add_and_verify_file(
            "bp_case.gcode", "bp_case.gcode", FILE_BP_CASE_GCODE
        )

        self.storage.add_link(stl_name, "machinecode", {"name": gcode_name})
        self.storage.add_link(stl_name, "web", {"href": "http://www.example.com"})

        stl_metadata = self.storage.get_metadata(stl_name)
        gcode_metadata = self.storage.get_metadata(gcode_name)

        self.assertEqual(1, len(gcode_metadata["links"]))
        self.assertEqual(2, len(stl_metadata["links"]))

        self.storage.remove_link(
            gcode_name, "model", {"name": stl_name, "hash": FILE_BP_CASE_STL.hash}
        )

        stl_metadata = self.storage.get_metadata(stl_name)
        gcode_metadata = self.storage.get_metadata(gcode_name)

        self.assertEqual(0, len(gcode_metadata["links"]))
        self.assertEqual(1, len(stl_metadata["links"]))

    @pathvalidate_unavailable_only
    @data(
        ("some_file.gco", "some_file.gco"),
        (
            "some_file with (parentheses) and ümläuts and digits 123.gco",
            "some_file_with_(parentheses)_and_umlauts_and_digits_123.gco",
        ),
        ("pengüino pequeño.stl", "penguino_pequeno.stl"),
    )
    @unpack
    def test_sanitize_name_pvu(self, input, expected):
        actual = self.storage.sanitize_name(input)
        self.assertEqual(expected, actual)

    @pathvalidate_available_only
    @data(
        ("some_file.gco", "some_file.gco"),
        (
            "some_file with (parentheses) and ümläuts and digits 123.gco",
            "some_file with (parentheses) and ümläuts and digits 123.gco",
        ),
        ("pengüino pequeño.stl", "pengüino pequeño.stl"),
    )
    @unpack
    def test_sanitize_name_pva(self, input, expected):
        actual = self.storage.sanitize_name(input)
        self.assertEqual(expected, actual)

    @data("some/folder/still/left.gco", "also\\no\\backslashes.gco")
    def test_sanitize_name_invalid(self, input):
        try:
            self.storage.sanitize_name(input)
            self.fail("expected a ValueError")
        except ValueError as e:
            self.assertEqual("name must not contain / or \\", e.args[0])

    @data(
        ("folder/with/subfolder", "/folder/with/subfolder"),
        ("folder/with/subfolder/../other/folder", "/folder/with/other/folder"),
        ("/folder/with/leading/slash", "/folder/with/leading/slash"),
        ("folder/with/leading/dot", "/folder/with/leading/dot"),
    )
    @unpack
    def test_sanitize_path(self, input, expected):
        actual = self.storage.sanitize_path(input)
        self.assertTrue(actual.startswith(self.basefolder))
        self.assertEqual(
            expected, actual[len(self.basefolder) :].replace(os.path.sep, "/")
        )

    @data("../../folder/out/of/the/basefolder", "some/folder/../../../and/then/back")
    def test_sanitize_path_invalid(self, input):
        try:
            self.storage.sanitize_path(input)
            self.fail("expected a ValueError")
        except ValueError as e:
            self.assertTrue(e.args[0].startswith("path not contained in base folder: "))

    def _test_sanitize(self, input, expected_path, expected_name):
        actual = self.storage.sanitize(input)
        self.assertTrue(isinstance(actual, tuple))
        self.assertEqual(2, len(actual))

        actual_path, actual_name = actual
        self.assertTrue(actual_path.startswith(self.basefolder))
        actual_path = actual_path[len(self.basefolder) :].replace(os.path.sep, "/")
        if not actual_path.startswith("/"):
            # if the actual path originally was just the base folder, we just stripped
            # away everything, so let's add a / again so the behaviour matches the
            # other preprocessing of our test data here
            actual_path = "/" + actual_path

        self.assertEqual(expected_path, actual_path)
        self.assertEqual(expected_name, actual_name)

    @pathvalidate_unavailable_only
    @data(
        ("some/folder/and/some file.gco", "/some/folder/and", "some_file.gco"),
        (("some", "folder", "and", "some file.gco"), "/some/folder/and", "some_file.gco"),
        ("some file.gco", "/", "some_file.gco"),
        (("some file.gco",), "/", "some_file.gco"),
        ("", "/", ""),
        ("some/folder/with/trailing/slash/", "/some/folder/with/trailing/slash", ""),
        (("some", "folder", ""), "/some/folder", ""),
    )
    @unpack
    def test_sanitize_pvu(self, input, expected_path, expected_name):
        self._test_sanitize(input, expected_path, expected_name)

    @pathvalidate_available_only
    @data(
        ("some/folder/and/some file.gco", "/some/folder/and", "some file.gco"),
        (("some", "folder", "and", "some file.gco"), "/some/folder/and", "some file.gco"),
        ("some file.gco", "/", "some file.gco"),
        (("some file.gco",), "/", "some file.gco"),
        ("", "/", ""),
        ("some/folder/with/trailing/slash/", "/some/folder/with/trailing/slash", ""),
        (("some", "folder", ""), "/some/folder", ""),
    )
    @unpack
    def test_sanitize_pva(self, input, expected_path, expected_name):
        self._test_sanitize(input, expected_path, expected_name)

    def _add_and_verify_file(
        self, path, expected_path, file_object, links=None, overwrite=False, display=None
    ):
        """Adds a file to the storage and verifies the sanitized path."""
        sanitized_path = self._add_file(
            path, file_object, links=links, overwrite=overwrite, display=display
        )
        self.assertEqual(expected_path, sanitized_path)
        return sanitized_path

    def test_migrate_metadata_to_json(self):
        metadata = {"test.gco": {"hash": "aabbccddeeff", "links": [], "notes": []}}
        yaml_path = os.path.join(self.basefolder, ".metadata.yaml")
        json_path = os.path.join(self.basefolder, ".metadata.json")

        # prepare
        import yaml

        with open(yaml_path, "wt") as f:
            yaml.safe_dump(metadata, f)

        # migrate
        self.storage._migrate_metadata(self.basefolder)

        # verify
        self.assertTrue(os.path.exists(json_path))
        self.assertFalse(os.path.exists(yaml_path))  # TODO 1.3.10 change to assertFalse

        import json

        with open(json_path, encoding="utf-8") as f:
            json_metadata = json.load(f)
        self.assertDictEqual(metadata, json_metadata)

    def _add_file(self, path, file_object, links=None, overwrite=False, display=None):
        """
        Adds a file to the storage.

        Ensures file is present, metadata is present, hash and links (if applicable)
        are populated correctly.

        Returns sanitized path.
        """
        sanitized_path = self.storage.add_file(
            path, file_object, links=links, allow_overwrite=overwrite, display=display
        )

        split_path = sanitized_path.split("/")
        if len(split_path) == 1:
            file_path = os.path.join(self.basefolder, split_path[0])
            folder_path = self.basefolder
        else:
            file_path = os.path.join(self.basefolder, os.path.join(*split_path))
            folder_path = os.path.join(self.basefolder, os.path.join(*split_path[:-1]))

        self.assertTrue(os.path.isfile(file_path))
        self.assertTrue(os.path.isfile(os.path.join(folder_path, ".metadata.json")))

        metadata = self.storage.get_metadata(sanitized_path)
        self.assertIsNotNone(metadata)

        # assert hash
        self.assertTrue("hash" in metadata)
        self.assertEqual(file_object.hash, metadata["hash"])

        # assert presence of links if supplied
        if links:
            self.assertTrue("links" in metadata)

        return sanitized_path

    def _add_and_verify_folder(self, path, expected_path, display=None):
        """Adds a folder to the storage and verifies sanitized path."""
        sanitized_path = self._add_folder(path, display=display)
        self.assertEqual(expected_path, sanitized_path)
        return sanitized_path

    def _add_folder(self, path, display=None):
        """
        Adds a folder to the storage.

        Verifies existance of folder.

        Returns sanitized path.
        """
        sanitized_path = self.storage.add_folder(path, display=display)
        self.assertTrue(
            os.path.isdir(
                os.path.join(self.basefolder, os.path.join(*sanitized_path.split("/")))
            )
        )
        return sanitized_path<|MERGE_RESOLUTION|>--- conflicted
+++ resolved
@@ -7,11 +7,7 @@
 import unittest
 import unittest.mock as mock
 
-<<<<<<< HEAD
-=======
-import mock
 import pytest
->>>>>>> 86c2b60a
 from ddt import data, ddt, unpack
 
 from octoprint.filemanager.storage import LocalFileStorage, StorageError
