--- conflicted
+++ resolved
@@ -93,11 +93,8 @@
 connectivityChecker = None
 environmentDetector = None
 
-<<<<<<< HEAD
 cli_key = None
 
-principals = Principal(app)
-=======
 
 class OctoPrintAnonymousIdentity(AnonymousIdentity):
     def __init__(self):
@@ -111,7 +108,6 @@
 
 
 principals = Principal(app, anonymous_identity=OctoPrintAnonymousIdentity)
->>>>>>> dc3c6442
 
 import octoprint.access.groups as groups  # noqa: E402
 import octoprint.access.permissions as permissions  # noqa: E402
