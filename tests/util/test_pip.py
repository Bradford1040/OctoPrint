--- conflicted
+++ resolved
@@ -4,11 +4,7 @@
 import os
 import site
 import unittest
-<<<<<<< HEAD
-import unittest.mock as mock
-=======
 from unittest import mock
->>>>>>> 535dcb71
 
 import ddt
 import pkg_resources
