--- conflicted
+++ resolved
@@ -17,11 +17,7 @@
 from octoprint.plugin import plugin_manager
 
 class VirtualPrinter(object):
-<<<<<<< HEAD
 	command_regex = re.compile("^([GMTF])(\d+)")
-=======
-	command_regex = re.compile("[GM]\d+")
->>>>>>> 92f9ed46
 	sleep_regex = re.compile("sleep (\d+)")
 	sleep_after_regex = re.compile("sleep_after ([GMTF]\d+) (\d+)")
 	sleep_after_next_regex = re.compile("sleep_after_next ([GMTF]\d+) (\d+)")
@@ -113,14 +109,7 @@
 		self._triggerResendWithTimeoutAt105 = True
 		self._triggeredResendWithTimeoutAt105 = False
 
-<<<<<<< HEAD
 		readThread = threading.Thread(target=self._processIncoming, name="octoprint.plugins.virtual_printer.wait_thread")
-=======
-		waitThread = threading.Thread(target=self._sendWaitAfterTimeout, name="octoprint.plugins.virtual_printer.wait_thread")
-		waitThread.start()
-
-		readThread = threading.Thread(target=self._processIncoming, name="octoprint.plugins.virtual_printer.read_thread")
->>>>>>> 92f9ed46
 		readThread.start()
 
 		bufferThread = threading.Thread(target=self._processBuffer, name="octoprint.plugins.virtual_printer.buffer_thread")
@@ -300,7 +289,6 @@
 
 		self._logger.info("Closing down read loop")
 
-<<<<<<< HEAD
 	##~~ command implementations
 
 	def _gcode_T(self, code, data):
@@ -436,8 +424,6 @@
 
 	##~~ further helpers
 
-=======
->>>>>>> 92f9ed46
 	def _calculate_checksum(self, line):
 		checksum = 0
 		for c in line:
@@ -916,13 +902,9 @@
 				return len(data)
 
 			try:
-<<<<<<< HEAD
 				written = self.incoming.put(data, timeout=self._write_timeout)
 				self._seriallog.info("<<< {}".format(data.strip()))
 				return written
-=======
-				return self.incoming.put(data, timeout=self._write_timeout, partial=True)
->>>>>>> 92f9ed46
 			except Queue.Full:
 				self._logger.info("Incoming queue is full, raising SerialTimeoutException")
 				raise SerialTimeoutException()
@@ -933,10 +915,7 @@
 
 		try:
 			line = self.outgoing.get(timeout=self._read_timeout)
-<<<<<<< HEAD
 			self._seriallog.info(">>> {}".format(line.strip()))
-=======
->>>>>>> 92f9ed46
 			self.outgoing.task_done()
 			return line
 		except Queue.Empty:
