--- conflicted
+++ resolved
@@ -2,18 +2,8 @@
 __license__ = "GNU Affero General Public License http://www.gnu.org/licenses/agpl.html"
 __copyright__ = "Copyright (C) 2014 The OctoPrint Project - Released under terms of the AGPLv3 License"
 
-<<<<<<< HEAD
-=======
+import collections
 import copy
-import logging
-
-try:
-    import queue
-except ImportError:
-    import Queue as queue
->>>>>>> d73d5306
-
-import collections
 import logging
 import os
 import queue
