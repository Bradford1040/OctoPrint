# coding=utf-8
"""
In this module resides the core data structures and logic of the plugin system. It is implemented in an OctoPrint-agnostic
way and could be extracted into a separate Python module in the future.

.. autoclass:: PluginManager
   :members:

.. autoclass:: PluginInfo
   :members:

.. autoclass:: Plugin
   :members:

"""

from __future__ import absolute_import

__author__ = "Gina Häußge <osd@foosel.net>"
__license__ = 'GNU Affero General Public License http://www.gnu.org/licenses/agpl.html'
__copyright__ = "Copyright (C) 2014 The OctoPrint Project - Released under terms of the AGPLv3 License"


import os
import imp
from collections import defaultdict
import logging


class PluginInfo(object):
	"""
	The :class:`PluginInfo` class wraps all available information about a registered plugin.

	This includes its meta data (like name, description, version, etc) as well as the actual plugin extensions like
	implementations, hooks and helpers.

	It works on Python module objects and extracts the relevant data from those via accessing the
	:ref:`control properties <sec-plugin-concepts-controlproperties>`.

	Arguments:
	    key (str): Identifier of the plugin
	    location (str): Installation folder of the plugin
	    instance (module): Plugin module instance
	    name (str): Human readable name of the plugin
	    version (str): Version of the plugin
	    description (str): Description of the plugin
	    author (str): Author of the plugin
	    url (str): URL of the website of the plugin
	    license (str): License of the plugin
	"""

	attr_name = '__plugin_name__'
	""" Module attribute from which to retrieve the plugin's human readable name. """

	attr_description = '__plugin_description__'
	""" Module attribute from which to retrieve the plugin's description. """

	attr_version = '__plugin_version__'
	""" Module attribute from which to retrieve the plugin's version. """

	attr_author = '__plugin_author__'
	""" Module attribute from which to retrieve the plugin's author. """

	attr_url = '__plugin_url__'
	""" Module attribute from which to retrieve the plugin's website URL. """

	attr_license = '__plugin_license__'
	""" Module attribute from which to retrieve the plugin's license. """

	attr_hooks = '__plugin_hooks__'
	""" Module attribute from which to retrieve the plugin's provided hooks. """

	attr_implementation = '__plugin_implementation__'
	""" Module attribute from which to retrieve the plugin's provided mixin implementation. """

	attr_implementations = '__plugin_implementations__'
	"""
	Module attribute from which to retrieve the plugin's provided implementations.

	This deprecated attribute will only be used if a plugin does not yet offer :attr:`attr_implementation`. Only the
	first entry will be evaluated.

	.. deprecated:: 1.2.0-dev-694

	   Use :attr:`attr_implementation` instead.
	"""

	attr_helpers = '__plugin_helpers__'
	""" Module attribute from which to retrieve the plugin's provided helpers. """

	attr_check = '__plugin_check__'
	""" Module attribute which to call to determine if the plugin can be loaded. """

	attr_init = '__plugin_init__'
	""" Module attribute which to call when loading the plugin. """

	attr_load = '__plugin_load__'

	attr_unload = '__plugin_unload__'

	attr_enable = '__plugin_enable__'

	attr_disable = '__plugin_disable__'

	attr_activate = '__plugin_activate__'

	attr_deactivate = '__plugin_deactivate__'

	def __init__(self, key, location, instance, name=None, version=None, description=None, author=None, url=None, license=None):
		self.key = key
		self.location = location
		self.instance = instance
		self.origin = None
		self.enabled = True
		self.bundled = False

		self._name = name
		self._version = version
		self._description = description
		self._author = author
		self._url = url
		self._license = license

		self._validate()

	def _validate(self):
		# if the plugin still uses __plugin_implementations__, log a deprecation warning and put the first
		# item into __plugin_implementation__
		if hasattr(self.instance, self.__class__.attr_implementations):
			if not hasattr(self.instance, self.__class__.attr_implementation):
				# deprecation warning
				import warnings
				warnings.warn("{name} uses deprecated control property __plugin_implementations__, use __plugin_implementation__ instead - only the first implementation of {name} will be recognized".format(name=self.key), DeprecationWarning)

				# put first item into __plugin_implementation__
				implementations = getattr(self.instance, self.__class__.attr_implementations)
				if len(implementations) > 0:
					setattr(self.instance, self.__class__.attr_implementation, implementations[0])

			# delete __plugin_implementations__
			delattr(self.instance, self.__class__.attr_implementations)

	def __str__(self):
		if self.version:
			return "{name} ({version})".format(name=self.name, version=self.version)
		else:
			return self.name

	def long_str(self, show_bundled=False, bundled_str=(" [B]", ""),
	             show_location=False, location_str=" - {location}",
	             show_enabled=False, enabled_str=("* ", "  ")):
		if show_enabled:
			ret = enabled_str[0] if self.enabled else enabled_str[1]
		else:
			ret = ""

		ret += str(self)

		if show_bundled:
			ret += bundled_str[0] if self.bundled else bundled_str[1]

		if show_location and self.location:
			ret += location_str.format(location=self.location)

		return ret

	def get_hook(self, hook):
		"""
		Arguments:
		    hook (str): Hook to return.

		Returns:
		    callable or None: Handler for the requested ``hook`` or None if no handler is registered.
		"""

		if not hook in self.hooks:
			return None
		return self.hooks[hook]

	def get_implementation(self, *types):
		"""
		Arguments:
		    types (list): List of :class:`Plugin` sub classes all returned implementations need to implement.

		Returns:
		    object: The plugin's implementation if it matches all of the requested ``types``, None otherwise.
		"""

		if not self.implementation:
			return None

		for t in types:
			if not isinstance(self.implementation, t):
				return None

		return self.implementation

	@property
	def name(self):
		"""
		Human readable name of the plugin. Will be taken from name attribute of the plugin module if available,
		otherwise from the ``name`` supplied during construction with a fallback to ``key``.

		Returns:
		    str: Name of the plugin, fallback is the plugin's identifier.
		"""
		return self._get_instance_attribute(self.__class__.attr_name, defaults=(self._name, self.key))

	@property
	def description(self):
		"""
		Description of the plugin. Will be taken from the description attribute of the plugin module as defined in
		:attr:`attr_description` if available, otherwise from the ``description`` supplied during construction.
		May be None.

		Returns:
		    str or None: Description of the plugin.
		"""
		return self._get_instance_attribute(self.__class__.attr_description, default=self._description)

	@property
	def version(self):
		"""
		Version of the plugin. Will be taken from the version attribute of the plugin module as defined in
		:attr:`attr_version` if available, otherwise from the ``version`` supplied during construction. May be None.

		Returns:
		    str or None: Version of the plugin.
		"""
		return self._version if self._version is not None else self._get_instance_attribute(self.__class__.attr_version, default=self._version)

	@property
	def author(self):
		"""
		Author of the plugin. Will be taken from the author attribute of the plugin module as defined in
		:attr:`attr_author` if available, otherwise from the ``author`` supplied during construction. May be None.

		Returns:
		    str or None: Author of the plugin.
		"""
		return self._get_instance_attribute(self.__class__.attr_author, default=self._author)

	@property
	def url(self):
		"""
		Website URL for the plugin. Will be taken from the url attribute of the plugin module as defined in
		:attr:`attr_url` if available, otherwise from the ``url`` supplied during construction. May be None.

		Returns:
		    str or None: Website URL for the plugin.
		"""
		return self._get_instance_attribute(self.__class__.attr_url, default=self._url)

	@property
	def license(self):
		"""
		License of the plugin. Will be taken from the license attribute of the plugin module as defined in
		:attr:`attr_license` if available, otherwise from the ``license`` supplied during construction. May be None.

		Returns:
		    str or None: License of the plugin.
		"""
		return self._get_instance_attribute(self.__class__.attr_license, default=self._license)

	@property
	def hooks(self):
		"""
		Hooks provided by the plugin. Will be taken from the hooks attribute of the plugin module as defiend in
		:attr:`attr_hooks` if available, otherwise an empty dictionary is returned.

		Returns:
		    dict: Hooks provided by the plugin.
		"""
		return self._get_instance_attribute(self.__class__.attr_hooks, default={})

	@property
	def implementation(self):
		"""
		Implementations provided by the plugin. Will be taken from the implementations attribute of the plugin module
		as defined in :attr:`attr_implementations` if available, otherwise an empty list is returned.

		Returns:
		    list: Implementations provided by the plugin.
		"""
		return self._get_instance_attribute(self.__class__.attr_implementation, default=None)

	@property
	def helpers(self):
		"""
		Helpers provided by the plugin. Will be taken from the helpers attribute of the plugin module as defined in
		:attr:`attr_helpers` if available, otherwise an empty list is returned.

		Returns:
		    dict: Helpers provided by the plugin.
		"""
		return self._get_instance_attribute(self.__class__.attr_helpers, default={})

	@property
	def check(self):
		"""
		Method for pre-load check of plugin. Will be taken from the check attribute of the plugin module as defined in
		:attr:`attr_check` if available, otherwise a lambda always returning True is returned.

		Returns:
		    callable: Check method for the plugin module which should return True if the plugin can be loaded, False
		        otherwise.
		"""
		return self._get_instance_attribute(self.__class__.attr_check, default=lambda: True)

	@property
	def load(self):
		"""
		Method for loading the plugin module. Will be taken from the load attribute of the plugin module as defined
		in :attr:`attr_load` if available, otherwise a no-operation lambda will be returned.

		Returns:
		    callable: Init method for the plugin module.
		"""
		load = self._get_instance_attribute(self.__class__.attr_load, default=None)
		if load is None:
			load = self._get_instance_attribute(self.__class__.attr_init, default=lambda:True)
		return load

	@property
	def unload(self):
		return self._get_instance_attribute(self.__class__.attr_unload, default=lambda: True)

	@property
	def activate(self):
		return self._get_instance_attribute(self.__class__.attr_activate, default=lambda: True)

	@property
	def deactivate(self):
		return self._get_instance_attribute(self.__class__.attr_deactivate, default=lambda: True)

	@property
	def enable(self):
		self.enabled = True
		return self._get_instance_attribute(self.__class__.attr_enable, default=lambda: True)

	@property
	def disable(self):
		self.enabled = False
		return self._get_instance_attribute(self.__class__.attr_disable, default=lambda: True)

	def _get_instance_attribute(self, attr, default=None, defaults=None):
		if not hasattr(self.instance, attr):
			if defaults is not None:
				for value in defaults:
					if value is not None:
						return value
			return default
		return getattr(self.instance, attr)


class PluginManager(object):
	"""
	The :class:`PluginManager` is the central component for finding, loading and accessing plugins provided to the
	system.

	It is able to discover plugins both through possible file system locations as well as customizable entry points.
	"""

	def __init__(self, plugin_folders, plugin_types, plugin_entry_points, logging_prefix=None, plugin_disabled_list=None):
		self.logger = logging.getLogger(__name__)

		if logging_prefix is None:
			logging_prefix = ""
		if plugin_disabled_list is None:
			plugin_disabled_list = []

		self.plugin_folders = plugin_folders
		self.plugin_types = plugin_types
		self.plugin_entry_points = plugin_entry_points
		self.plugin_disabled_list = plugin_disabled_list
		self.logging_prefix = logging_prefix

		self.plugins = dict()
		self.plugin_hooks = defaultdict(list)
		self.plugin_implementations = dict()
		self.plugin_implementations_by_type = defaultdict(list)

		self.implementation_injects = dict()
		self.implementation_inject_factories = []

		self.disabled_plugins = dict()

		self.on_plugin_loaded = lambda *args, **kwargs: None
		self.on_plugin_unloaded = lambda *args, **kwargs: None
		self.on_plugin_activated = lambda *args, **kwargs: None
		self.on_plugin_deactivated = lambda *args, **kwargs: None
		self.on_plugin_enabled = lambda *args, **kwargs: None
		self.on_plugin_disabled = lambda *args, **kwargs: None
		self.on_plugin_implementations_initialized = lambda *args, **kwargs: None

		self.registered_clients = []

		self.reload_plugins()

	def _find_plugins(self):
		plugins = dict()
		disabled_plugins = dict()
		if self.plugin_folders:
			self._add_plugins_from_folders(self.plugin_folders, plugins, disabled_plugins)
		if self.plugin_entry_points:
			self._add_plugins_from_entry_points(self.plugin_entry_points, plugins, disabled_plugins)
		return plugins, disabled_plugins

	def _add_plugins_from_folders(self, folders, plugins, disabled_plugins):
		for folder in folders:
			readonly = False
			if isinstance(folder, (list, tuple)):
				if len(folder) == 2:
					folder, readonly = folder
				else:
					continue

			if not os.path.exists(folder):
				self.logger.warn("Plugin folder {folder} could not be found, skipping it".format(folder=folder))
				continue

			entries = os.listdir(folder)
			for entry in entries:
				path = os.path.join(folder, entry)
				if os.path.isdir(path) and os.path.isfile(os.path.join(path, "__init__.py")):
					key = entry
				elif os.path.isfile(path) and entry.endswith(".py"):
					key = entry[:-3] # strip off the .py extension
				else:
					continue

				if key in plugins:
					# plugin is already defined, ignore it
					continue

				plugin = self._import_plugin_from_module(key, folder=folder)
				if plugin:
					plugin.origin = ("folder", folder)
					if readonly:
						plugin.bundled = True

					if self._is_plugin_disabled(key):
						plugin.enabled = False
						disabled_plugins[key] = plugin
					else:
						plugins[key] = plugin

		return plugins, disabled_plugins

	def _add_plugins_from_entry_points(self, groups, plugins, disabled_plugins):
		import pkg_resources
		import pkginfo

		if not isinstance(groups, (list, tuple)):
			groups = [groups]

		for group in groups:
			for entry_point in pkg_resources.iter_entry_points(group=group, name=None):
				key = entry_point.name
				module_name = entry_point.module_name
				version = entry_point.dist.version

				if key in plugins:
					# plugin is already defined, ignore it
					continue

				kwargs = dict(module_name=module_name, version=version)
				try:
					module_pkginfo = pkginfo.Installed(module_name)
				except:
					self.logger.exception("Something went wrong while retrieving package info data for module %s" % module_name)
				else:
					kwargs.update(dict(
						name=module_pkginfo.name,
						summary=module_pkginfo.summary,
						author=module_pkginfo.author,
						url=module_pkginfo.home_page,
						license=module_pkginfo.license
					))

				plugin = self._import_plugin_from_module(key, **kwargs)
				if plugin:
					plugin.origin = ("entry_point", group, module_name)

					if self._is_plugin_disabled(key):
						plugin.enabled = False
						disabled_plugins[key] = plugin
					else:
						plugins[key] = plugin

		return plugins, disabled_plugins

	def _import_plugin_from_module(self, key, folder=None, module_name=None, name=None, version=None, summary=None, author=None, url=None, license=None):
		# TODO error handling
		try:
			if folder:
				module = imp.find_module(key, [folder])
			elif module_name:
				module = imp.find_module(module_name)
			else:
				return None
		except:
			self.logger.warn("Could not locate plugin {key}")
			return None

		plugin = self._import_plugin(key, *module, name=name, version=version, summary=summary, author=author, url=url, license=license)
		if plugin:
			if plugin.check():
				return plugin
			else:
				self.logger.warn("Plugin \"{plugin}\" did not pass check".format(plugin=str(plugin)))
				return None


	def _import_plugin(self, key, f, filename, description, name=None, version=None, summary=None, author=None, url=None, license=None):
		try:
			instance = imp.load_module(key, f, filename, description)
			return PluginInfo(key, filename, instance, name=name, version=version, description=summary, author=author, url=url, license=license)
		except:
			self.logger.exception("Error loading plugin {key}, disabling it".format(key=key))
			return None

	def _is_plugin_disabled(self, key):
		return key in self.plugin_disabled_list or key.endswith('disabled')

	def reload_plugins(self):
		self.logger.info("Loading plugins from {folders} and installed plugin packages...".format(folders=", ".join(map(lambda x: x[0] if isinstance(x, tuple) else str(x), self.plugin_folders))))
		plugins, disabled_plugins = self._find_plugins()

		self.disabled_plugins = disabled_plugins

<<<<<<< HEAD
		for name, plugin in plugins.items():
			self.load_plugin(name, plugin)
=======
				# evaluate registered implementations
				for plugin_type in self.plugin_types:
					implementation = plugin.get_implementation(plugin_type)
					if implementation is not None:
						self.plugin_implementations_by_type[plugin_type].append((name, implementation))

				plugin_implementation = plugin.get_implementation()
				if plugin_implementation is not None:
					self.plugin_implementations[name] = plugin_implementation
			except:
				self.logger.exception("There was an error loading plugin %s" % name)
>>>>>>> 8a41cef0

		if len(self.plugins) <= 0:
			self.logger.info("No plugins found")
		else:
			self.logger.info("Found {count} plugin(s) providing {implementations} mixin implementations, {hooks} hook handlers".format(
				count=len(self.plugins) + len(self.disabled_plugins),
				implementations=len(self.plugin_implementations),
				hooks=sum(map(lambda x: len(x), self.plugin_hooks.values()))
			))

	@property
	def all_plugins(self):
		plugins = dict(self.plugins)
		plugins.update(self.disabled_plugins)
		return plugins

	def load_plugin(self, name, plugin):
		try:
			plugin.load()
			self._activate_plugin(name, plugin)
		except:
			self.logger.exception("There was an error loading plugin %s" % name)
			self.disabled_plugins[name] = plugin
		else:
			self.plugins[name] = plugin
			self.on_plugin_loaded(name, plugin)
			self.logger.debug("Loaded plugin {name}: {plugin}".format(**locals()))

	def unload_plugin(self, name):
		if not name in self.plugins:
			if name in self.disabled_plugins:
				plugin = self.disabled_plugins[name]
			else:
				self.logger.warn("Trying to unload unknown plugin {name}".format(**locals()))
				return
		else:
			plugin = self.plugins[name]

		try:
			self._deactivate_plugin(name, plugin)
			plugin.unload()
			if name in self.plugins:
				del self.plugins[name]
			if name in self.disabled_plugins:
				del self.disabled_plugins[name]
		except:
			self.logger.exception("There was an error unloading plugin {name}".format(**locals()))
		else:
			self.on_plugin_unloaded(name, plugin)
			self.logger.debug("Unloaded plugin {name}: {plugin}".format(**locals()))

	def enable_plugin(self, name):
		if not name in self.disabled_plugins:
			self.logger.warn("Tried to enable plugin {name}, however it is not disabled".format(**locals()))
			return

		plugin = self.disabled_plugins[name]

		try:
			del self.disabled_plugins[name]
			plugin.enable()
			self._activate_plugin(name, plugin)
			self.initialize_implementation_of_plugin(name, plugin)
			self.plugins[name] = plugin
		except:
			self.logger.exception("There was an error while enabling plugin {name}".format(**locals()))
			self.disabled_plugins[name] = plugin
		else:
			self.on_plugin_enabled(name, plugin)
			self.logger.debug("Enabled plugin {name}: {plugin}".format(**locals()))

	def disable_plugin(self, name):
		if not name in self.plugins:
			self.logger.warn("Tried to disable plugin {name}, however it is not enabled".format(**locals()))
			return

		plugin = self.plugins[name]

		try:
			del self.plugins[name]
			plugin.disable()
			self._deactivate_plugin(name, plugin)
			self.disabled_plugins[name] = plugin
		except:
			self.logger.exception("There was an error while disabling plugin {name}".format(**locals()))
			self.plugins[name] = plugin
		else:
			self.on_plugin_disabled(name, plugin)
			self.logger.debug("Disabled plugin {name}: {plugin}".format(**locals()))

	def _activate_plugin(self, name, plugin):
		plugin.activate()

		# evaluate registered hooks
		for hook, callback in plugin.hooks.items():
			self.plugin_hooks[hook].append((name, callback))

		# evaluate registered implementations
		for plugin_type in self.plugin_types:
			implementations = plugin.get_implementations(plugin_type)
			self.plugin_implementations_by_type[plugin_type] += ( (name, implementation) for implementation in implementations )

		plugin_implementations = plugin.get_implementations()
		if len(plugin_implementations):
			self.plugin_implementations[name].update(plugin_implementations)

		self.on_plugin_activated(name, plugin)

	def _deactivate_plugin(self, name, plugin):
		plugin.deactivate()
		for hook, callback in plugin.hooks.items():
			self.plugin_hooks[hook].remove((name, callback))

		for plugin_type in self.plugin_types:
			implementations = plugin.get_implementations(plugin_type)
			map(lambda x: self.plugin_implementations_by_type[plugin_type].remove(x),
			    ( (name, implementation) for implementation in implementations ))

		del self.plugin_implementations[name]
		self.on_plugin_deactivated(name, plugin)

	def initialize_implementations(self, additional_injects=None, additional_inject_factories=None):
		for name, implementations in self.plugin_implementations.items():
			plugin = self.plugins[name]
			self.initialize_implementations_of_plugin(name, plugin,
			                                          additional_injects=additional_injects,
			                                          additional_inject_factories=additional_inject_factories)

		self.logger.info("Initialized {count} plugin(s)".format(count=len(self.plugin_implementations)))

	def initialize_implementations_of_plugin(self, name, plugin, additional_injects=None, additional_inject_factories=None):
		if not plugin.implementations:
			return

		for implementation in plugin.implementations:
			self.initialize_implementation(name, plugin, implementation,
			                               additional_injects=additional_injects,
			                               additional_inject_factories=additional_inject_factories)

	def initialize_implementation(self, name, plugin, implementation, additional_injects=None, additional_inject_factories=None):
		if additional_injects is None:
			additional_injects = dict()
		if additional_inject_factories is None:
			additional_inject_factories = []

<<<<<<< HEAD
		injects = self.implementation_injects
		injects.update(additional_injects)

		inject_factories = self.implementation_inject_factories
		inject_factories += additional_inject_factories

		try:
			kwargs = dict(injects)

			kwargs.update(dict(
				identifier=name,
				plugin_name=plugin.name,
				plugin_version=plugin.version,
				basefolder=os.path.realpath(plugin.location),
				logger=logging.getLogger(self.logging_prefix + name),
				))

			# inject the additional_injects
			for arg, value in kwargs.items():
				setattr(implementation, "_" + arg, value)

			# inject any injects produced in the additional_inject_factories
			for factory in inject_factories:
				try:
					return_value = factory(name, implementation)
				except:
					self.logger.exception("Exception while executing injection factory %r" % factory)
				else:
					if return_value is not None:
						if isinstance(return_value, dict):
							for arg, value in return_value.items():
								setattr(implementation, "_" + arg, value)

			implementation.initialize()
		except:
			self.logger.exception("Exception while initializing plugin {name}, disabling it".format(**locals()))
			self._deactivate_plugin(name, plugin)
		else:
			self.on_plugin_implementations_initialized(name, plugin)
=======
		for name, implementation in self.plugin_implementations.items():
			plugin = self.plugins[name]
			try:
				kwargs = dict(additional_injects)

				kwargs.update(dict(
					identifier=name,
					plugin_name=plugin.name,
					plugin_version=plugin.version,
					basefolder=os.path.realpath(plugin.location),
					logger=logging.getLogger(self.logging_prefix + name),
				))

				# inject the additional_injects
				for arg, value in kwargs.items():
					setattr(implementation, "_" + arg, value)

				# inject any injects produced in the additional_inject_factories
				for factory in additional_inject_factories:
					try:
						return_value = factory(name, implementation)
					except:
						self.logger.exception("Exception while executing injection factory %r" % factory)
					else:
						if return_value is not None:
							if isinstance(return_value, dict):
								for arg, value in return_value.items():
									setattr(implementation, "_" + arg, value)

				# allow implementations to be disabled here if False is returned
				implementation.initialize()
			except:
				self.logger.exception("Exception while initializing plugin")
				# TODO disable plugin!
>>>>>>> 8a41cef0

		self.logger.debug("Initialized {count} plugin mixin implementation(s)".format(count=len(self.plugin_implementations)))


	def log_all_plugins(self, show_bundled=True, bundled_str=(" (bundled)", ""), show_location=True, location_str=" = {location}", show_enabled=True, enabled_str=(" ", "!")):
		all_plugins = self.plugins.values() + self.disabled_plugins.values()

		if len(all_plugins) <= 0:
			self.logger.info("No plugins available")
		else:
			self.logger.info("{count} plugin(s) registered with the system:\n{plugins}".format(count=len(all_plugins), plugins="\n".join(
				sorted(
					map(lambda x: "| " + x.long_str(show_bundled=show_bundled,
					                                bundled_str=bundled_str,
					                                show_location=show_location,
					                                location_str=location_str,
					                                show_enabled=show_enabled,
					                                enabled_str=enabled_str),
					    self.plugins.values())
				)
			)))

	def get_plugin(self, identifier, require_enabled=True):
		"""
		Retrieves the module of the plugin identified by ``identifier``. If the plugin is not registered or disabled and
		``required_enabled`` is True (the default) None will be returned.

		Arguments:
		    identifier (str): The identifier of the plugin to retrieve.
		    require_enabled (boolean): Whether to only return the plugin if is enabled (True, default) or also if it's
		        disabled.

		Returns:
		    module: The requested plugin module or None
		"""

		plugin_info = self.get_plugin_info(identifier, require_enabled=require_enabled)
		if plugin_info is not None:
			return plugin_info.instance
		return None

	def get_plugin_info(self, identifier, require_enabled=True):
		"""
		Retrieves the :class:`PluginInfo` instance identified by ``identifier``. If the plugin is not registered or
		disabled and ``required_enabled`` is True (the default) None will be returned.

		Arguments:
		    identifier (str): The identifier of the plugin to retrieve.
		    require_enabled (boolean): Whether to only return the plugin if is enabled (True, default) or also if it's
		        disabled.

		Returns:
		    ~.PluginInfo: The requested :class:`PluginInfo` or None
		"""

		if identifier in self.plugins:
			return self.plugins[identifier]
		elif not require_enabled and identifier in self.disabled_plugins:
			return self.disabled_plugins[identifier]

		return None

	def get_hooks(self, hook):
		"""
		Retrieves all registered handlers for the specified hook.

		Arguments:
		    hook (str): The hook for which to retrieve the handlers.

		Returns:
		    dict: A dict containing all registered handlers mapped by their plugin's identifier.
		"""

		if not hook in self.plugin_hooks:
			return dict()
		return {hook[0]: hook[1] for hook in self.plugin_hooks[hook]}

	def get_implementations(self, *types):
		"""
		Get all mixin implementations that implement *all* of the provided ``types``.

		Arguments:
		    types (one or more type): The types a mixin implementation needs to implement in order to be returned.

		Returns:
		    list: A list of all found implementations
		"""

		result = None

		for t in types:
			implementations = self.plugin_implementations_by_type[t]
			if result is None:
				result = set(implementations)
			else:
				result = result.intersection(implementations)

		if result is None:
			return dict()
		return [impl[1] for impl in result]

	def get_filtered_implementations(self, f, *types):
		"""
		Get all mixin implementation that implementat *all* of the provided ``types`` and match the provided filter `f`.

		Arguments:
		    f (callable): A filter function returning True for implementations to return and False for those to exclude.
		    types (one or more type): The types a mixin implementation needs to implement in order to be returned.

		Returns:
		    list: A list of all found and matching implementations.
		"""

		assert callable(f)
		implementations = self.get_implementations(*types)
		return filter(f, implementations)

	def get_helpers(self, name, *helpers):
		"""
		Retrieves the named ``helpers`` for the plugin with identifier ``name``.

		If the plugin is not available, returns None. Otherwise returns a :class:`dict` with the requested plugin
		helper names mapped to the method - if a helper could not be resolved, it will be missing from the dict.

		Arguments:
		    name (str): Identifier of the plugin for which to look up the ``helpers``.
		    helpers (one or more str): Identifiers of the helpers of plugin ``name`` to return.

		Returns:
		    dict: A dictionary of all resolved helpers, mapped by their identifiers, or None if the plugin was not
		        registered with the system.
		"""

		if not name in self.plugins:
			return None
		plugin = self.plugins[name]

		all_helpers = plugin.helpers
		if len(helpers):
			return dict((k, v) for (k, v) in all_helpers.items() if k in helpers)
		else:
			return all_helpers

	def register_message_receiver(self, client):
		"""
		Registers a ``client`` for receiving plugin messages. The ``client`` needs to be a callable accepting two
		input arguments, ``plugin`` (the sending plugin's identifier) and ``data`` (the message itself).
		"""

		if client is None:
			return
		self.registered_clients.append(client)

	def unregister_message_receiver(self, client):
		"""
		Unregisters a ``client`` for receiving plugin messages.
		"""

		self.registered_clients.remove(client)

	def send_plugin_message(self, plugin, data):
		"""
		Sends ``data`` in the name of ``plugin`` to all currently registered message receivers by invoking them
		with the two arguments.

		Arguments:
		    plugin (str): The sending plugin's identifier.
		    data (object): The message.
		"""

		for client in self.registered_clients:
			try: client(plugin, data)
			except: self.logger.exception("Exception while sending plugin data to client")


class Plugin(object):
	"""
	The parent class of all plugin implementations.

	.. attribute:: _identifier

	   The identifier of the plugin. Injected by the plugin core system upon initialization of the implementation.

	.. attribute:: _plugin_name

	   The name of the plugin. Injected by the plugin core system upon initialization of the implementation.

	.. attribute:: _plugin_version

	   The version of the plugin. Injected by the plugin core system upon initialization of the implementation.

	.. attribute:: _basefolder

	   The base folder of the plugin. Injected by the plugin core system upon initialization of the implementation.

	.. attribute:: _logger

	   The logger instance to use, with the logging name set to the :attr:`PluginManager.logging_prefix` of the
	   :class:`PluginManager` concatenated with :attr:`_identifier`. Injected by the plugin core system upon
	   initialization of the implementation.
	"""

	def initialize(self):
		"""
		Called by the plugin core after performing all injections. Override this to initialize your implementation.
		"""
		pass<|MERGE_RESOLUTION|>--- conflicted
+++ resolved
@@ -529,22 +529,19 @@
 
 		self.disabled_plugins = disabled_plugins
 
-<<<<<<< HEAD
 		for name, plugin in plugins.items():
 			self.load_plugin(name, plugin)
-=======
+
 				# evaluate registered implementations
 				for plugin_type in self.plugin_types:
-					implementation = plugin.get_implementation(plugin_type)
-					if implementation is not None:
-						self.plugin_implementations_by_type[plugin_type].append((name, implementation))
-
-				plugin_implementation = plugin.get_implementation()
-				if plugin_implementation is not None:
-					self.plugin_implementations[name] = plugin_implementation
+					implementations = plugin.get_implementations(plugin_type)
+					self.plugin_implementations_by_type[plugin_type] += ( (name, implementation) for implementation in implementations )
+
+				plugin_implementations = plugin.get_implementations()
+				if len(plugin_implementations):
+					self.plugin_implementations[name].update(plugin_implementations)
 			except:
 				self.logger.exception("There was an error loading plugin %s" % name)
->>>>>>> 8a41cef0
 
 		if len(self.plugins) <= 0:
 			self.logger.info("No plugins found")
@@ -690,7 +687,6 @@
 		if additional_inject_factories is None:
 			additional_inject_factories = []
 
-<<<<<<< HEAD
 		injects = self.implementation_injects
 		injects.update(additional_injects)
 
@@ -730,42 +726,6 @@
 			self._deactivate_plugin(name, plugin)
 		else:
 			self.on_plugin_implementations_initialized(name, plugin)
-=======
-		for name, implementation in self.plugin_implementations.items():
-			plugin = self.plugins[name]
-			try:
-				kwargs = dict(additional_injects)
-
-				kwargs.update(dict(
-					identifier=name,
-					plugin_name=plugin.name,
-					plugin_version=plugin.version,
-					basefolder=os.path.realpath(plugin.location),
-					logger=logging.getLogger(self.logging_prefix + name),
-				))
-
-				# inject the additional_injects
-				for arg, value in kwargs.items():
-					setattr(implementation, "_" + arg, value)
-
-				# inject any injects produced in the additional_inject_factories
-				for factory in additional_inject_factories:
-					try:
-						return_value = factory(name, implementation)
-					except:
-						self.logger.exception("Exception while executing injection factory %r" % factory)
-					else:
-						if return_value is not None:
-							if isinstance(return_value, dict):
-								for arg, value in return_value.items():
-									setattr(implementation, "_" + arg, value)
-
-				# allow implementations to be disabled here if False is returned
-				implementation.initialize()
-			except:
-				self.logger.exception("Exception while initializing plugin")
-				# TODO disable plugin!
->>>>>>> 8a41cef0
 
 		self.logger.debug("Initialized {count} plugin mixin implementation(s)".format(count=len(self.plugin_implementations)))
 
