{% macro pluginmanager_printing() %}
<div class="alert" data-bind="visible: !enableManagement()">
  {{ _('Take note that most plugin management functionality is disabled while your printer is printing or paused.') }}
</div>
{% endmacro %}

{% macro pluginmanager_nopip() %}
<div class="alert" data-bind="visible: !pipAvailable()">{% trans %}
    The <code>pip</code> command could not be found or does not work correctly
    for this installation of OctoPrint - please consult the log file for details
    and if necessary configure it manually. No installation and uninstallation of plugin
    packages is possible while <code>pip</code> is unavailable.
{% endtrans %}</div>
{% endmacro %}

{% macro pluginmanager_safemode() %}
<div class="alert" data-bind="visible: safeMode">{% trans %}
    Safe mode is currently active. All third party plugins are disabled and cannot be
    enabled. Installation of plugin packages is disabled.
{% endtrans %}</div>
{% endmacro %}

{% macro pluginmanager_throttled() %}
<div class="alert" data-bind="visible: throttled">{% trans %}
    The system OctoPrint is running on is currently throttled. Due to that it's not possible to install new
    plugins in order to avoid possible issues caused by system instability. Read more on
    this in <a href="https://faq.octoprint.org/pi-issues" target="_blank" rel="noopener noreferrer">the FAQ</a>.
{% endtrans %}</div>
{% endmacro %}

{% macro pluginmanager_offline() %}
<div class="alert" data-bind="visible: !online()">{% trans %}
    It looks like OctoPrint has currently no connection to the internet. Due to that it's not possible
    to install new plugins from the plugin repository or archive URLs.
{% endtrans %}</div>
{% endmacro %}

{% macro pluginmanager_requesterror() %}
<div class="alert" data-bind="visible: requestError()">{% trans %}
    There appears to have been an error retrieving the plugin data from the backend. Please report this
    in the bug tracker & be sure to include all requested information.
{% endtrans %}</div>
{% endmacro %}

<ul class="nav nav-pills">
    <li class="active">
        <a href="#settings_plugin_pluginmanager_plugins" data-toggle="tab">{{ _('Plugins') }}</a>
    </li>
    <li>
        <a href="#settings_plugin_pluginmanager_cleanup" data-toggle="tab">{{ _('Cleanup') }}</a>
    </li>
</ul>

<div class="tab-content">
    <div class="tab-pane active" id="settings_plugin_pluginmanager_plugins">
        <div id="settings_plugin_pluginmanager_navbar">
            {{ pluginmanager_printing() }}
            {{ pluginmanager_nopip() }}
            {{ pluginmanager_safemode() }}
            {{ pluginmanager_throttled() }}
            {{ pluginmanager_requesterror() }}

            <div class="pull-right">
                <button class="btn btn-small" data-bind="click: $root.showRepository"><i class="fas fa-plus"></i> {{ _('Get More') }}</button>
                <a class="btn btn-small" href="{{ url_for('index') }}plugin/pluginmanager/export"><i class="fas fa-download"></i> {{ _('Export') }}</a>
                <button class="btn btn-small" data-bind="click: function() { $root.showPluginSettings(); }" title="{{ _('Plugin Configuration')|edq }}" aria-label="{{ _('Plugin Configuration')|edq }}"><i class="fas fa-wrench"></i></button>
                <a class="btn btn-small" data-toggle="collapse" href="#pluginmanager_info" title="{{ _('Info') }}" aria-label="{{ _('Info') }}"><i class="fas fa-lg fa-info-circle text-info" data-bind="css: {'text-error': noticeCount() > 0, 'text-info': noticeCount() <=0 }"></i></a>
            </div>
            <div id="pluginmanager_info" class="collapse" data-bind="css: {'in': noticeCount() > 0}">
                <div class="muted" data-bind="visible: pipAvailable()">
                    <div>
                        <small>
                            <a href="javascript:void(0)" class="muted" onclick="$(this).children('i.toggle-arrow').toggleClass('fa-caret-right fa-caret-down').parent().parent().parent().next().slideToggle('fast')">
                                <i class="fas toggle-arrow fa-caret-right"></i> Using pip of "<span data-bind="text: pipPython"></span>", Version <span data-bind="text: pipVersion"></span>
                            </a>
                        </small>
                    </div>
                    <div class="hide">
                        <small>
                            Installation directory: <span data-bind="text: pipInstallDir"></span> ("--user" flag: <span data-bind="text: pipUseUserString"></span>)<br />
                            Virtual environment: <span data-bind="text: pipVirtualEnvString"></span><br />
                            <span data-bind="visible: pipAdditionalArgs">Additional Arguments: <span data-bind="text: pipAdditionalArgs"></span></span>
                        </small>
                    </div>
                </div>

                <div class="muted">
                    <div>
                        <small>
                            <a href="javascript:void(0)" class="muted" onclick="$(this).children('i.toggle-arrow').toggleClass('fa-caret-right fa-caret-down').parent().parent().parent().next().slideToggle('fast')">
                                <i class="toggle-arrow fas fa-caret-right"></i> <span data-bind="text: noticeCountText, css: {'text-error': noticeCount() > 0, 'text-info': noticeCount() <=0 }"></span>
                            </a>
                        </small>
                    </div>
                    <div class="hide">
                        <small>
                            <!-- ko if: noticeCount() > 0 --><a href="javascript:void(0)" data-bind="click: function() { reshowNotices(); }">{{ _('Reshow current notices') }}</a> &middot;<!-- /ko -->
                            <a href="javascript:void(0)" data-bind="click: function() { refreshNotices(); }">{{ _('Refresh notices from repository') }}</a>
                        </small>
                    </div>
                </div>
            </div>

            <h3>{{ _('Installed Plugins') }}</h3>

            <div style="margin-bottom: 1em" class="clearfix">
                <input type="text" class="input-block search-query pull-left" data-bind="value: listingSearchQuery, valueUpdate: 'input'" placeholder="{{ _('Search...')|edq }}" spellcheck="false">

                <div class="pull-right">
                    <div class="btn-group">
                        <button class="btn btn-small dropdown-toggle" data-toggle="dropdown"><i class="far fa-square"></i> <span class="caret"></span></button>
                        <ul class="dropdown-menu">
                            <li><a href="javascript:void(0)" data-bind="click: selectAllVisiblePlugins">{{ _('Select all visible') }}</a></li>
                            <li><a href="javascript:void(0)" data-bind="click: clearPluginsSelection">{{ _('Clear selection') }}</a></li>
                            <li class="divider"></li>
                            <li><a href="javascript:void(0)" data-bind="click: disableSelectedPlugins, css: {disabled: selectedPlugins().length == 0}"><i class="fa fa-toggle-off"></i> {{ _('Disable selected') }}</a></li>
                            <li><a href="javascript:void(0)" data-bind="click: enableSelectedPlugins, css: {disabled: selectedPlugins().length == 0}"><i class="fa fa-toggle-on"></i> {{ _('Enable selected') }}</a></li>
                        </ul>
                    </div>
                    <div class="btn-group">
                        <button class="btn btn-small" data-bind="click: function() { plugins.removeFilter('bundled'); plugins.removeFilter('3rdparty'); }, css: {active: !_.contains(plugins.currentFilters(), 'bundled') && !_.contains(plugins.currentFilters(), '3rdparty')}" title="{{ _('Show both bundled and third-party plugins')|edq }}" aria-label="{{ _('Show both bundled and third-party plugins')|edq }}">All</button>
                        <button class="btn btn-small" data-bind="click: function() { plugins.addFilter('bundled') }, css: {active: _.contains(plugins.currentFilters(), 'bundled')}" title="{{ _('Show only bundled plugins')|edq }}" aria-label="{{ _('Show only bundled plugins')|edq }}">{{ _('Bundled') }}</button>
                        <button class="btn btn-small" data-bind="click: function() { plugins.addFilter('3rdparty') }, css: {active: _.contains(plugins.currentFilters(), '3rdparty')}" title="{{ _('Show only third-party plugins')|edq }}" aria-label="{{ _('Show only third-party plugins')|edq }}">{{ _('3rd party') }}</button>
                    </div>
                    <div class="btn-group">
                        <button class="btn btn-small" data-bind="click: function() { plugins.removeFilter('enabled'); plugins.removeFilter('disabled'); }, css: {active: !_.contains(plugins.currentFilters(), 'enabled') && !_.contains(plugins.currentFilters(), 'disabled')}" title="{{ _('Show both enabled and disabled plugins')|edq }}" aria-label="{{ _('Show both enabled and disabled plugins')|edq }}">All</button>
                        <button class="btn btn-small" data-bind="click: function() { plugins.addFilter('enabled') }, css: {active: _.contains(plugins.currentFilters(), 'enabled')}" title="{{ _('Show only enabled plugins')|edq }}" aria-label="{{ _('Show only enabled plugins')|edq }}">{{ _('Enabled') }}</button>
                        <button class="btn btn-small" data-bind="click: function() { plugins.addFilter('disabled') }, css: {active: _.contains(plugins.currentFilters(), 'disabled')}" title="{{ _('Show only disabled plugins')|edq }}" aria-label="{{ _('Show only disabled plugins')|edq }}">{{ _('Disabled') }}</button>
                    </div>
                </div>
            </div>
        </div>
        <div id="settings_plugin_pluginmanager_pluginlist">
            <table class="table table-striped table-hover table-condensed table-hover">
                <thead>
                <tr>
                    <th class="settings_plugin_plugin_manager_plugins_checkbox">
                    </th>
                    <th class="settings_plugin_plugin_manager_plugins_name">{{ _('Name') }}</th>
                    <th class="settings_plugin_plugin_manager_plugins_actions">{{ _('Actions') }}</th>
                </tr>
                </thead>
                <tbody data-bind="foreach: plugins.paginatedItems">
                <tr>
                    <td class="settings_plugin_plugin_manager_plugins_checkbox">
                        <input type="checkbox" data-bind="value: key, checked: $root.selectedPlugins, enable: $root.enableBulk($data)" title="{{ _('Bundled and incompatible plugins do not support bulk operations') | edq }}" aria-label="{{ _('Bundled and incompatible plugins do not support bulk operations') | edq }}">
                    </td>
                    <td class="settings_plugin_plugin_manager_plugins_name">
                        <div data-bind="css: {muted: !enabled}"><span data-bind="text: name"></span> <span data-bind="visible: version">(<span data-bind="text: version"></span>)</span> <i title="{{ _('Bundled with OctoPrint')|edq }}" class="fas fa-th-large" data-bind="visible: bundled"></i> <i class="fas fa-lock" title="{{ _('Cannot be uninstalled through OctoPrint')|edq }}" data-bind="visible: !managable"></i> <i class="fas fa-bolt" title="{{ _('Incompatible to OctoPrint or the underlying Python environment')|edq }}" data-bind="visible: incompatible"></i> <i title="{{ _('Restart of OctoPrint needed for changes to take effect')|edq }}" class="fas fa-sync" data-bind="visible: pending_enable || pending_disable || pending_install || pending_uninstall"></i> <i title="{{ _('Pending install')|edq }}" class="fas fa-plus" data-bind="visible: pending_install"></i> <i title="{{ _('Pending uninstall')|edq }}" class="fas fa-minus" data-bind="visible: pending_uninstall"></i> <i title="{{ _('Disabled due to safe mode')|edq }}" class="fas fa-medkit" data-bind="visible: safe_mode_victim"></i> <i class="fas fa-exclamation-triangle" title="{{ _('There are notices available regarding this plugin')|edq }}" data-bind="visible: notifications && notifications.length"></i> <i class="fas fa-ban" title="{{ _('This plugin is blacklisted')|edq }}" data-bind="visible: blacklisted"></i></div>
                        <div data-bind="css: {muted: !enabled}">
                            <small class="prop" data-bind="visible: url"><i class="fas fa-home"></i> <a data-bind="attr: {href: url}" target="_blank" rel="noreferrer noopener">{{ _('Homepage') }}</a></small>
                            <small class="prop" data-bind="visible: privacypolicy"><i class="fas fa-gavel"></i> <a data-bind="attr: {href: privacypolicy}" target="_blank" rel="noreferrer noopener">{{ _('Privacy Policy') }}</a></small>
                            <small class="prop" data-bind="visible: author"><i class="fas fa-user"></i> <span data-bind="text: author"></span></small>
                        </div>
                        <div data-bind="visible: notifications && notifications.length"><a href="javascript:void(0)" class="text-error" style="text-decoration: underline" data-bind="click: function() { $root.showPluginNotifications($data) }, text: $root.showPluginNotificationsLinkText($data)"></a></div>
                        <div><small class="muted" data-bind="text: description">&nbsp;</small></div>
                        <div data-bind="css: {muted: !enabled}">
                            <small class="prop" data-bind="visible: license"><i class="fas fa-section"></i> <span data-bind="text: license"></span></small>
                            <small class="prop" data-bind="visible: python"><i class="fas fa-cog"></i> Python <span data-bind="text: python"></span></small>
                            <small class="prop">&nbsp;</small>
                        </div>
                    </td>
                    <td class="settings_plugin_plugin_manager_plugins_actions">
                        <a href="#" data-bind="css: $root.toggleButtonCss($data), attr: {title: $root.toggleButtonTitle($data)}, enable: $root.enableToggle($data), click: function() { $root.togglePlugin($data) }"></a>&nbsp;|&nbsp;<a href="#" class="fas fa-eraser" title="{{ _('Cleanup Plugin Data')|edq }}" aria-label="{{ _('Cleanup Plugin Data')|edq }}" data-bind="css: {disabled: !$root.enableCleanup($data)}, enable: $root.enableCleanup($data), click: function() { $root.cleanupPlugin($data) }"></a>&nbsp;|&nbsp;<a href="#" class="far fa-trash-alt" title="{{ _('Uninstall Plugin')|edq }}" aria-label="{{ _('Uninstall Plugin')|edq }}" data-bind="css: {disabled: !$root.enableUninstall($data)}, enable: $root.enableUninstall($data), click: function() { $root.uninstallPlugin($data) }"></a>
                    </td>
                </tr>
                </tbody>
            </table>
        </div>
        <small>{{ _('Please note that bundled and incompatible plugins do not support bulk operations.') }}</small>
    </div>
    <div class="tab-pane" id="settings_plugin_pluginmanager_cleanup">
        <div class="pull-right">
            <button class="btn btn-small" data-bind="click: function() { $root.requestOrphanData({refresh: true}) }" title="{{ _('Refresh')|edq }}" aria-label="{{ _('Refresh')|edq }}"><i class="fas fa-sync"></i></button>
        </div>

        <h3>{{ _('Cleanup') }}</h3>

        <div data-bind="visible: orphans.paginatedItems().length > 0">
            <div id="settings_plugin_pluginmanager_orphanlist">
                <table class="table table-striped table-hover table-condensed table-hover">
                    <thead>
                    <tr>
                        <th class="settings_plugin_plugin_manager_orphans_id">{{ _('Identifier') }}</th>
                        <th class="settings_plugin_plugin_manager_orphans_actions">{{ _('Actions') }}</th>
                    </tr>
                    </thead>
                    <tbody data-bind="foreach: orphans.paginatedItems">
                    <tr>
                        <td class="settings_plugin_plugin_manager_orphans_id">
                            <span data-bind="text: identifier"></span>
                        </td>
                        <td class="settings_plugin_plugin_manager_orphans_actions">
                            <a href="javascript:void(0)" class="fas fa-eraser" title="{{ _('Cleanup Plugin Data')|edq }}" aria-label="{{ _('Cleanup Plugin Data')|edq }}" data-bind="click: function() { $root.cleanupPlugin($data.identifier) }"></a>
                        </td>
                    </tr>
                    </tbody>
                </table>
            </div>

            <button class="btn btn-danger btn-block" data-bind="click: $root.cleanupAll">{{ _('Cleanup all') }}</button>
        </div>
        <div data-bind="visible: orphans.paginatedItems().length == 0">
            {{ _('Nothing to cleanup! There are no settings or data left over from plugins which are no longer installed.') }}
        </div>
    </div>
</div>

<div id="settings_plugin_pluginmanager_workingdialog" class="modal hide fade-in">
    <div class="modal-header">
        <h3 data-bind="text: workingTitle"></h3>
    </div>
    <div class="modal-body">
        <pre id="settings_plugin_pluginmanager_workingdialog_output" class="pre-scrollable pre-output" style="height: 170px" data-bind="foreach: loglines"><span data-bind="text: line, css: {stdout: stream == 'stdout', stderr: stream == 'stderr', call: stream == 'call', message: stream == 'message', error: stream == 'error'}"></span></pre>
    </div>
    <div class="modal-footer">
        <button class="btn" data-dismiss="modal" data-bind="enable: !$root.working()" aria-hidden="true">{{ _('Close') }}</button>
    </div>
</div>

<div id="settings_plugin_pluginmanager_repositorydialog" class="modal hide fade-in">
    <div class="modal-header">
        <a href="#" class="close" data-dismiss="modal" aria-hidden="true">&times;</a>
        <h3>{{ _('Install new Plugins...') }}</h3>
    </div>
    <div class="modal-body">
        <div class="full-sized-box">
            {{ pluginmanager_nopip() }}
            {{ pluginmanager_safemode() }}
            {{ pluginmanager_throttled() }}
            {{ pluginmanager_offline() }}
            <h4 style="position: relative">
                {{ _('... from the <a href="%(url)s" target="_blank">Plugin Repository</a>', url='https://plugins.octoprint.org') }}
            </h4>

            <div style="margin-bottom: 1em" class="clearfix">
                <form class="form-search" data-bind="submit: performRepositorySearch">
                    <input type="text" class="input-block search-query pull-left" data-bind="value: repositorySearchQuery, valueUpdate: 'input'" placeholder="{{ _('Search...')|edq }}" spellcheck="false">
                </form>
                <div class="dropdown pull-right">
                    <div class="btn-group">
                        <button class="btn btn-small dropdown-toggle" data-toggle="dropdown" href="javascript:void(0)">
                            <i class="fas fa-wrench"></i> <span class="caret"></span>
                        </button>
                        <ul class="dropdown-menu pull-right">
                            <li><a href="javascript:void(0)" data-bind="click: function() { repositoryplugins.changeSorting('title'); }"><i class="fas fa-check" data-bind="style: {visibility: repositoryplugins.currentSorting() == 'title' ? 'visible' : 'hidden'}"></i> {{ _('Sort by title') }} ({{ _('ascending') }})</a></li>
                            <li><a href="javascript:void(0)" data-bind="click: function() { repositoryplugins.changeSorting('published'); }"><i class="fas fa-check" data-bind="style: {visibility: repositoryplugins.currentSorting() == 'published' ? 'visible' : 'hidden'}"></i> {{ _('Sort by publication date') }} ({{ _('descending') }})</a></li>
                            <li><a href="javascript:void(0)" data-bind="click: function() { repositoryplugins.changeSorting('release_date'); }"><i class="fas fa-check" data-bind="style: {visibility: repositoryplugins.currentSorting() == 'release_date' ? 'visible' : 'hidden'}"></i> {{ _('Sort by last release date') }} ({{ _('descending') }})</a></li>
                            <li><a href="javascript:void(0)" data-bind="click: function() { repositoryplugins.changeSorting('push_date'); }"><i class="fas fa-check" data-bind="style: {visibility: repositoryplugins.currentSorting() == 'push_date' ? 'visible' : 'hidden'}"></i> {{ _('Sort by last push date') }} ({{ _('descending') }})</a></li>
                            <li><a href="javascript:void(0)" data-bind="click: function() { repositoryplugins.changeSorting('popularity'); }"><i class="fas fa-check" data-bind="style: {visibility: repositoryplugins.currentSorting() == 'popularity' ? 'visible' : 'hidden'}"></i> {{ _('Sort by active instance count') }} ({{ _('descending') }})</a></li>
                            <li><a href="javascript:void(0)" data-bind="click: function() { repositoryplugins.changeSorting('stars'); }"><i class="fas fa-check" data-bind="style: {visibility: repositoryplugins.currentSorting() == 'stars' ? 'visible' : 'hidden'}"></i> {{ _('Sort by Github stars') }} ({{ _('descending') }})</a></li>
                            <li class="divider"></li>
                            <li><a href="javascript:void(0)" data-bind="click: function() { repositoryplugins.toggleFilter('filter_installed'); }"><i class="fas fa-check" data-bind="style: {visibility: _.contains(repositoryplugins.currentFilters(), 'filter_installed') ? 'visible' : 'hidden'}"></i> {{ _('Only show uninstalled plugins') }}</a></li>
                            <li><a href="javascript:void(0)" data-bind="click: function() { repositoryplugins.toggleFilter('filter_incompatible'); }"><i class="fas fa-check" data-bind="style: {visibility: _.contains(repositoryplugins.currentFilters(), 'filter_incompatible') ? 'visible' : 'hidden'}"></i> {{ _('Only show compatible plugins') }}</a></li>
                            <li><a href="javascript:void(0)" data-bind="click: function() { repositoryplugins.toggleFilter('filter_abandoned'); }"><i class="fas fa-check" data-bind="style: {visibility: _.contains(repositoryplugins.currentFilters(), 'filter_abandoned') ? 'visible' : 'hidden'}"></i> {{ _('Only show unabandoned plugins') }}</a></li>
                            <li class="divider"></li>
                            <li><a href="javascript:void(0)" data-bind="click: function() { refreshRepository(); }"><i class="fas fa-sync"></i> {{ _('Refresh list from repository') }}</a></li>
                        </ul>
                    </div>
                </div>
            </div>
            <div style="text-align: center">
                <div style="margin: 0 auto;">
                    <span class="muted" style="margin-right: 8px;" data-bind="text: multiInstallQueue().length + ' selected'"></span>
                    <button class="btn btn-primary" data-bind="enable: multiInstallValid(), click: repoInstallSelectedConfirm, text: repoInstallSelectedButtonText()"></button>
                </div>
            </div>
            <hr />
            <div data-bind="visible: repositoryAvailable() && repositoryplugins.paginatedItems().length > 0">
                <div id="settings_plugin_pluginmanager_repositorydialog_list" data-bind="foreach: repositoryplugins.paginatedItems">
                    <div class="entry">
                        <div class="row-fluid">
                            <label class="checkbox span1">
                                <input type="checkbox" data-bind="value: $data, checked: $parent.multiInstallQueue">
                            </label>
                            <div class="span11">
                                <div class="span3 pull-right">
<<<<<<< HEAD
                                    <button class="btn btn-primary btn-block" data-bind="enable: $root.enableRepoInstall($data), css: {disabled: !$root.enableRepoInstall($data)}, click: function() { if ($root.enableRepoInstall($data)) { $root.installFromRepository($data); } else { return false; } }, attr: {title: !$root.enableRepoInstall($data) ? gettext('Plugin install is disabled') : ''}"><span data-bind="text: $root.installButtonText($data)"></span></button>
=======
                                    <button class="btn btn-primary btn-block" data-bind="enable: $root.enableRepoInstall($data), css: {disabled: !$root.enableRepoInstall($data)}, click: $root.installButtonAction"><span data-bind="text: $root.installButtonText($data)"></span></button>
>>>>>>> 0224a02d
                                    <div data-bind="visible: $data.disabled !== undefined" style="text-align: center"><small><a data-bind="attr: {href: page}" target="_blank">{{ _('"Why?"') }}</a></small></div>
                                </div>
                                <div>
                                    <span data-bind="text: title"></span>
                                    <i class="fas fa-heartbeat" title="{{ _('Abandoned by its maintainer')|edq }}" data-bind="visible: abandoned"></i>
                                    <i class="fas fa-bolt" title="{{ _('Incompatible to OctoPrint or the underlying Python environment')|edq }}" data-bind="visible: !$root.isCompatible($data)"></i>
                                    <i class="fas fa-ban" title="{{ _('Disabled')|edq }}" data-bind="visible: $data.disabled !== undefined"></i>
                                </div>
                                <div class="meta">
                                    <small class="prop" data-bind="visible: page"><i class="fas fa-info"></i>&nbsp;<a data-bind="attr: {href: page, title: page}" target="_blank">{{ _('Details') }}</a></small>
                                    <small class="prop" data-bind="visible: homepage"><i class="fas fa-home"></i>&nbsp;<a data-bind="attr: {href: homepage, title: homepage}" target="_blank">{{ _('Homepage') }}</a></small>
                                    <small class="prop" data-bind="visible: privacypolicy"><i class="fas fa-gavel"></i>&nbsp;<a data-bind="attr: {href: privacypolicy, title: homepage}" target="_blank">{{ _('Privacy Policy') }}</a></small>
                                    <small class="prop" data-bind="visible: author"><i class="fas fa-user"></i> <span data-bind="text: author, attr: {title: author}"></span></small>
                                </div>
                                <div class="muted"><small data-bind="text: description">&nbsp;</small></div>
                                <div class="stats">
                                    <small class="prop" data-bind="visible: license" title="{{ _('License')|edq }}"><i class="fas fa-section"></i> <span data-bind="text: license"></span></small>
                                    <small class="prop" data-bind="visible: published" title="{{ _('Publication date')|edq }}"><i class="fas fa-birthday-cake"></i> <span data-bind="text: published.substring(0, 10)"></span></small>
                                    <small class="prop" data-bind="visible: $data.stats !== undefined" title="{{ _('Active instances past month')|edq }}"><i class="fas fa-server"></i> <span data-bind="text: $data.stats !== undefined ? formatNumberK($data.stats.instances_month) : 0"></span></small>
                                    <small class="prop" data-bind="visible: $data.github !== undefined && $data.github.stars !== undefined" title="{{ _('Github stars')|edq }}"><i class="fas fa-star"></i> <span data-bind="text: ($data.github !== undefined && $data.github.stars !== undefined) ? formatNumberK($data.github.stars) : 0"></span></small>
                                    <small class="prop" data-bind="visible: $data.github !== undefined && $data.github.last_push !== undefined" title="{{ _('Last push to main branch')|edq }}"><i class="fas fa-sync"></i> <span data-bind="text: ($data.github !== undefined && $data.github.last_push !== undefined) ? $data.github.last_push.substring(0, 10) : ''"></span></small>
                                    <small class="prop" data-bind="visible: $data.github !== undefined && $data.github.latest_release != undefined && $data.github.latest_release.tag && $data.github.latest_release.date" title="{{ _('Latest release & date')|edq }}"><i class="fas fa-tag"></i> <span data-bind="text: $data.github !== undefined && $data.github.latest_release !== undefined && $data.github.latest_release.tag ? $data.github.latest_release.tag : ''"></span> (<span data-bind="text: $data.github !== undefined && $data.github.latest_release !== undefined && $data.github.latest_release.date ? $data.github.latest_release.date.substring(0, 10) : ''"></span>)</small>
                                </div>
                            </div>

                        </div>
                    </div>
                </div>
                <div class="pull-right"><small><span data-bind="text: repositoryplugins.paginatedItems().length"></span> / <span data-bind="text: repositoryplugins.allSize()"></span> {{ _('plugins displayed') }}</small></div>
            </div>
            <div id="settings_plugin_pluginmanager_repositorydialog_unavailable" data-bind="visible: !repositoryAvailable()">
                <div>
                    <p>
                        <strong>{{ _('Sadly the repository is currently not available') }}</strong>
                    </p>
                    <p>
                        <small>{{ _('Is your OctoPrint installation connected to the internet?') }}</small>
                    </p>
                </div>
            </div>
            <div id="settings_plugin_pluginmanager_repositorydialog_empty" data-bind="visible: repositoryAvailable() && repositoryplugins.paginatedItems().length === 0">
                <div>
                    <p>
                        <strong>{{ _('It looks like there are no plugins that match your search criteria') }}</strong>
                    </p>
                </div>
            </div>

            <h4>{{ _('... from URL') }}</h4>

            <form class="form-inline" onsubmit="return false;">
                <div class="control-group row-fluid" data-bind="css: {error: invalidUrl}">
                    <div class="span9">
                        <input type="text" class="input-block-level" data-bind="value: installUrl, valueUpdate: 'input'" placeholder="{{ _('Enter URL...')|edq }}" >
                    </div>
                    <button class="btn btn-primary span3" data-bind="enable: enableUrlInstall, css: {disabled: !enableUrlInstall()}, click: function() { if (enableUrlInstall()) { $root.installPlugin(); } }">{{ _('Install') }}</button>
                </div>
                <span class="help-block" data-bind="visible: invalidUrl">{{ _('This does not look like a valid URL. Expected http, https or any of the <a href="%(url)s" target="_blank">supported VCS URLs</a>.', url='https://pip.pypa.io/en/stable/reference/pip_install/#vcs-support') }}</span>
            </form>

            <h4>{{ _('... from an uploaded file') }}</h4>

            <form class="form-inline" onsubmit="return false;">
                <div class="control-group row-fluid" data-bind="css: {error: invalidFile}">
                    <div class="input-prepend span9">
                        <span class="btn fileinput-button">
                            <span>{{ _('Browse...') }}</span>
                            <input id="settings_plugin_pluginmanager_repositorydialog_upload" type="file" name="file" accept="{{ ",".join(plugin_pluginmanager_file_extensions) }}" data-url="{{ url_for("plugin.pluginmanager.upload_file") }}">
                        </span>
                        <span class="add-on add-on-limited text-left" data-bind="text: uploadFilename, attr: {title: uploadFilename}"></span>
                    </div>
                    <button id="settings_plugin_pluginmanager_repositorydialog_upload_start" class="btn btn-primary span3" data-bind="enable: enableFileInstall, css: {disabled: !enableFileInstall()}, click: function(){}">{{ _('Install') }}</button>
                </div>
                <span class="help-block" data-bind="visible: invalidFile, html: supportedExtensionsHelp"></span>
            </form>

            <div>
                <div><small><a href="#" class="muted" onclick="$(this).children().toggleClass('fa-caret-right fa-caret-down').parent().parent().parent().next().slideToggle('fast')"><i class="fas fa-caret-right"></i> {{ _('Advanced options') }}</a></small></div>
                <div class="hide">
                    <form class="form-horizontal" onsubmit="return false;">
                        <div class="control-group">
                            <div class="controls">
                                <label class="checkbox">
                                    <input type="checkbox" data-bind="checked: followDependencyLinks"> {{ _('Use <code>--process-dependency-links</code> with <code>pip install</code>') }}
                                </label>
                            </div>
                        </div>
                    </form>
                </div>
            </div>
        </div>
    </div>
    <div class="modal-footer">
        <button class="btn" data-dismiss="modal" aria-hidden="true">{{ _('Close') }}</button>
    </div>
</div>

<div id="settings_plugin_pluginmanager_configurationdialog" class="modal hide fade-in">
    <div class="modal-header">
        <a href="#" class="close" data-dismiss="modal" aria-hidden="true">&times;</a>
        <h3>{{ _('Plugin Configuration') }}</h3>
    </div>
    <div class="modal-body">
        <form class="form-horizontal" onsubmit="return false;">
            <fieldset>
                <legend>{{ _('Confirmations') }}</legend>

                <div class="control-group" title="{{ _('Confirm before disabling a plugin')|edq }}">
                    <div class="controls">
                        <label class="checkbox">
                            <input type="checkbox" data-bind="checked: config_confirmDisable"> {{ _('Confirm before disabling a plugin') }}
                        </label>
                    </div>
                </div>
            </fieldset>

            <p>{% trans %}You should normally <strong>not</strong> have to change <strong>any</strong> of the following settings, they are purely provided for convenience here.{% endtrans %}</p>

            <fieldset>
                <legend>{{ _('Plugin repository configuration') }}</legend>

                <div class="control-group" title="{{ _('URL of the Plugin Repository to use. You should normally not have to change this.')|edq }}">
                    <label class="control-label">{{ _('Repository URL') }}</label>
                    <div class="controls">
                        <input type="text" class="input-block-level" data-bind="value: config_repositoryUrl">
                    </div>
                </div>
                <div class="control-group" title="{{ _('How long to cache repository data, in minutes. You should normally not have to change this.')|edq }}">
                    <label class="control-label">{{ _('Repository cache TTL') }}</label>
                    <div class="controls">
                        <div class="input-append">
                            <input type="number" class="input-mini" data-bind="value: config_repositoryTtl">
                            <span class="add-on">min</span>
                        </div>
                    </div>
                </div>
            </fieldset>

            <fieldset>
                <legend>{{ _('Notices configuration') }}</legend>

                <div class="control-group" title="{{ _('URL of the Notices source to use. You should normally not have to change this.')|edq }}">
                    <label class="control-label">{{ _('Notices URL') }}</label>
                    <div class="controls">
                        <input type="text" class="input-block-level" data-bind="value: config_noticesUrl">
                    </div>
                </div>
                <div class="control-group" title="{{ _('How long to cache notices, in minutes. You should normally not have to change this.')|edq }}">
                    <label class="control-label">{{ _('Notices cache TTL') }}</label>
                    <div class="controls">
                        <div class="input-append">
                            <input type="number" class="input-mini" data-bind="value: config_noticesTtl">
                            <span class="add-on">min</span>
                        </div>
                    </div>
                </div>
            </fieldset>

            <fieldset>
                <legend>{{ _('pip configuration') }}</legend>

                <div class="control-group" title="{{ _('Additional arguments for the pip command. You should normally not have to change this.')|edq }}">
                    <label class="control-label">{{ _('Additional arguments') }}</label>
                    <div class="controls">
                        <input type="text" class="input-block-level" data-bind="value: config_pipAdditionalArgs">
                    </div>
                </div>
                <div class="control-group">
                    <div class="controls">
                        <label class="checkbox">
                            <input type="checkbox" data-bind="checked: config_pipForceUser"> {{ _('Force the use of the <code>--user</code> flag with <code>pip install</code>') }}
                        </label>
                    </div>
                </div>
            </fieldset>

        </form>
    </div>
    <div class="modal-footer">
        <button class="btn" data-dismiss="modal" aria-hidden="true">{{ _('Cancel') }}</button>
        <button class="btn btn-primary" data-bind="click: savePluginSettings" aria-hidden="true">{{ _('Save') }}</button>
    </div>
</div><|MERGE_RESOLUTION|>--- conflicted
+++ resolved
@@ -275,11 +275,7 @@
                             </label>
                             <div class="span11">
                                 <div class="span3 pull-right">
-<<<<<<< HEAD
-                                    <button class="btn btn-primary btn-block" data-bind="enable: $root.enableRepoInstall($data), css: {disabled: !$root.enableRepoInstall($data)}, click: function() { if ($root.enableRepoInstall($data)) { $root.installFromRepository($data); } else { return false; } }, attr: {title: !$root.enableRepoInstall($data) ? gettext('Plugin install is disabled') : ''}"><span data-bind="text: $root.installButtonText($data)"></span></button>
-=======
                                     <button class="btn btn-primary btn-block" data-bind="enable: $root.enableRepoInstall($data), css: {disabled: !$root.enableRepoInstall($data)}, click: $root.installButtonAction"><span data-bind="text: $root.installButtonText($data)"></span></button>
->>>>>>> 0224a02d
                                     <div data-bind="visible: $data.disabled !== undefined" style="text-align: center"><small><a data-bind="attr: {href: page}" target="_blank">{{ _('"Why?"') }}</a></small></div>
                                 </div>
                                 <div>
