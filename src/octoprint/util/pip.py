--- conflicted
+++ resolved
@@ -9,51 +9,14 @@
 import sarge
 import sys
 import logging
-import re
-<<<<<<< HEAD
 import site
-=======
->>>>>>> b347e967
 
 import pkg_resources
 
-from .commandline import CommandlineCaller
+from .commandline import CommandlineCaller, clean_ansi
+from octoprint.util import to_unicode
 
 _cache = dict(version=dict(), setup=dict())
-
-try:
-	from pip._vendor.progress.helpers import HIDE_CURSOR as _HIDE_CURSOR
-except:
-	_HIDE_CURSOR = '\x1b[?25l'
-
-try:
-	from pip._vendor.progress.helpers import SHOW_CURSOR as _SHOW_CURSOR
-except:
-	_SHOW_CURSOR = '\x1b[?25h'
-
-# these regexes are taken from the colorama package
-# Author: Jonathan Hartley
-# License: BSD-3 (https://github.com/tartley/colorama/blob/master/LICENSE.txt)
-# Website: https://github.com/tartley/colorama/
-_ANSI_CSI_PATTERN = "\001?\033\[((?:\d|;)*)([a-zA-Z])\002?"     # Control Sequence Introducer
-_ANSI_OSC_PATTERN = "\001?\033\]((?:.|;)*?)(\x07)\002?"         # Operating System Command
-_ANSI_REGEX = re.compile("{}|{}".format(_ANSI_CSI_PATTERN, _ANSI_OSC_PATTERN))
-
-
-def _clean_ansi(text):
-	"""
-	>>> text = _SHOW_CURSOR + "Successfully installed a package"
-	>>> _clean_ansi(text)
-	'Successfully installed a package'
-	>>> text = _HIDE_CURSOR + "Successfully installed a package"
-	>>> _clean_ansi(text)
-	'Successfully installed a package'
-	>>> text = "Successfully installed a \x1b[31mpackage\x1b[39m"
-	>>> _clean_ansi(text)
-	'Successfully installed a package'
-	"""
-	return _ANSI_REGEX.sub("", text).replace(_HIDE_CURSOR, "").replace(_SHOW_CURSOR, "")
-
 
 class UnknownPip(Exception):
 	pass
@@ -251,7 +214,6 @@
 	def _get_pip_command(self):
 		pip_command = self.configured
 
-<<<<<<< HEAD
 		if pip_command is not None and pip_command.startswith("sudo "):
 			pip_command = pip_command[len("sudo "):]
 			pip_sudo = True
@@ -260,23 +222,6 @@
 
 		if pip_command is None:
 			pip_command = self.autodetect_pip()
-=======
-		all_stdout = []
-		all_stderr = []
-		try:
-			while p.returncode is None:
-				line = p.stderr.readline(timeout=0.5)
-				if line:
-					line = self._convert_line(line)
-					self._log_stderr(line)
-					all_stderr.append(line)
-
-				line = p.stdout.readline(timeout=0.5)
-				if line:
-					line = self._convert_line(line)
-					self._log_stdout(line)
-					all_stdout.append(line)
->>>>>>> b347e967
 
 		return pip_command, pip_sudo
 
@@ -284,7 +229,6 @@
 	def autodetect_pip(cls):
 		return [sys.executable, "-m", "pip"]
 
-<<<<<<< HEAD
 	@classmethod
 	def to_sarge_command(cls, pip_command, *args):
 		if isinstance(pip_command, list):
@@ -298,19 +242,6 @@
 		# generated? PyCharm bug. Disable "Attach to subprocess automatically when debugging"
 		# in IDE Settings or patch pydevd.py
 		# -> https://youtrack.jetbrains.com/issue/PY-18365#comment=27-1290453
-=======
-		stderr = p.stderr.text
-		if stderr:
-			split_lines = map(self._convert_line, stderr.split("\n"))
-			self._log_stderr(*split_lines)
-			all_stderr += split_lines
-
-		stdout = p.stdout.text
-		if stdout:
-			split_lines = map(self._convert_line, stdout.split("\n"))
-			self._log_stdout(*split_lines)
-			all_stdout += split_lines
->>>>>>> b347e967
 
 		pip_command_str = pip_command
 		if isinstance(pip_command_str, list):
@@ -327,7 +258,7 @@
 			self._logger.warn("Error while trying to run pip --version: {}".format(p.stderr.text))
 			return None, None
 
-		output = p.stdout.text
+		output = PipCaller._preprocess(p.stdout.text)
 		# output should look something like this:
 		#
 		#     pip <version> from <path> (<python version>)
@@ -432,6 +363,28 @@
 			self._logger.debug("Could not detect desired output from testballoon install, got this instead: {!r}".format(data))
 			return False, False, False, None
 
+	def _preprocess_lines(self, lines):
+		return map(self._preprocess, lines)
+
+	@staticmethod
+	def _preprocess(text):
+		"""
+		Strips ANSI and VT100 cursor control characters from line and makes sure it's a unicode.
+
+		Parameters:
+		    text (str or unicode): The text to process
+
+		Returns:
+		    (unicode) The processed text as a unicode, stripped of ANSI and VT100 cursor show/hide codes
+
+		Example::
+
+		    >>> text = b'some text with some\x1b[?25h ANSI codes for \x1b[31mred words\x1b[39m and\x1b[?25l also some cursor control codes'
+		    >>> PipCaller._preprocess(text)
+		    u'some text with some ANSI codes for red words and also some cursor control codes'
+		"""
+		return to_unicode(clean_ansi(text))
+
 class LocalPipCaller(PipCaller):
 	"""
 	The LocalPipCaller always uses the pip instance associated with
@@ -452,16 +405,7 @@
 
 		can_use_user_flag = not virtual_env and site.ENABLE_USER_SITE
 
-<<<<<<< HEAD
 		return writable or can_use_user_flag, \
 		       not writable and can_use_user_flag, \
 		       virtual_env, \
-		       install_dir
-=======
-	def _log_stderr(self, *lines):
-		self.on_log_stderr(*lines)
-
-	@staticmethod
-	def _convert_line(line):
-		return to_unicode(_clean_ansi(line), errors="replace")
->>>>>>> b347e967
+		       install_dir