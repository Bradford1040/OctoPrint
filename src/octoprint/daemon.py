--- conflicted
+++ resolved
@@ -7,12 +7,8 @@
 Originally from http://www.jejik.com/articles/2007/02/a_simple_unix_linux_daemon_in_python/#c35
 """
 
-<<<<<<< HEAD
 from __future__ import absolute_import, division, print_function
-import io
-=======
->>>>>>> e0543de8
-import sys, os, time, signal
+import io, sys, os, time, signal
 
 class Daemon:
 	"""
