"""
This module bundles commonly used utility methods or helper classes that are used in multiple places within
OctoPrint's source code.
"""

__author__ = "Gina Häußge <osd@foosel.net>"
__license__ = "GNU Affero General Public License http://www.gnu.org/licenses/agpl.html"

import collections
import contextlib
import copy
import glob
import logging
import os
import queue
import re
import shutil
import sys
import tempfile
import threading
import time
import traceback
import warnings
from collections.abc import Iterable, MutableMapping, Set
from functools import wraps
from typing import Union

from immutabledict import immutabledict

from octoprint import UMASK
from octoprint.util.connectivity import ConnectivityChecker  # noqa: F401
from octoprint.util.net import (  # noqa: F401
    address_for_client,
    interface_addresses,
    server_reachable,
)

logger = logging.getLogger(__name__)


def dummy_gettext(string):
    return string


def to_bytes(
    s_or_u: Union[str, bytes], encoding: str = "utf-8", errors: str = "strict"
) -> Union[bytes, None]:
    """
    Make sure ``s_or_u`` is a byte string.

    Arguments:
        s_or_u (string or unicode): The value to convert
        encoding (string): encoding to use if necessary, see :meth:`python:str.encode`
        errors (string): error handling to use if necessary, see :meth:`python:str.encode`
    Returns:
        bytes: converted bytes.
    """
    if s_or_u is None:
        return s_or_u

    if not isinstance(s_or_u, (str, bytes)):
        s_or_u = str(s_or_u)

    if isinstance(s_or_u, str):
        return s_or_u.encode(encoding, errors=errors)
    else:
        return s_or_u


def to_unicode(
    s_or_u: Union[str, bytes], encoding: str = "utf-8", errors: str = "strict"
) -> Union[str, None]:
    """
    Make sure ``s_or_u`` is a unicode string.

    Arguments:
        s_or_u (string or unicode): The value to convert
        encoding (string): encoding to use if necessary, see :meth:`python:bytes.decode`
        errors (string): error handling to use if necessary, see :meth:`python:bytes.decode`
    Returns:
        string: converted string.
    """
    if s_or_u is None:
        return s_or_u

    if not isinstance(s_or_u, (str, bytes)):
        s_or_u = str(s_or_u)

    if isinstance(s_or_u, bytes):
        return s_or_u.decode(encoding, errors=errors)
    else:
        return s_or_u


def sortable_value(value, default_value=""):
    if value is None:
        return default_value
    return value


sv = sortable_value


def pp(value):
    """
    >>> pp(dict()) # doctest: +ALLOW_UNICODE
    'dict()'
    >>> pp(dict(a=1, b=2, c=3)) # doctest: +ALLOW_UNICODE
    'dict(a=1, b=2, c=3)'
    >>> pp(set()) # doctest: +ALLOW_UNICODE
    'set()'
    >>> pp({"a", "b"}) # doctest: +ALLOW_UNICODE
    "{'a', 'b'}"
    >>> pp(["a", "b", "d", "c"]) # doctest: +ALLOW_UNICODE
    "['a', 'b', 'd', 'c']"
    >>> pp(("a", "b", "d", "c")) # doctest: +ALLOW_UNICODE
    "('a', 'b', 'd', 'c')"
    >>> pp("foo") # doctest: +ALLOW_UNICODE
    "'foo'"
    >>> pp([dict(a=1, b=2), {"a", "c", "b"}, (1, 2), None, 1, True, "foo"]) # doctest: +ALLOW_UNICODE
    "[dict(a=1, b=2), {'a', 'b', 'c'}, (1, 2), None, 1, True, 'foo']"
    """

    if isinstance(value, dict):
        # sort by keys
        r = "dict("
        r += ", ".join(map(lambda i: i[0] + "=" + pp(i[1]), sorted(value.items())))
        r += ")"
        return r
    elif isinstance(value, set):
        if len(value):
            # filled set: sort
            r = "{"
            r += ", ".join(map(pp, sorted(value)))
            r += "}"
            return r
        else:
            # empty set
            return "set()"
    elif isinstance(value, list):
        return "[" + ", ".join(map(pp, value)) + "]"
    elif isinstance(value, tuple):
        return "(" + ", ".join(map(pp, value)) + ")"
    else:
        return repr(value)


def warning_decorator_factory(warning_type):
    def specific_warning(
        message, stacklevel=1, since=None, includedoc=None, extenddoc=False
    ):
        def decorator(func):
            @wraps(func)
            def func_wrapper(*args, **kwargs):
                # we need to increment the stacklevel by one because otherwise we'll get the location of our
                # func_wrapper in the log, instead of our caller (which is the real caller of the wrapped function)
                warnings.warn(message, warning_type, stacklevel=stacklevel + 1)
                return func(*args, **kwargs)

            if includedoc is not None and since is not None:
                docstring = "\n.. deprecated:: {since}\n   {message}\n\n".format(
                    since=since, message=includedoc
                )
                if (
                    extenddoc
                    and hasattr(func_wrapper, "__doc__")
                    and func_wrapper.__doc__ is not None
                ):
                    docstring = func_wrapper.__doc__ + "\n" + docstring
                func_wrapper.__doc__ = docstring

            return func_wrapper

        return decorator

    return specific_warning


def warning_factory(warning_type):
    def specific_warning(
        message, stacklevel=1, since=None, includedoc=None, extenddoc=False
    ):
        def decorator(o):
            def wrapper(f):
                def new(*args, **kwargs):
                    warnings.warn(message, warning_type, stacklevel=stacklevel + 1)
                    return f(*args, **kwargs)

                return new

            output = o.__class__.__new__(o.__class__, o)

            unwrappable_names = (
                "__weakref__",
                "__class__",
                "__dict__",
                "__doc__",
                "__str__",
                "__unicode__",
                "__repr__",
                "__getattribute__",
                "__setattr__",
            )
            for method_name in dir(o):
                if method_name in unwrappable_names:
                    continue

                setattr(output, method_name, wrapper(getattr(o, method_name)))

            if includedoc is not None and since is not None:
                docstring = "\n.. deprecated:: {since}\n   {message}\n\n".format(
                    since=since, message=includedoc
                )
                if (
                    extenddoc
                    and hasattr(wrapper, "__doc__")
                    and wrapper.__doc__ is not None
                ):
                    docstring = wrapper.__doc__ + "\n" + docstring
                    wrapper.__doc__ = docstring

            return output

        return decorator

    return specific_warning


deprecated = warning_decorator_factory(DeprecationWarning)
"""
A decorator for deprecated methods. Logs a deprecation warning via Python's `:mod:`warnings` module including the
supplied ``message``. The call stack level used (for adding the source location of the offending call to the
warning) can be overridden using the optional ``stacklevel`` parameter. If both ``since`` and ``includedoc`` are
provided, a deprecation warning will also be added to the function's docstring by providing or extending its ``__doc__``
property.

Arguments:
    message (string): The message to include in the deprecation warning.
    stacklevel (int): Stack level for including the caller of the offending method in the logged warning. Defaults to 1,
        meaning the direct caller of the method. It might make sense to increase this in case of the function call
        happening dynamically from a fixed position to not shadow the real caller (e.g. in case of overridden
        ``getattr`` methods).
    includedoc (string): Message about the deprecation to include in the wrapped function's docstring.
    extenddoc (boolean): If True the original docstring of the wrapped function will be extended by the deprecation
        message, if False (default) it will be replaced with the deprecation message.
    since (string): Version since when the function was deprecated, must be present for the docstring to get extended.

Returns:
    function: The wrapped function with the deprecation warnings in place.
"""

variable_deprecated = warning_factory(DeprecationWarning)
"""
A function for deprecated variables. Logs a deprecation warning via Python's `:mod:`warnings` module including the
supplied ``message``. The call stack level used (for adding the source location of the offending call to the
warning) can be overridden using the optional ``stacklevel`` parameter.

Arguments:
    message (string): The message to include in the deprecation warning.
    stacklevel (int): Stack level for including the caller of the offending method in the logged warning. Defaults to 1,
        meaning the direct caller of the method. It might make sense to increase this in case of the function call
        happening dynamically from a fixed position to not shadow the real caller (e.g. in case of overridden
        ``getattr`` methods).
    since (string): Version since when the function was deprecated, must be present for the docstring to get extended.

Returns:
    value: The value of the variable with the deprecation warnings in place.
"""

pending_deprecation = warning_decorator_factory(PendingDeprecationWarning)
"""
A decorator for methods pending deprecation. Logs a pending deprecation warning via Python's `:mod:`warnings` module
including the supplied ``message``. The call stack level used (for adding the source location of the offending call to
the warning) can be overridden using the optional ``stacklevel`` parameter. If both ``since`` and ``includedoc`` are
provided, a deprecation warning will also be added to the function's docstring by providing or extending its ``__doc__``
property.

Arguments:
    message (string): The message to include in the deprecation warning.
    stacklevel (int): Stack level for including the caller of the offending method in the logged warning. Defaults to 1,
        meaning the direct caller of the method. It might make sense to increase this in case of the function call
        happening dynamically from a fixed position to not shadow the real caller (e.g. in case of overridden
        ``getattr`` methods).
    extenddoc (boolean): If True the original docstring of the wrapped function will be extended by the deprecation
        message, if False (default) it will be replaced with the deprecation message.
    includedoc (string): Message about the deprecation to include in the wrapped function's docstring.
    since (string): Version since when the function was deprecated, must be present for the docstring to get extended.

Returns:
    function: The wrapped function with the deprecation warnings in place.
"""

variable_pending_deprecation = warning_factory(PendingDeprecationWarning)
"""
A decorator for variables pending deprecation. Logs a pending deprecation warning via Python's `:mod:`warnings` module
including the supplied ``message``. The call stack level used (for adding the source location of the offending call to
the warning) can be overridden using the optional ``stacklevel`` parameter.

Arguments:
    message (string): The message to include in the deprecation warning.
    stacklevel (int): Stack level for including the caller of the offending method in the logged warning. Defaults to 1,
        meaning the direct caller of the method. It might make sense to increase this in case of the function call
        happening dynamically from a fixed position to not shadow the real caller (e.g. in case of overridden
        ``getattr`` methods).
    since (string): Version since when the function was deprecated, must be present for the docstring to get extended.

Returns:
    value: The value of the variable with the deprecation warnings in place.
"""


to_str = deprecated(
    "to_str has been renamed to to_bytes",
    includedoc="to_str has been renamed to to_bytes",
    since="1.3.11",
)(to_bytes)

to_native_str = deprecated(
    "to_native_str is no longer needed",
    includedoc="to_native_str is no longer needed, use to_unicode",
    since="2.0.0",
)(to_unicode)


def get_formatted_size(num):
    """
    Formats the given byte count as a human readable rounded size expressed in the most pressing unit among B(ytes),
    K(ilo)B(ytes), M(ega)B(ytes), G(iga)B(ytes) and T(era)B(ytes), with one decimal place.

    Based on http://stackoverflow.com/a/1094933/2028598

    Arguments:
        num (int): The byte count to format

    Returns:
        string: The formatted byte count.
    """

    for x in ["B", "KB", "MB", "GB"]:
        if num < 1024:
            return f"{num:3.1f}{x}"
        num /= 1024
    return "{:3.1f}{}".format(num, "TB")


def is_allowed_file(filename, extensions):
    """
    Determines if the provided ``filename`` has one of the supplied ``extensions``. The check is done case-insensitive.

    Arguments:
        filename (string): The file name to check against the extensions.
        extensions (list): The extensions to check against, a list of strings

    Return:
        boolean: True if the file name's extension matches one of the allowed extensions, False otherwise.
    """

    return "." in filename and filename.rsplit(".", 1)[1].lower() in (
        x.lower() for x in extensions
    )


def get_formatted_timedelta(d):
    """
    Formats a timedelta instance as "HH:MM:ss" and returns the resulting string.

    Arguments:
        d (datetime.timedelta): The timedelta instance to format

    Returns:
        string: The timedelta formatted as "HH:MM:ss"
    """

    if d is None:
        return None
    hours = d.days * 24 + d.seconds // 3600
    minutes = (d.seconds % 3600) // 60
    seconds = d.seconds % 60
    return "%02d:%02d:%02d" % (hours, minutes, seconds)


def get_formatted_datetime(d):
    """
    Formats a datetime instance as "YYYY-mm-dd HH:MM" and returns the resulting string.

    Arguments:
        d (datetime.datetime): The datetime instance to format

    Returns:
        string: The datetime formatted as "YYYY-mm-dd HH:MM"
    """

    if d is None:
        return None

    return d.strftime("%Y-%m-%d %H:%M")


monotonic_time = deprecated(
    "monotonic_time is natively available as time.monotonic in Python 3",
    includedoc="Replaced by :func:`time.monotonic`",
    since="2.0.0",
)(time.monotonic)


def get_class(name):
    """
    Retrieves the class object for a given fully qualified class name.

    Arguments:
        name (string): The fully qualified class name, including all modules separated by ``.``

    Returns:
        type: The class if it could be found.

    Raises:
        ImportError
    """

    import importlib

    mod_name, cls_name = name.rsplit(".", 1)
    m = importlib.import_module(mod_name)
    try:
        return getattr(m, cls_name)
    except AttributeError:
        raise ImportError("No module named " + name)


def get_fully_qualified_classname(o):
    """
    Returns the fully qualified class name for an object.

    Based on https://stackoverflow.com/a/2020083

    Args:
            o: the object of which to determine the fqcn

    Returns:
            (str) the fqcn of the object
    """

    module = getattr(o.__class__, "__module__", None)
    if module is None:
        return o.__class__.__name__
    return module + "." + o.__class__.__name__


def get_exception_string(fmt="{type}: '{message}' @ {file}:{function}:{line}"):
    """
    Retrieves the exception info of the last raised exception and returns it as a string formatted as
    ``<exception type>: <exception message> @ <source file>:<function name>:<line number>``.

    Returns:
        string: The formatted exception information.
    """

    location_info = traceback.extract_tb(sys.exc_info()[2])[0]
    exception = {
        "type": str(sys.exc_info()[0].__name__),
        "message": str(sys.exc_info()[1]),
        "file": os.path.basename(location_info[0]),
        "function": location_info[2],
        "line": location_info[1],
    }
    return fmt.format(**exception)


@deprecated(
    "get_free_bytes has been deprecated and will be removed in the future",
    includedoc="Replaced by `psutil.disk_usage <http://pythonhosted.org/psutil/#psutil.disk_usage>`_.",
    since="1.2.5",
)
def get_free_bytes(path):
    import psutil

    return psutil.disk_usage(path).free


def get_dos_filename(
    input, existing_filenames=None, extension=None, whitelisted_extensions=None, **kwargs
):
    """
    Converts the provided input filename to a 8.3 DOS compatible filename. If ``existing_filenames`` is provided, the
    conversion result will be guaranteed not to collide with any of the filenames provided thus.

    Uses :func:`find_collision_free_name` internally.

    Arguments:
        input (string): The original filename incl. extension to convert to the 8.3 format.
        existing_filenames (list): A list of existing filenames with which the generated 8.3 name must not collide.
            Optional.
        extension (string): The .3 file extension to use for the generated filename. If not provided, the extension of
            the provided ``filename`` will simply be truncated to 3 characters.
        whitelisted_extensions (list): A list of extensions on ``input`` that will be left as-is instead of
            exchanging for ``extension``.
        kwargs (dict): Additional keyword arguments to provide to :func:`find_collision_free_name`.

    Returns:
        string: A 8.3 compatible translation of the original filename, not colliding with the optionally provided
            ``existing_filenames`` and with the provided ``extension`` or the original extension shortened to
            a maximum of 3 characters.

    Raises:
        ValueError: No 8.3 compatible name could be found that doesn't collide with the provided ``existing_filenames``.

    Examples:

        >>> get_dos_filename("test1234.gco") # doctest: +ALLOW_UNICODE
        'test1234.gco'
        >>> get_dos_filename("test1234.gcode") # doctest: +ALLOW_UNICODE
        'test1234.gco'
        >>> get_dos_filename("test12345.gco") # doctest: +ALLOW_UNICODE
        'test12~1.gco'
        >>> get_dos_filename("test1234.fnord", extension="gco") # doctest: +ALLOW_UNICODE
        'test1234.gco'
        >>> get_dos_filename("auto0.g", extension="gco") # doctest: +ALLOW_UNICODE
        'auto0.gco'
        >>> get_dos_filename("auto0.g", extension="gco", whitelisted_extensions=["g"]) # doctest: +ALLOW_UNICODE
        'auto0.g'
        >>> get_dos_filename(None)
        >>> get_dos_filename("foo") # doctest: +ALLOW_UNICODE
        'foo'
    """

    if input is None:
        return None

    if existing_filenames is None:
        existing_filenames = []

    if extension is not None:
        extension = extension.lower()

    if whitelisted_extensions is None:
        whitelisted_extensions = []

    filename, ext = os.path.splitext(input)

    ext = ext.lower()
    ext = ext[1:] if ext.startswith(".") else ext
    if ext in whitelisted_extensions or extension is None:
        extension = ext

    return find_collision_free_name(filename, extension, existing_filenames, **kwargs)


def find_collision_free_name(filename, extension, existing_filenames, max_power=2):
    """
    Tries to find a collision free translation of "<filename>.<extension>" to the 8.3 DOS compatible format,
    preventing collisions with any of the ``existing_filenames``.

    First strips all of ``."/\\[]:;=,`` from the filename and extensions, converts them to lower case and truncates
    the ``extension`` to a maximum length of 3 characters.

    If the filename is already equal or less than 8 characters in length after that procedure and "<filename>.<extension>"
    are not contained in the ``existing_files``, that concatenation will be returned as the result.

    If not, the following algorithm will be applied to try to find a collision free name::

        set counter := power := 1
        while counter < 10^max_power:
            set truncated := substr(filename, 0, 6 - power + 1) + "~" + counter
            set result := "<truncated>.<extension>"
            if result is collision free:
                return result
            counter++
            if counter >= 10 ** power:
                power++
        raise ValueError

    This will basically -- for a given original filename of ``some_filename`` and an extension of ``gco`` -- iterate
    through names of the format ``some_f~1.gco``, ``some_f~2.gco``, ..., ``some_~10.gco``, ``some_~11.gco``, ...,
    ``<prefix>~<n>.gco`` for ``n`` less than 10 ^ ``max_power``, returning as soon as one is found that is not colliding.

    Arguments:
        filename (string): The filename without the extension to convert to 8.3.
        extension (string): The extension to convert to 8.3 -- will be truncated to 3 characters if it's longer than
            that.
        existing_filenames (list): A list of existing filenames to prevent name collisions with.
        max_power (int): Limits the possible attempts of generating a collision free name to 10 ^ ``max_power``
            variations. Defaults to 2, so the name generation will maximally reach ``<name>~99.<ext>`` before
            aborting and raising an exception.

    Returns:
        string: A 8.3 representation of the provided original filename, ensured to not collide with the provided
            ``existing_filenames``

    Raises:
        ValueError: No collision free name could be found.

    Examples:

        >>> find_collision_free_name("test1234", "gco", []) # doctest: +ALLOW_UNICODE
        'test1234.gco'
        >>> find_collision_free_name("test1234", "gcode", []) # doctest: +ALLOW_UNICODE
        'test1234.gco'
        >>> find_collision_free_name("test12345", "gco", []) # doctest: +ALLOW_UNICODE
        'test12~1.gco'
        >>> find_collision_free_name("test 123", "gco", []) # doctest: +ALLOW_UNICODE
        'test_123.gco'
        >>> find_collision_free_name("test1234", "g o", []) # doctest: +ALLOW_UNICODE
        'test1234.g_o'
        >>> find_collision_free_name("test12345", "gco", ["/test12~1.gco"]) # doctest: +ALLOW_UNICODE
        'test12~2.gco'
        >>> many_files = ["/test12~{}.gco".format(x) for x in range(10)[1:]]
        >>> find_collision_free_name("test12345", "gco", many_files) # doctest: +ALLOW_UNICODE
        'test1~10.gco'
        >>> many_more_files = many_files + ["/test1~{}.gco".format(x) for x in range(10, 99)]
        >>> find_collision_free_name("test12345", "gco", many_more_files) # doctest: +ALLOW_UNICODE
        'test1~99.gco'
        >>> many_more_files_plus_one = many_more_files + ["/test1~99.gco"]
        >>> find_collision_free_name("test12345", "gco", many_more_files_plus_one) # doctest: +ALLOW_UNICODE
        Traceback (most recent call last):
        ...
        ValueError: Can't create a collision free filename
        >>> find_collision_free_name("test12345", "gco", many_more_files_plus_one, max_power=3) # doctest: +ALLOW_UNICODE
        'test~100.gco'

    """

    filename = to_unicode(filename)
    extension = to_unicode(extension)

    if filename.startswith("/"):
        filename = filename[1:]
    existing_filenames = [
        to_unicode(x[1:] if x.startswith("/") else x) for x in existing_filenames
    ]

    def make_valid(text):
        return re.sub(
            r"\s+", "_", text.translate({ord(i): None for i in r".\"/\[]:;=,"})
        ).lower()

    filename = make_valid(filename)
    extension = make_valid(extension)
    extension = extension[:3] if len(extension) > 3 else extension

    full_name_format = "{filename}.{extension}" if extension else "{filename}"

    result = full_name_format.format(filename=filename, extension=extension)
    if len(filename) <= 8 and result not in existing_filenames:
        # early exit
        return result

    counter = 1
    power = 1
    prefix_format = "{segment}~{counter}"
    while counter < (10 ** max_power):
        prefix = prefix_format.format(
            segment=filename[: (6 - power + 1)], counter=str(counter)
        )
        result = full_name_format.format(filename=prefix, extension=extension)
        if result not in existing_filenames:
            return result
        counter += 1
        if counter >= 10 ** power:
            power += 1

    raise ValueError("Can't create a collision free filename")


def silent_remove(file):
    """
    Silently removes a file. Does not raise an error if the file doesn't exist.

    Arguments:
        file (string): The path of the file to be removed
    """

    try:
        os.remove(file)
    except OSError:
        pass


def sanitize_ascii(line):
    if not isinstance(line, (str, bytes)):
        raise ValueError(
            "Expected either str or bytes but got {} instead".format(
                line.__class__.__name__ if line is not None else None
            )
        )
    return to_unicode(line, encoding="ascii", errors="replace").rstrip()


def filter_non_ascii(line):
    """
    Filter predicate to test if a line contains non ASCII characters.

    Arguments:
        line (string): The line to test

    Returns:
        boolean: True if the line contains non ASCII characters, False otherwise.
    """

    try:
        to_bytes(to_unicode(line, encoding="ascii"), encoding="ascii")
        return False
    except ValueError:
        return True


def filter_non_utf8(line):
    try:
        to_bytes(to_unicode(line, encoding="utf-8"), encoding="utf-8")
        return False
    except ValueError:
        return True


def chunks(l, n):  # noqa: E741
    """
    Yield successive n-sized chunks from l.

    Taken from http://stackoverflow.com/a/312464/2028598
    """
    for i in range(0, len(l), n):
        yield l[i : i + n]


def is_running_from_source():
    root = os.path.abspath(os.path.join(os.path.dirname(__file__), "../../.."))
    return os.path.isdir(os.path.join(root, "src")) and os.path.isfile(
        os.path.join(root, "setup.py")
    )


def dict_merge(a, b, leaf_merger=None, in_place=False):
    """
    Recursively deep-merges two dictionaries.

    Based on https://www.xormedia.com/recursively-merge-dictionaries-in-python/

    Example::

        >>> a = dict(foo="foo", bar="bar", fnord=dict(a=1))
        >>> b = dict(foo="other foo", fnord=dict(b=2, l=["some", "list"]))
        >>> expected = dict(foo="other foo", bar="bar", fnord=dict(a=1, b=2, l=["some", "list"]))
        >>> dict_merge(a, b) == expected
        True
        >>> dict_merge(a, None) == a
        True
        >>> dict_merge(None, b) == b
        True
        >>> dict_merge(None, None) == dict()
        True
        >>> def leaf_merger(a, b):
        ...     if isinstance(a, list) and isinstance(b, list):
        ...         return a + b
        ...     raise ValueError()
        >>> result = dict_merge(dict(l1=[3, 4], l2=[1], a="a"), dict(l1=[1, 2], l2="foo", b="b"), leaf_merger=leaf_merger)
        >>> result.get("l1") == [3, 4, 1, 2]
        True
        >>> result.get("l2") == "foo"
        True
        >>> result.get("a") == "a"
        True
        >>> result.get("b") == "b"
        True
        >>> c = dict(foo="foo")
        >>> dict_merge(c, {"bar": "bar"}) is c
        False
        >>> dict_merge(c, {"bar": "bar"}, in_place=True) is c
        True

    Arguments:
        a (dict): The dictionary to merge ``b`` into
        b (dict): The dictionary to merge into ``a``
        leaf_merger (callable): An optional callable to use to merge leaves (non-dict values)
        in_place (boolean): If set to True, a will be merged with b in place, meaning a will be modified

    Returns:
        dict: ``b`` deep-merged into ``a``
    """

    from copy import deepcopy

    if a is None:
        a = {}
    if b is None:
        b = {}

    if not isinstance(b, dict):
        return b

    if in_place:
        result = a
    else:
        result = deepcopy(a)

    for k, v in b.items():
        if k in result and isinstance(result[k], dict):
            result[k] = dict_merge(
                result[k], v, leaf_merger=leaf_merger, in_place=in_place
            )
        else:
            merged = None
            if k in result and callable(leaf_merger):
                try:
                    merged = leaf_merger(result[k], v)
                except ValueError:
                    # can't be merged by leaf merger
                    pass

            if merged is None:
                merged = deepcopy(v)

            result[k] = merged
    return result


def dict_sanitize(a, b):
    """
    Recursively deep-sanitizes ``a`` based on ``b``, removing all keys (and
    associated values) from ``a`` that do not appear in ``b``.

    Example::

        >>> a = dict(foo="foo", bar="bar", fnord=dict(a=1, b=2, l=["some", "list"]))
        >>> b = dict(foo=None, fnord=dict(a=None, b=None))
        >>> expected = dict(foo="foo", fnord=dict(a=1, b=2))
        >>> dict_sanitize(a, b) == expected
        True
        >>> dict_clean(a, b) == expected
        True

    Arguments:
        a (dict): The dictionary to clean against ``b``.
        b (dict): The dictionary containing the key structure to clean from ``a``.

    Results:
        dict: A new dict based on ``a`` with all keys (and corresponding values) found in ``b`` removed.
    """

    from copy import deepcopy

    if not isinstance(b, dict):
        return a

    result = deepcopy(a)
    for k, v in a.items():
        if k not in b:
            del result[k]
        elif isinstance(v, dict):
            result[k] = dict_sanitize(v, b[k])
        else:
            result[k] = deepcopy(v)
    return result


dict_clean = deprecated(
    "dict_clean has been renamed to dict_sanitize",
    includedoc="Replaced by :func:`dict_sanitize`",
)(dict_sanitize)


def dict_minimal_mergediff(source, target):
    """
    Recursively calculates the minimal dict that would be needed to be deep merged with
    a in order to produce the same result as deep merging a and b.

    Example::

        >>> a = dict(foo=dict(a=1, b=2), bar=dict(c=3, d=4))
        >>> b = dict(bar=dict(c=3, d=5), fnord=None)
        >>> c = dict_minimal_mergediff(a, b)
        >>> c == dict(bar=dict(d=5), fnord=None)
        True
        >>> dict_merge(a, c) == dict_merge(a, b)
        True

    Arguments:
        source (dict): Source dictionary
        target (dict): Dictionary to compare to source dictionary and derive diff for

    Returns:
        dict: The minimal dictionary to deep merge on ``source`` to get the same result
            as deep merging ``target`` on ``source``.
    """

    if not isinstance(source, dict) or not isinstance(target, dict):
        raise ValueError("source and target must be dictionaries")

    if source == target:
        # shortcut: if both are equal, we return an empty dict as result
        return {}

    from copy import deepcopy

    all_keys = set(list(source.keys()) + list(target.keys()))
    result = {}
    for k in all_keys:
        if k not in target:
            # key not contained in b => not contained in result
            continue

        if k in source:
            # key is present in both dicts, we have to take a look at the value
            value_source = source[k]
            value_target = target[k]

            if value_source != value_target:
                # we only need to look further if the values are not equal

                if isinstance(value_source, dict) and isinstance(value_target, dict):
                    # both are dicts => deeper down it goes into the rabbit hole
                    result[k] = dict_minimal_mergediff(value_source, value_target)
                else:
                    # new b wins over old a
                    result[k] = deepcopy(value_target)

        else:
            # key is new, add it
            result[k] = deepcopy(target[k])
    return result


def dict_contains_keys(keys, dictionary):
    """
    Recursively deep-checks if ``dictionary`` contains all keys found in ``keys``.

    Example::

        >>> positive = dict(foo="some_other_bar", fnord=dict(b=100))
        >>> negative = dict(foo="some_other_bar", fnord=dict(b=100, d=20))
        >>> dictionary = dict(foo="bar", fnord=dict(a=1, b=2, c=3))
        >>> dict_contains_keys(positive, dictionary)
        True
        >>> dict_contains_keys(negative, dictionary)
        False

    Arguments:
        a (dict): The dictionary to check for the keys from ``b``.
        b (dict): The dictionary whose keys to check ``a`` for.

    Returns:
        boolean: True if all keys found in ``b`` are also present in ``a``, False otherwise.
    """

    if not isinstance(keys, dict) or not isinstance(dictionary, dict):
        return False

    for k, v in keys.items():
        if k not in dictionary:
            return False
        elif isinstance(v, dict):
            if not dict_contains_keys(v, dictionary[k]):
                return False

    return True


def dict_flatten(dictionary, prefix="", separator="."):
    """
    Flatten a dictionary.

    Example::
        >>> data = {'a': {'a1': 'a1', 'a2': 'a2'}, 'b': 'b'}
        >>> expected = {'a.a1': 'a1', 'a.a2': 'a2', 'b': 'b'}
        >>> actual = dict_flatten(data)
        >>> shared = {(k, actual[k]) for k in actual if k in expected and actual[k] == expected[k]}
        >>> len(shared) == len(expected)
        True

    Args:
        dictionary: the dictionary to flatten
        prefix: the key prefix, initially an empty string
        separator: key separator, '.' by default

    Returns: a flattened dict
    """
    result = {}
    for k, v in dictionary.items():
        key = prefix + separator + k if prefix else k
        if isinstance(v, MutableMapping):
            result.update(dict_flatten(v, prefix=key, separator=separator))
        else:
            result[key] = v
    return result


class fallback_dict(dict):
    def __init__(self, custom, *fallbacks):
        self.custom = custom
        self.fallbacks = fallbacks

    def __getitem__(self, item):
        for dictionary in self._all():
            if item in dictionary:
                return dictionary[item]
        raise KeyError()

    def __setitem__(self, key, value):
        self.custom[key] = value

    def __delitem__(self, key):
        # TODO: mark as deleted and leave fallbacks alone?
        for dictionary in self._all():
            if key in dictionary:
                del dictionary[key]

    def __contains__(self, key):
        return any((key in dictionary) for dictionary in self._all())

    def keys(self):
        result = set()
        for dictionary in self._all():
            for k in dictionary.keys():
                if k in result:
                    continue
                result.add(k)
                yield k

    def values(self):
        result = set()
        for dictionary in self._all():
            for k in dictionary:
                if k in result:
                    continue
                result.add(k)
                yield k

    def items(self):
        result = set()
        for dictionary in self._all():
            for k, v in dictionary.items():
                if k in result:
                    continue
                result.add(k)
                yield k, v

    def _all(self):
        yield self.custom
        yield from self.fallbacks


def dict_filter(dictionary, filter_function):
    """
    Filters a dictionary with the provided filter_function

    Example::

        >>> data = dict(key1="value1", key2="value2", other_key="other_value", foo="bar", bar="foo")
        >>> dict_filter(data, lambda k, v: k.startswith("key")) == dict(key1="value1", key2="value2")
        True
        >>> dict_filter(data, lambda k, v: v.startswith("value")) == dict(key1="value1", key2="value2")
        True
        >>> dict_filter(data, lambda k, v: k == "foo" or v == "foo") == dict(foo="bar", bar="foo")
        True
        >>> dict_filter(data, lambda k, v: False) == dict()
        True
        >>> dict_filter(data, lambda k, v: True) == data
        True
        >>> dict_filter(None, lambda k, v: True)
        Traceback (most recent call last):
            ...
        AssertionError
        >>> dict_filter(data, None)
        Traceback (most recent call last):
            ...
        AssertionError

    Arguments:
        dictionary (dict): The dictionary to filter
        filter_function (callable): The filter function to apply, called with key and
            value of an entry in the dictionary, must return ``True`` for values to
            keep and ``False`` for values to strip

    Returns:
        dict: A shallow copy of the provided dictionary, stripped of the key-value-pairs
            for which the ``filter_function`` returned ``False``
    """
    assert isinstance(dictionary, dict)
    assert callable(filter_function)
    return {k: v for k, v in dictionary.items() if filter_function(k, v)}


# Source: http://stackoverflow.com/a/6190500/562769
class DefaultOrderedDict(collections.OrderedDict):
    def __init__(self, default_factory=None, *a, **kw):

        if default_factory is not None and not callable(default_factory):
            raise TypeError("first argument must be callable")
        collections.OrderedDict.__init__(self, *a, **kw)
        self.default_factory = default_factory

    def __getitem__(self, key):
        try:
            return collections.OrderedDict.__getitem__(self, key)
        except KeyError:
            return self.__missing__(key)

    def __missing__(self, key):
        if self.default_factory is None:
            raise KeyError(key)
        self[key] = value = self.default_factory()
        return value

    def __reduce__(self):
        if self.default_factory is None:
            args = tuple()
        else:
            args = (self.default_factory,)
        return type(self), args, None, None, list(self.items())

    def copy(self):
        return self.__copy__()

    def __copy__(self):
        return type(self)(self.default_factory, self)

    def __deepcopy__(self, memo):
        import copy

        return type(self)(self.default_factory, copy.deepcopy(list(self.items())))

    # noinspection PyMethodOverriding
    def __repr__(self):
        return "OrderedDefaultDict({}, {})".format(
            self.default_factory,
            collections.OrderedDict.__repr__(self),
        )


class Object:
    pass


def guess_mime_type(data):
    import filetype

    return filetype.guess_mime(data)


def parse_mime_type(mime):
    import cgi

    if not mime or not isinstance(mime, (str, bytes)):
        raise ValueError("mime must be a non empty str or bytes")

    mime, params = cgi.parse_header(mime)

    if mime == "*":
        mime = "*/*"

    parts = mime.split("/") if "/" in mime else None
    if not parts or len(parts) != 2:
        raise ValueError("mime must be a mime type of format type/subtype")

    mime_type, mime_subtype = parts
    return mime_type.strip(), mime_subtype.strip(), params


def mime_type_matches(mime, other):
    if not isinstance(mime, tuple):
        mime = parse_mime_type(mime)
    if not isinstance(other, tuple):
        other = parse_mime_type(other)

    mime_type, mime_subtype, _ = mime
    other_type, other_subtype, _ = other

    type_matches = mime_type == other_type or mime_type == "*" or other_type == "*"
    subtype_matches = (
        mime_subtype == other_subtype or mime_subtype == "*" or other_subtype == "*"
    )

    return type_matches and subtype_matches


@contextlib.contextmanager
def atomic_write(
    filename,
    mode="w+b",
    encoding="utf-8",
    prefix="tmp",
    suffix="",
    permissions=None,
    max_permissions=0o777,
):
    if permissions is None:
        permissions = 0o664 & ~UMASK
    if os.path.exists(filename):
        permissions |= os.stat(filename).st_mode
    permissions &= max_permissions

    # Ensure we create the file in the target dir so our move is atomic. See #3719
    dir = os.path.dirname(filename)

    temp_config = tempfile.NamedTemporaryFile(
        mode=mode,
        prefix=prefix,
        suffix=suffix,
        delete=False,
        dir=dir,
        encoding=encoding if "b" not in mode else None,
    )
    try:
        try:
            yield temp_config
        finally:
            temp_config.close()

        os.chmod(temp_config.name, permissions)
        shutil.move(temp_config.name, filename)
    finally:
        # just in case something went wrong and the temporary file is still there, nuke it now
        silent_remove(temp_config.name)


@contextlib.contextmanager
def tempdir(ignore_errors=False, onerror=None, **kwargs):
    import shutil
    import tempfile

    dirpath = tempfile.mkdtemp(**kwargs)
    try:
        yield dirpath
    finally:
        shutil.rmtree(dirpath, ignore_errors=ignore_errors, onerror=onerror)


@contextlib.contextmanager
def temppath(prefix=None, suffix=""):
    import tempfile

    temp = tempfile.NamedTemporaryFile(
        prefix=prefix if prefix is not None else tempfile.template,
        suffix=suffix,
        delete=False,
    )
    try:
        temp.close()
        yield temp.name
    finally:
        os.remove(temp.name)


if hasattr(tempfile, "TemporaryDirectory"):
    # Python 3
    TemporaryDirectory = tempfile.TemporaryDirectory
else:
    # Python 2
    class TemporaryDirectory:
        def __init__(self, suffix="", prefix="tmp", dir=None):
            self._path = tempfile.mkdtemp(suffix=suffix, prefix=prefix, dir=dir)

        @property
        def name(self):
            return self._path

        def cleanup(self):
            try:
                os.remove(self._path)
            except Exception as exc:
                logging.getLogger(__name__).warning(
                    f"Could not delete temporary directory {self.name}: {exc}"
                )

        def __enter__(self):
            return self.name

        def __exit__(self):
            self.cleanup()


def bom_aware_open(filename, encoding="ascii", mode="r", **kwargs):
    import codecs

    assert "b" not in mode, "binary mode not support by bom_aware_open"

    codec = codecs.lookup(encoding)
    encoding = codec.name

    if kwargs is None:
        kwargs = {}

    potential_bom_attribute = "BOM_" + codec.name.replace("utf-", "utf").upper()
    if "r" in mode and hasattr(codecs, potential_bom_attribute):
        # these encodings might have a BOM, so let's see if there is one
        bom = getattr(codecs, potential_bom_attribute)

        with open(filename, mode="rb") as f:
            header = f.read(4)

        if header.startswith(bom):
            encoding += "-sig"

    return open(filename, encoding=encoding, mode=mode, **kwargs)


def is_hidden_path(path):
    if path is None:
        # we define a None path as not hidden here
        return False

    path = to_unicode(path)

    filename = os.path.basename(path)
    if filename.startswith("."):
        # filenames starting with a . are hidden
        return True

    if sys.platform == "win32":
        # if we are running on windows we also try to read the hidden file
        # attribute via the windows api
        try:
            import ctypes

            attrs = ctypes.windll.kernel32.GetFileAttributesW(path)
            assert attrs != -1  # INVALID_FILE_ATTRIBUTES == -1
            return bool(attrs & 2)  # FILE_ATTRIBUTE_HIDDEN == 2
        except (AttributeError, AssertionError):
            pass

    # if we reach that point, the path is not hidden
    return False


glob_escape = deprecated(
    "glob_escape is available natively under Python 3 as glob.escape",
    includedoc="Replaced by :func:`glob.escape`",
    since="2.0.0",
)(glob.escape)


def thaw_immutabledict(obj):
    if not isinstance(obj, (dict, immutabledict)):
        raise ValueError("obj must be a dict or immutabledict instance")

    # only true love can thaw a frozen dict
    letitgo = {}
    for key, value in obj.items():
        if isinstance(value, (dict, immutabledict)):
            letitgo[key] = thaw_immutabledict(value)
        else:
            letitgo[key] = copy.deepcopy(value)
    return letitgo


def utmify(link, source=None, medium=None, name=None, term=None, content=None):
    if source is None:
        return link

    import urllib.parse as urlparse
    from collections import OrderedDict
    from urllib.parse import urlencode

    # inspired by https://stackoverflow.com/a/2506477
    parts = list(urlparse.urlparse(link))

    # parts[4] is the url query
    query = OrderedDict(urlparse.parse_qs(parts[4]))

    query["utm_source"] = source
    if medium is not None:
        query["utm_medium"] = medium
    if name is not None:
        query["utm_name"] = name
    if term is not None:
        query["utm_term"] = term
    if content is not None:
        query["utm_content"] = content

    parts[4] = urlencode(query, doseq=True)

    return urlparse.urlunparse(parts)


class RepeatedTimer(threading.Thread):
    """
    This class represents an action that should be run repeatedly in an interval. It is similar to python's
    own :class:`threading.Timer` class, but instead of only running once the ``function`` will be run again and again,
    sleeping the stated ``interval`` in between.

    RepeatedTimers are started, as with threads, by calling their ``start()`` method. The timer can be stopped (in
    between runs) by calling the :func:`cancel` method. The interval the time waited before execution of a loop may
    not be exactly the same as the interval specified by the user.

    For example:

    .. code-block:: python

       def hello():
           print("Hello World!")

       t = RepeatedTimer(1.0, hello)
       t.start() # prints "Hello World!" every second

    Another example with dynamic interval and loop condition:

    .. code-block:: python

       count = 0
       maximum = 5
       factor = 1

       def interval():
           global count
           global factor
           return count * factor

       def condition():
           global count
           global maximum
           return count <= maximum

       def hello():
           print("Hello World!")

           global count
           count += 1

       t = RepeatedTimer(interval, hello, run_first=True, condition=condition)
       t.start() # prints "Hello World!" 5 times, printing the first one
                 # directly, then waiting 1, 2, 3, 4s in between (adaptive interval)

    Arguments:
        interval (float or callable): The interval between each ``function`` call, in seconds. Can also be a callable
            returning the interval to use, in case the interval is not static.
        function (callable): The function to call.
        args (list or tuple): The arguments for the ``function`` call. Defaults to an empty list.
        kwargs (dict): The keyword arguments for the ``function`` call. Defaults to an empty dict.
        run_first (boolean): If set to True, the function will be run for the first time *before* the first wait period.
            If set to False (the default), the function will be run for the first time *after* the first wait period.
        condition (callable): Condition that needs to be True for loop to continue. Defaults to ``lambda: True``.
        on_condition_false (callable): Callback to call when the timer finishes due to condition becoming false. Will
            be called before the ``on_finish`` callback.
        on_cancelled (callable): Callback to call when the timer finishes due to being cancelled. Will be called
            before the ``on_finish`` callback.
        on_finish (callable): Callback to call when the timer finishes, either due to being cancelled or since
            the condition became false.
        daemon (bool): daemon flag to set on underlying thread.
    """

    def __init__(
        self,
        interval,
        function,
        args=None,
        kwargs=None,
        run_first=False,
        condition=None,
        on_condition_false=None,
        on_cancelled=None,
        on_finish=None,
        daemon=True,
    ):
        threading.Thread.__init__(self)

        if args is None:
            args = []
        if kwargs is None:
            kwargs = {}
        if condition is None:
            condition = lambda: True

        if not callable(interval):
            self.interval = lambda: interval
        else:
            self.interval = interval

        self.function = function
        self.finished = threading.Event()
        self.args = args
        self.kwargs = kwargs
        self.run_first = run_first
        self.condition = condition

        self.on_condition_false = on_condition_false
        self.on_cancelled = on_cancelled
        self.on_finish = on_finish

        self.daemon = daemon

    def cancel(self):
        self._finish(self.on_cancelled)

    def run(self):
        while self.condition():
            if self.run_first:
                # if we are to run the function BEFORE waiting for the first time
                self.function(*self.args, **self.kwargs)

                # make sure our condition is still met before running into the downtime
                if not self.condition():
                    break

            # wait, but break if we are cancelled
            self.finished.wait(self.interval())
            if self.finished.is_set():
                return

            if not self.run_first:
                # if we are to run the function AFTER waiting for the first time
                self.function(*self.args, **self.kwargs)

        # we'll only get here if the condition was false
        self._finish(self.on_condition_false)

    def _finish(self, *callbacks):
        self.finished.set()

        for callback in callbacks:
            if not callable(callback):
                continue
            callback()

        if callable(self.on_finish):
            self.on_finish()


class ResettableTimer(threading.Thread):
    """
    This class represents an action that should be run after a specified amount of time. It is similar to python's
    own :class:`threading.Timer` class, with the addition of being able to reset the counter to zero.

    ResettableTimers are started, as with threads, by calling their ``start()`` method. The timer can be stopped (in
    between runs) by calling the :func:`cancel` method. Resetting the counter can be done with the :func:`reset` method.

    For example:

    .. code-block:: python

       def hello():
           print("Ran hello() at {}").format(time.time())

       t = ResettableTimer(60.0, hello)
       t.start()
       print("Started at {}").format(time.time())
       time.sleep(30)
       t.reset()
       print("Reset at {}").format(time.time())

    Arguments:
        interval (float or callable): The interval before calling ``function``, in seconds. Can also be a callable
            returning the interval to use, in case the interval is not static.
        function (callable): The function to call.
        args (list or tuple): The arguments for the ``function`` call. Defaults to an empty list.
        kwargs (dict): The keyword arguments for the ``function`` call. Defaults to an empty dict.
        on_cancelled (callable): Callback to call when the timer finishes due to being cancelled.
        on_reset (callable): Callback to call when the timer is reset.
        daemon (bool): daemon flag to set on underlying thread.
    """

    def __init__(
        self,
        interval,
        function,
        args=None,
        kwargs=None,
        on_reset=None,
        on_cancelled=None,
        daemon=True,
    ):
        threading.Thread.__init__(self)
        self._event = threading.Event()
        self._mutex = threading.Lock()
        self.is_reset = True

        if args is None:
            args = []
        if kwargs is None:
            kwargs = {}

        self.interval = interval
        self.function = function
        self.args = args
        self.kwargs = kwargs
        self.on_cancelled = on_cancelled
        self.on_reset = on_reset

        self.daemon = daemon

    def run(self):
        while self.is_reset:
            with self._mutex:
                self.is_reset = False
            self._event.wait(self.interval)

        if not self._event.isSet():
            self.function(*self.args, **self.kwargs)
        with self._mutex:
            self._event.set()

    def cancel(self):
        with self._mutex:
            self._event.set()

        if callable(self.on_cancelled):
            self.on_cancelled()

    def reset(self, interval=None):
        with self._mutex:
            if interval:
                self.interval = interval

            self.is_reset = True
            self._event.set()
            self._event.clear()

        if callable(self.on_reset):
            self.on_reset()


class CountedEvent:
    def __init__(self, value=0, minimum=0, maximum=None, **kwargs):
        self._counter = 0
        self._min = minimum
        self._max = kwargs.get("max", maximum)
        self._mutex = threading.RLock()
        self._event = threading.Event()

        self._internal_set(value)

    @property
    def min(self):
        return self._min

    @min.setter
    def min(self, val):
        with self._mutex:
            self._min = val

    @property
    def max(self):
        return self._max

    @max.setter
    def max(self, val):
        with self._mutex:
            self._max = val

    @property
    def is_set(self):
        return self._event.is_set

    @property
    def counter(self):
        with self._mutex:
            return self._counter

    def set(self):
        with self._mutex:
            self._internal_set(self._counter + 1)

    def clear(self, completely=False):
        with self._mutex:
            if completely:
                self._internal_set(0)
            else:
                self._internal_set(self._counter - 1)

    def reset(self):
        self.clear(completely=True)

    def wait(self, timeout=None):
        self._event.wait(timeout)

    def blocked(self):
        return self.counter <= 0

    def acquire(self, blocking=True):
        return self._mutex.acquire(blocking=blocking)

    def release(self):
        return self._mutex.release()

    def _internal_set(self, value):
        self._counter = value
        if self._counter <= 0:
            if self._min is not None and self._counter < self._min:
                self._counter = self._min
            self._event.clear()
        else:
            if self._max is not None and self._counter > self._max:
                self._counter = self._max
            self._event.set()


class InvariantContainer:
    def __init__(self, initial_data=None, guarantee_invariant=None):
        from threading import RLock

        if guarantee_invariant is None:
            guarantee_invariant = lambda data: data

        self._data = []
        self._mutex = RLock()
        self._invariant = guarantee_invariant

        if initial_data is not None and isinstance(initial_data, Iterable):
            for item in initial_data:
                self.append(item)

    def append(self, item):
        with self._mutex:
            self._data.append(item)
            self._data = self._invariant(self._data)

    def remove(self, item):
        with self._mutex:
            self._data.remove(item)
            self._data = self._invariant(self._data)

    def __len__(self):
        return len(self._data)

    def __getitem__(self, item):
        with self._mutex:
            return self._data[item]

    def __setitem__(self, item, value):
        with self._mutex:
            self._data[item] = value
            self._data = self._invariant(self._data)

    def __iter__(self):
        return iter(self._data)


class PrependableQueue(queue.Queue):
    def __init__(self, maxsize=0):
        queue.Queue.__init__(self, maxsize=maxsize)

    def prepend(self, item, block=True, timeout=True):
        from time import time as _time

        self.not_full.acquire()
        try:
            if self.maxsize > 0:
                if not block:
                    if self._qsize() == self.maxsize:
                        raise queue.Full
                elif timeout is None:
                    while self._qsize() >= self.maxsize:
                        self.not_full.wait()
                elif timeout < 0:
                    raise ValueError("'timeout' must be a non-negative number")
                else:
                    endtime = _time() + timeout
                    while self._qsize() == self.maxsize:
                        remaining = endtime - _time()
                        if remaining <= 0:
                            raise queue.Full
                        self.not_full.wait(remaining)
            self._prepend(item)
            self.unfinished_tasks += 1
            self.not_empty.notify()
        finally:
            self.not_full.release()

    def _prepend(self, item):
        self.queue.appendleft(item)


class TypedQueue(PrependableQueue):
    def __init__(self, maxsize=0):
        PrependableQueue.__init__(self, maxsize=maxsize)
        self._lookup = set()

    def put(self, item, item_type=None, *args, **kwargs):
        PrependableQueue.put(self, (item, item_type), *args, **kwargs)

    def get(self, *args, **kwargs):
        item, _ = PrependableQueue.get(self, *args, **kwargs)
        return item

    def prepend(self, item, item_type=None, *args, **kwargs):
        PrependableQueue.prepend(self, (item, item_type), *args, **kwargs)

    def _put(self, item):
        _, item_type = item
        if item_type is not None:
            if item_type in self._lookup:
                raise TypeAlreadyInQueue(
                    item_type, f"Type {item_type} is already in queue"
                )
            else:
                self._lookup.add(item_type)

        PrependableQueue._put(self, item)

    def _get(self):
        item = PrependableQueue._get(self)
        _, item_type = item

        if item_type is not None:
            self._lookup.discard(item_type)

        return item

    def _prepend(self, item):
        _, item_type = item
        if item_type is not None:
            if item_type in self._lookup:
                raise TypeAlreadyInQueue(
                    item_type, f"Type {item_type} is already in queue"
                )
            else:
                self._lookup.add(item_type)

        PrependableQueue._prepend(self, item)


class TypeAlreadyInQueue(Exception):
    def __init__(self, t, *args, **kwargs):
        Exception.__init__(self, *args, **kwargs)
        self.type = t


<<<<<<< HEAD
class dictview(collections.Mapping):
    """
    >>> my_dict = dict(a="a", b="b", flag=True, value=23)
    >>> view = dictview(my_dict)
    >>> view["a"] # doctest: +ALLOW_UNICODE
    'a'
    >>> view["flag"]
    True
    >>> view["foo"] # doctest: +ALLOW_UNICODE
    Traceback (most recent call last):
        ...
    KeyError: 'foo'
    >>> my_dict["foo"] = "bar"
    >>> view["foo"] # doctest: +ALLOW_UNICODE
    'bar'
    >>> view["foo"] = "fnord"
    Traceback (most recent call last):
        ...
    TypeError: 'dictview' object does not support item assignment
    """

    def __init__(self, data, copy=False, deepcopy=False):
        self.data = data
        self.copy = copy
        self.deepcopy = deepcopy

    def __len__(self):
        return len(self.data)

    def __iter__(self):
        return iter(self.data)

    def __getitem__(self, key):
        return self._get_item(key)

    def _get_item(self, key):
        import copy

        value = self.data[key]

        if self.deepcopy:
            value = copy.deepcopy(value)
        elif self.copy:
            value = copy.copy(value)

        return value


class protectedkeydict(collections.MutableMapping):
    """
    >>> my_dict = dict(a="a")
    >>> protected = protectedkeydict(my_dict)
    >>> protected["a"] # doctest: +ALLOW_UNICODE
    'a'
    >>> protected["a"] = "b" # doctest: +ALLOW_UNICODE
    Traceback (most recent call last):
        ...
    KeyError: "Cannot set protected key 'a'"
    >>> protected["b"] = "b"
    >>> protected["b"] = "b2"
    >>> del protected["a"] # doctest: +ALLOW_UNICODE
    Traceback (most recent call last):
        ...
    KeyError: "Cannot delete protected key 'a'"
    >>> del protected["b"]
    """

    def __init__(self, data, copy=False, deepcopy=False):
        self.data = data
        self.copy = copy
        self.deepcopy = deepcopy
        self.protected_keys = list(data.keys())

    def __len__(self):
        return len(self.data)

    def __iter__(self):
        return iter(self.data)

    def __getitem__(self, key):
        return self._get_item(key)

    def __setitem__(self, key, value):
        if key in self.protected_keys:
            raise KeyError("Cannot set protected key {!r}".format(key))
        self.data[key] = value

    def __delitem__(self, key):
        if key in self.protected_keys:
            raise KeyError("Cannot delete protected key {!r}".format(key))

    def _get_item(self, key):
        if key not in self.protected_keys:
            return self.data[key]
        else:
            import copy

            value = self.data[key]

            if self.deepcopy:
                value = copy.deepcopy(value)
            elif self.copy:
                value = copy.copy(value)

            return value


class CaseInsensitiveSet(collections.Set):
=======
class CaseInsensitiveSet(Set):
>>>>>>> 26298384
    """
    Basic case insensitive set

    Any str or unicode values will be stored and compared in lower case. Other value types are left as-is.
    """

    def __init__(self, *args):
        self.data = {x.lower() if isinstance(x, str) else x for x in args}

    def __contains__(self, item):
        if isinstance(item, str):
            return item.lower() in self.data
        else:
            return item in self.data

    def __iter__(self):
        return iter(self.data)

    def __len__(self):
        return len(self.data)


# originally from https://stackoverflow.com/a/5967539
def natural_key(text):
    return [int(c) if c.isdigit() else c for c in re.split(r"(\d+)", text)]


def count(gen):
    """Used instead of len(generator), which doesn't work"""
    n = 0
    for _ in gen:
        n += 1
    return n


def fqfn(f):
    if hasattr(f, "__self__"):
        # bound method
        return "{}.{}.{}".format(
            f.__self__.__class__.__module__, f.__self__.__class__.__name__, f.__name__
        )
    else:
        return f"{f.__module__}.{f.__name__}"


def time_this(
    logtarget="octoprint.util.timings",
    expand_logtarget=False,
    message="{func} took {timing:.2f}ms",
    incl_func_args=False,
    log_enter=False,
    message_enter="Entering {func}...",
):
    def decorator(f):
        func = fqfn(f)

        lt = logtarget
        if expand_logtarget:
            lt += "." + func

        logger = logging.getLogger(lt)

        @wraps(f)
        def wrapper(*args, **kwargs):
            data = {"func": func, "func_args": "?", "func_kwargs": "?"}
            if incl_func_args and logger.isEnabledFor(logging.DEBUG):
                data.update(
                    func_args=",".join(map(repr, args)),
                    func_kwargs=",".join(
                        map(lambda x: "{}={!r}".format(x[0], x[1]), kwargs.items())
                    ),
                )
            if log_enter:
                logger.debug(message_enter.format(**data), extra=data)

            start = time.time()
            try:
                return f(*args, **kwargs)
            finally:
                timing = (time.time() - start) * 1000
                if logger.isEnabledFor(logging.DEBUG):
                    data.update(timing=timing)
                    logger.debug(message.format(**data), extra=data)

        return wrapper

    return decorator


def generate_api_key():
    import uuid

    return "".join("%02X" % z for z in bytes(uuid.uuid4().bytes))


def map_boolean(value, true_text, false_text):
    return true_text if value else false_text<|MERGE_RESOLUTION|>--- conflicted
+++ resolved
@@ -1812,7 +1812,6 @@
         self.type = t
 
 
-<<<<<<< HEAD
 class dictview(collections.Mapping):
     """
     >>> my_dict = dict(a="a", b="b", flag=True, value=23)
@@ -1897,12 +1896,12 @@
 
     def __setitem__(self, key, value):
         if key in self.protected_keys:
-            raise KeyError("Cannot set protected key {!r}".format(key))
+            raise KeyError(f"Cannot set protected key {key!r}")
         self.data[key] = value
 
     def __delitem__(self, key):
         if key in self.protected_keys:
-            raise KeyError("Cannot delete protected key {!r}".format(key))
+            raise KeyError(f"Cannot delete protected key {key!r}")
 
     def _get_item(self, key):
         if key not in self.protected_keys:
@@ -1920,10 +1919,7 @@
             return value
 
 
-class CaseInsensitiveSet(collections.Set):
-=======
 class CaseInsensitiveSet(Set):
->>>>>>> 26298384
     """
     Basic case insensitive set
 
