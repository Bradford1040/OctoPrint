--- conflicted
+++ resolved
@@ -6,13 +6,8 @@
 
 import octoprint.plugin
 
-<<<<<<< HEAD
-
 from flask_babel import gettext
-=======
-from flask.ext.babel import gettext
 from .subwizards import Subwizards
->>>>>>> 00cb7189
 
 
 class CoreWizardPlugin(octoprint.plugin.AssetPlugin,
@@ -99,139 +94,7 @@
 		return result
 
 	def get_wizard_version(self):
-<<<<<<< HEAD
-		return 2
-
-	#~~ ACL subwizard
-
-	def _is_acl_wizard_firstrunonly(self):
-		return True
-
-	def _is_acl_wizard_required(self):
-		return self._user_manager.enabled and not self._user_manager.hasBeenCustomized()
-
-	def _get_acl_wizard_details(self):
-		return dict(required=self._is_acl_wizard_required())
-
-	def _get_acl_wizard_name(self):
-		return gettext("Access Control")
-
-	def _get_acl_additional_wizard_template_data(self):
-		return dict(mandatory=self._is_acl_wizard_required())
-
-	@octoprint.plugin.BlueprintPlugin.route("/acl", methods=["POST"])
-	def acl_wizard_api(self):
-		from flask import request
-		from octoprint.server.api import valid_boolean_trues, NO_CONTENT
-
-		data = request.get_json()
-		if data is None:
-			data = request.values
-
-		if "ac" in data and data["ac"] in valid_boolean_trues and \
-						"user" in data.keys() and "pass1" in data.keys() and \
-						"pass2" in data.keys() and data["pass1"] == data["pass2"]:
-			# configure access control
-			self._settings.global_set_boolean(["accessControl", "enabled"], True)
-			self._user_manager.enable()
-			self._user_manager.addUser(data["user"], data["pass1"], True, ["user", "admin"], overwrite=True)
-		elif "ac" in data.keys() and not data["ac"] in valid_boolean_trues:
-			# disable access control
-			self._settings.global_set_boolean(["accessControl", "enabled"], False)
-
-			octoprint.server.loginManager.anonymous_user = octoprint.users.DummyUser
-			octoprint.server.principals.identity_loaders.appendleft(octoprint.users.dummy_identity_loader)
-
-			self._user_manager.disable()
-		self._settings.save()
-		return NO_CONTENT
-
-	#~~ Webcam subwizard
-
-	def _is_webcam_wizard_firstrunonly(self):
-		return True
-
-	def _is_webcam_wizard_required(self):
-		webcam_snapshot_url = self._settings.global_get(["webcam", "snapshot"])
-		webcam_stream_url = self._settings.global_get(["webcam", "stream"])
-		ffmpeg_path = self._settings.global_get(["webcam", "ffmpeg"])
-
-		return not (webcam_snapshot_url and webcam_stream_url and ffmpeg_path)
-
-	def _get_webcam_wizard_details(self):
-		return dict(required=self._is_webcam_wizard_required())
-
-	def _get_webcam_wizard_name(self):
-		return gettext("Webcam & Timelapse")
-
-	#~~ Server commands subwizard
-
-	def _is_servercommands_wizard_firstrunonly(self):
-		return True
-
-	def _is_servercommands_wizard_required(self):
-		system_shutdown_command = self._settings.global_get(["server", "commands", "systemShutdownCommand"])
-		system_restart_command = self._settings.global_get(["server", "commands", "systemRestartCommand"])
-		server_restart_command = self._settings.global_get(["server", "commands", "serverRestartCommand"])
-
-		return not (system_shutdown_command and system_restart_command and server_restart_command)
-
-	def _get_servercommands_wizard_details(self):
-		return dict(required=self._is_servercommands_wizard_required())
-
-	def _get_servercommands_wizard_name(self):
-		return gettext("Server Commands")
-
-	#~~ Online check subwizard
-
-	def _is_onlinecheck_wizard_firstrunonly(self):
-		return False
-
-	def _is_onlinecheck_wizard_required(self):
-		return self._settings.global_get(["server", "onlineCheck", "enabled"]) is None
-
-	def _get_onlinecheck_wizard_details(self):
-		return dict(required=self._is_onlinecheck_wizard_required())
-
-	def _get_onlinecheck_wizard_name(self):
-		return gettext("Online connectivity check")
-
-	def _get_onlinecheck_additional_wizard_template_data(self):
-		return dict(mandatory=self._is_onlinecheck_wizard_required())
-
-	#~~ Plugin blacklist subwizard
-	
-	def _is_pluginblacklist_wizard_firstrunonly(self):
-		return False
-	
-	def _is_pluginblacklist_wizard_required(self):
-		return self._settings.global_get(["server", "pluginBlacklist", "enabled"]) is None
-	
-	def _get_pluginblacklist_wizard_details(self):
-		return dict(required=self._is_pluginblacklist_wizard_required())
-	
-	def _get_pluginblacklist_wizard_name(self):
-		return gettext("Plugin blacklist")
-	
-	def _get_pluginblacklist_additional_wizard_template_data(self):
-		return dict(mandatory=self._is_pluginblacklist_wizard_required())
-
-	#~~ Printer profile subwizard
-
-	def _is_printerprofile_wizard_firstrunonly(self):
-		return True
-
-	def _is_printerprofile_wizard_required(self):
-		return self._printer_profile_manager.is_default_unmodified() and self._printer_profile_manager.profile_count == 1
-
-	def _get_printerprofile_wizard_details(self):
-		return dict(required=self._is_printerprofile_wizard_required())
-
-	def _get_printerprofile_wizard_name(self):
-		return gettext("Default Printer Profile")
-=======
 		return 3
->>>>>>> 00cb7189
 
 	#~~ helpers
 
