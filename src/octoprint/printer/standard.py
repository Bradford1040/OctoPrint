"""
This module holds the standard implementation of the :class:`PrinterInterface` and it helpers.
"""

__author__ = "Gina Häußge <osd@foosel.net>"
__license__ = "GNU Affero General Public License http://www.gnu.org/licenses/agpl.html"
__copyright__ = "Copyright (C) 2014 The OctoPrint Project - Released under terms of the AGPLv3 License"

import copy
import logging
import os
import threading
import time

from frozendict import frozendict
from past.builtins import basestring, long

from octoprint import util as util
from octoprint.events import Events, eventManager
from octoprint.filemanager import FileDestinations, NoSuchStorage, valid_file_type
from octoprint.plugin import ProgressPlugin, plugin_manager
from octoprint.printer import (
    InvalidFileLocation,
    InvalidFileType,
    PrinterCallback,
    PrinterInterface,
    UnknownScript,
)
from octoprint.printer.estimation import PrintTimeEstimator
from octoprint.settings import settings
from octoprint.util import InvariantContainer
from octoprint.util import comm as comm
from octoprint.util import get_fully_qualified_classname as fqcn
from octoprint.util import monotonic_time, to_unicode


class Printer(PrinterInterface, comm.MachineComPrintCallback):
    """
    Default implementation of the :class:`PrinterInterface`. Manages the communication layer object and registers
    itself with it as a callback to react to changes on the communication layer.
    """

    def __init__(self, fileManager, analysisQueue, printerProfileManager):
        from collections import deque

        self._logger = logging.getLogger(__name__)
        self._logger_job = logging.getLogger("{}.job".format(__name__))

        self._dict = (
            frozendict
            if settings().getBoolean(["devel", "useFrozenDictForPrinterState"])
            else dict
        )

        self._analysisQueue = analysisQueue
        self._fileManager = fileManager
        self._printerProfileManager = printerProfileManager

        # state
        # TODO do we really need to hold the temperature here?
        self._temp = None
        self._bedTemp = None
        self._chamberTemp = None
        self._targetTemp = None
        self._targetBedTemp = None
        self._targetChamberTemp = None
        self._temps = TemperatureHistory(
            cutoff=settings().getInt(["temperature", "cutoff"]) * 60
        )
        self._tempBacklog = []

        self._messages = deque([], 300)
        self._messageBacklog = []

        self._log = deque([], 300)
        self._logBacklog = []

        self._state = None

        self._currentZ = None

        self._printAfterSelect = False
        self._posAfterSelect = None

        # sd handling
        self._sdPrinting = False
        self._sdStreaming = False
        self._sdFilelistAvailable = threading.Event()
        self._streamingFinishedCallback = None
        self._streamingFailedCallback = None

        # job handling & estimation
        self._selectedFileMutex = threading.RLock()
        self._selectedFile = None

        self._estimator_factory = PrintTimeEstimator
        self._estimator = None
        analysis_queue_hooks = plugin_manager().get_hooks(
            "octoprint.printer.estimation.factory"
        )
        for name, hook in analysis_queue_hooks.items():
            try:
                estimator = hook()
                if estimator is not None:
                    self._logger.info(
                        "Using print time estimator provided by {}".format(name)
                    )
                    self._estimator_factory = estimator
            except Exception:
                self._logger.exception(
                    "Error while processing analysis queues from {}".format(name),
                    extra={"plugin": name},
                )

        # hook card upload
        self.sd_card_upload_hooks = plugin_manager().get_hooks(
            "octoprint.printer.sdcardupload"
        )

        # comm
        self._comm = None

        # callbacks
        self._callbacks = []

        # progress plugins
        self._lastProgressReport = None
        self._progressPlugins = plugin_manager().get_implementations(ProgressPlugin)

        self._additional_data_hooks = plugin_manager().get_hooks(
            "octoprint.printer.additional_state_data"
        )
        self._blacklisted_data_hooks = []

        self._stateMonitor = StateMonitor(
            interval=0.5,
            on_update=self._sendCurrentDataCallbacks,
            on_add_temperature=self._sendAddTemperatureCallbacks,
            on_add_log=self._sendAddLogCallbacks,
            on_add_message=self._sendAddMessageCallbacks,
            on_get_progress=self._updateProgressDataCallback,
        )
        self._stateMonitor.reset(
            state=self._dict(text=self.get_state_string(), flags=self._getStateFlags()),
            job_data=self._dict(
                file=self._dict(name=None, path=None, size=None, origin=None, date=None),
                estimatedPrintTime=None,
                lastPrintTime=None,
                filament=self._dict(length=None, volume=None),
                user=None,
            ),
            progress=self._dict(
                completion=None,
                filepos=None,
                printTime=None,
                printTimeLeft=None,
                printTimeOrigin=None,
            ),
            current_z=None,
            offsets=self._dict(),
        )

        eventManager().subscribe(
            Events.METADATA_ANALYSIS_FINISHED, self._on_event_MetadataAnalysisFinished
        )
        eventManager().subscribe(
            Events.METADATA_STATISTICS_UPDATED, self._on_event_MetadataStatisticsUpdated
        )

    def _create_estimator(self, job_type=None):
        if job_type is None:
            with self._selectedFileMutex:
                if self._selectedFile is None:
                    return

                if self._selectedFile["sd"]:
                    job_type = "sdcard"
                else:
                    job_type = "local"

        self._estimator = self._estimator_factory(job_type)

    # ~~ handling of PrinterCallbacks

    def register_callback(self, callback, *args, **kwargs):
        if not isinstance(callback, PrinterCallback):
            self._logger.warning(
                "Registering an object as printer callback which doesn't implement the PrinterCallback interface"
            )
        self._callbacks.append(callback)

    def unregister_callback(self, callback, *args, **kwargs):
        try:
            self._callbacks.remove(callback)
        except ValueError:
            # not registered
            pass

    def send_initial_callback(self, callback):
        if callback in self._callbacks:
            self._sendInitialStateUpdate(callback)

    def _sendAddTemperatureCallbacks(self, data):
        for callback in self._callbacks:
            try:
                callback.on_printer_add_temperature(data)
            except Exception:
                self._logger.exception(
                    "Exception while adding temperature data point to callback {}".format(
                        callback
                    ),
                    extra={"callback": fqcn(callback)},
                )

    def _sendAddLogCallbacks(self, data):
        for callback in self._callbacks:
            try:
                callback.on_printer_add_log(data)
            except Exception:
                self._logger.exception(
                    "Exception while adding communication log entry to callback {}".format(
                        callback
                    ),
                    extra={"callback": fqcn(callback)},
                )

    def _sendAddMessageCallbacks(self, data):
        for callback in self._callbacks:
            try:
                callback.on_printer_add_message(data)
            except Exception:
                self._logger.exception(
                    "Exception while adding printer message to callback {}".format(
                        callback
                    ),
                    extra={"callback": fqcn(callback)},
                )

    def _sendCurrentDataCallbacks(self, data):
        plugin_data = self._get_additional_plugin_data(initial=False)
        for callback in self._callbacks:
            try:
                data_copy = copy.deepcopy(data)
                if plugin_data:
                    data_copy.update(plugins=copy.deepcopy(plugin_data))
                callback.on_printer_send_current_data(data_copy)
            except Exception:
                self._logger.exception(
                    "Exception while pushing current data to callback {}".format(
                        callback
                    ),
                    extra={"callback": fqcn(callback)},
                )

    def _get_additional_plugin_data(self, initial=False):
        plugin_data = {}

        for name, hook in self._additional_data_hooks.items():
            if name in self._blacklisted_data_hooks:
                continue
            try:
                additional = hook(initial=initial)
                if additional and isinstance(additional, dict):
                    plugin_data[name] = additional
            except Exception:
                self._logger.exception(
                    "Error while retrieving additional data from plugin {}, blacklisting it for further loops".format(
                        name
                    ),
                    extra={"plugin": name},
                )
                self._blacklisted_data_hooks.append(name)

        return plugin_data

    # ~~ callback from metadata analysis event

    def _on_event_MetadataAnalysisFinished(self, event, data):
        with self._selectedFileMutex:
            if self._selectedFile:
                self._setJobData(
                    self._selectedFile["filename"],
                    self._selectedFile["filesize"],
                    self._selectedFile["sd"],
                    self._selectedFile["user"],
                )

    def _on_event_MetadataStatisticsUpdated(self, event, data):
        with self._selectedFileMutex:
            if self._selectedFile:
                self._setJobData(
                    self._selectedFile["filename"],
                    self._selectedFile["filesize"],
                    self._selectedFile["sd"],
                    self._selectedFile["user"],
                )

    # ~~ progress plugin reporting

    def _reportPrintProgressToPlugins(self, progress):
        with self._selectedFileMutex:
            if (
                progress is None
                or not self._selectedFile
                or "sd" not in self._selectedFile
                or "filename" not in self._selectedFile
            ):
                return

            storage = "sdcard" if self._selectedFile["sd"] else "local"
            filename = self._selectedFile["filename"]

        def call_plugins(storage, filename, progress):
            for plugin in self._progressPlugins:
                try:
                    plugin.on_print_progress(storage, filename, progress)
                except Exception:
                    self._logger.exception(
                        "Exception while sending print progress to plugin %s"
                        % plugin._identifier,
                        extra={"plugin": plugin._identifier},
                    )

        thread = threading.Thread(target=call_plugins, args=(storage, filename, progress))
        thread.daemon = False
        thread.start()

    # ~~ PrinterInterface implementation

    def connect(self, port=None, baudrate=None, profile=None, *args, **kwargs):
        """
        Connects to the printer. If port and/or baudrate is provided, uses these settings, otherwise autodetection
        will be attempted.
        """
        if self._comm is not None:
            return

        eventManager().fire(Events.CONNECTING)
        self._printerProfileManager.select(profile)

        from octoprint.logging.handlers import SerialLogHandler

        SerialLogHandler.arm_rollover()
        if not logging.getLogger("SERIAL").isEnabledFor(logging.DEBUG):
            # if serial.log is not enabled, log a line to explain that to reduce "serial.log is empty" in tickets...
            logging.getLogger("SERIAL").info(
                "serial.log is currently not enabled, you can enable it via Settings > Serial Connection > Log communication to serial.log"
            )

        self._comm = comm.MachineCom(
            port,
            baudrate,
            callbackObject=self,
            printerProfileManager=self._printerProfileManager,
        )
        self._comm.start()

    def disconnect(self, *args, **kwargs):
        """
        Closes the connection to the printer.
        """
        eventManager().fire(Events.DISCONNECTING)
        if self._comm is not None:
            self._comm.close()
        else:
            eventManager().fire(Events.DISCONNECTED)

    def get_transport(self, *args, **kwargs):

        if self._comm is None:
            return None

        return self._comm.getTransport()

    getTransport = util.deprecated(
        "getTransport has been renamed to get_transport",
        since="1.2.0-dev-590",
        includedoc="Replaced by :func:`get_transport`",
    )

    def job_on_hold(self, blocking=True, *args, **kwargs):
        if self._comm is None:
            raise RuntimeError("No connection to the printer")
        return self._comm.job_put_on_hold(blocking=blocking)

    def set_job_on_hold(self, value, blocking=True, *args, **kwargs):
        if self._comm is None:
            raise RuntimeError("No connection to the printer")
        return self._comm.set_job_on_hold(value, blocking=blocking)

    def fake_ack(self, *args, **kwargs):
        if self._comm is None:
            return

        self._comm.fakeOk()

    def commands(self, commands, tags=None, force=False, *args, **kwargs):
        """
        Sends one or more gcode commands to the printer.
        """
        if self._comm is None:
            return

        if not isinstance(commands, (list, tuple)):
            commands = [commands]

        if tags is None:
            tags = set()
        tags |= {"trigger:printer.commands"}

        for command in commands:
            self._comm.sendCommand(command, tags=tags, force=force)

    def script(
        self, name, context=None, must_be_set=True, part_of_job=False, *args, **kwargs
    ):
        if self._comm is None:
            return

        if name is None or not name:
            raise ValueError("name must be set")

        result = self._comm.sendGcodeScript(
            name,
            part_of_job=part_of_job,
            replacements=context,
            tags=kwargs.get("tags", set()) | {"trigger:printer.script"},
        )
        if not result and must_be_set:
            raise UnknownScript(name)

    def jog(self, axes, relative=True, speed=None, *args, **kwargs):
        if isinstance(axes, basestring):
            # legacy parameter format, there should be an amount as first anonymous positional arguments too
            axis = axes

            if not len(args) >= 1:
                raise ValueError("amount not set")
            amount = args[0]
            if not isinstance(amount, (int, long, float)):
                raise ValueError(
                    "amount must be a valid number: {amount}".format(amount=amount)
                )

            axes = {}
            axes[axis] = amount

        if not axes:
            raise ValueError("At least one axis to jog must be provided")

        for axis in axes:
            if axis not in PrinterInterface.valid_axes:
                raise ValueError(
                    "Invalid axis {}, valid axes are {}".format(
                        axis, ", ".join(PrinterInterface.valid_axes)
                    )
                )

        command = "G1 {}".format(
            " ".join(["{}{}".format(axis.upper(), amt) for axis, amt in axes.items()])
        )

        if speed is None:
            printer_profile = self._printerProfileManager.get_current_or_default()
            speed = min([printer_profile["axes"][axis]["speed"] for axis in axes])

        if speed and not isinstance(speed, bool):
            command += " F{}".format(speed)

        if relative:
            commands = ["G91", command, "G90"]
        else:
            commands = ["G90", command]

        self.commands(commands, tags=kwargs.get("tags", set()) | {"trigger:printer.jog"})

    def home(self, axes, *args, **kwargs):
        if not isinstance(axes, (list, tuple)):
            if isinstance(axes, basestring):
                axes = [axes]
            else:
                raise ValueError(
                    "axes is neither a list nor a string: {axes}".format(axes=axes)
                )

        validated_axes = list(
            filter(
                lambda x: x in PrinterInterface.valid_axes, map(lambda x: x.lower(), axes)
            )
        )
        if len(axes) != len(validated_axes):
            raise ValueError("axes contains invalid axes: {axes}".format(axes=axes))

        self.commands(
            [
                "G91",
                "G28 %s" % " ".join(map(lambda x: "%s0" % x.upper(), validated_axes)),
                "G90",
            ],
            tags=kwargs.get("tags", set) | {"trigger:printer.home"},
        )

    def extrude(self, amount, speed=None, *args, **kwargs):
        if not isinstance(amount, (int, long, float)):
            raise ValueError(
                "amount must be a valid number: {amount}".format(amount=amount)
            )

        printer_profile = self._printerProfileManager.get_current_or_default()

        # Use specified speed (if any)
        max_e_speed = printer_profile["axes"]["e"]["speed"]

        if speed is None:
            # No speed was specified so default to value configured in printer profile
            extrusion_speed = max_e_speed
        else:
            # Make sure that specified value is not greater than maximum as defined in printer profile
            extrusion_speed = min([speed, max_e_speed])

        self.commands(
            ["G91", "M83", "G1 E%s F%d" % (amount, extrusion_speed), "M82", "G90"],
            tags=kwargs.get("tags", set()) | {"trigger:printer.extrude"},
        )

    def change_tool(self, tool, *args, **kwargs):
        if not PrinterInterface.valid_tool_regex.match(tool):
            raise ValueError('tool must match "tool[0-9]+": {tool}'.format(tool=tool))

        tool_num = int(tool[len("tool") :])
        self.commands(
            "T%d" % tool_num,
            tags=kwargs.get("tags", set()) | {"trigger:printer.change_tool"},
        )

    def set_temperature(self, heater, value, *args, **kwargs):
        if not PrinterInterface.valid_heater_regex.match(heater):
            raise ValueError(
                'heater must match "tool[0-9]+", "bed" or "chamber": {heater}'.format(
                    heater=heater
                )
            )

        if not isinstance(value, (int, long, float)) or value < 0:
            raise ValueError(
                "value must be a valid number >= 0: {value}".format(value=value)
            )

        tags = kwargs.get("tags", set()) | {"trigger:printer.set_temperature"}

        if heater.startswith("tool"):
            printer_profile = self._printerProfileManager.get_current_or_default()
            extruder_count = printer_profile["extruder"]["count"]
            shared_nozzle = printer_profile["extruder"]["sharedNozzle"]
            if extruder_count > 1 and not shared_nozzle:
                toolNum = int(heater[len("tool") :])
                self.commands("M104 T{} S{}".format(toolNum, value), tags=tags)
            else:
                self.commands("M104 S{}".format(value), tags=tags)

        elif heater == "bed":
            self.commands("M140 S{}".format(value), tags=tags)

        elif heater == "chamber":
            self.commands("M141 S{}".format(value), tags=tags)

    def set_temperature_offset(self, offsets=None, *args, **kwargs):
        if offsets is None:
            offsets = {}

        if not isinstance(offsets, dict):
            raise ValueError("offsets must be a dict")

        validated_keys = list(
            filter(lambda x: PrinterInterface.valid_heater_regex.match(x), offsets.keys())
        )
        validated_values = list(
            filter(lambda x: isinstance(x, (int, long, float)), offsets.values())
        )

        if len(validated_keys) != len(offsets):
            raise ValueError(
                "offsets contains invalid keys: {offsets}".format(offsets=offsets)
            )
        if len(validated_values) != len(offsets):
            raise ValueError(
                "offsets contains invalid values: {offsets}".format(offsets=offsets)
            )

        if self._comm is None:
            return

        self._comm.setTemperatureOffset(offsets)
        self._setOffsets(self._comm.getOffsets())

    def _convert_rate_value(self, factor, min_val=None, max_val=None):
        if not isinstance(factor, (int, float, long)):
            raise ValueError("factor is not a number")

        if isinstance(factor, float):
            factor = int(factor * 100.0)

        if min_val and factor < min_val:
            raise ValueError("factor must be a value >={}".format(min_val))
        elif max_val and factor > max_val:
            raise ValueError("factor must be a value <={}".format(max_val))

        return factor

    def feed_rate(self, factor, *args, **kwargs):
        factor = self._convert_rate_value(factor, min_val=1)
        self.commands(
            "M220 S%d" % factor,
            tags=kwargs.get("tags", set()) | {"trigger:printer.feed_rate"},
        )

    def flow_rate(self, factor, *args, **kwargs):
        factor = self._convert_rate_value(factor, min_val=1)
        self.commands(
            "M221 S%d" % factor,
            tags=kwargs.get("tags", set()) | {"trigger:printer.flow_rate"},
        )

    def select_file(
        self, path, sd, printAfterSelect=False, user=None, pos=None, *args, **kwargs
    ):
        if self._comm is None or (self._comm.isBusy() or self._comm.isStreaming()):
            self._logger.info("Cannot load file: printer not connected or currently busy")
            return

        self._validateJob(path, sd)

        origin = FileDestinations.SDCARD if sd else FileDestinations.LOCAL
        if sd:
            path_on_disk = "/" + path
            path_in_storage = path
        else:
            path_on_disk = self._fileManager.path_on_disk(origin, path)
            path_in_storage = self._fileManager.path_in_storage(origin, path_on_disk)

        try:
            recovery_data = self._fileManager.get_recovery_data()
            if recovery_data:
                # clean up recovery data if we just selected a different file
                actual_origin = recovery_data.get("origin", None)
                actual_path = recovery_data.get("path", None)

                if (
                    actual_origin is None
                    or actual_path is None
                    or actual_origin != origin
                    or actual_path != path_in_storage
                ):
                    self._fileManager.delete_recovery_data()
        except Exception:
            # anything goes wrong with the recovery data, we ignore it
            self._logger.exception(
                "Something was wrong with processing the recovery data"
            )

        self._printAfterSelect = printAfterSelect
        self._posAfterSelect = pos
        self._comm.selectFile(
            "/" + path if sd else path_on_disk,
            sd,
            user=user,
            tags=kwargs.get("tags", set()) | {"trigger:printer.select_file"},
        )
        self._updateProgressData()
        self._setCurrentZ(None)

    def unselect_file(self, *args, **kwargs):
        if self._comm is not None and (self._comm.isBusy() or self._comm.isStreaming()):
            return

        self._comm.unselectFile()
        self._updateProgressData()
        self._setCurrentZ(None)

    def get_file_position(self):
        if self._comm is None:
            return None

        with self._selectedFileMutex:
            if self._selectedFile is None:
                return None

        return self._comm.getFilePosition()

    def start_print(self, pos=None, user=None, *args, **kwargs):
        """
        Starts the currently loaded print job.
        Only starts if the printer is connected and operational, not currently printing and a printjob is loaded
        """
        if (
            self._comm is None
            or not self._comm.isOperational()
            or self._comm.isPrinting()
        ):
            return

        with self._selectedFileMutex:
            if self._selectedFile is None:
                return

        self._fileManager.delete_recovery_data()

        self._lastProgressReport = None
        self._updateProgressData()
        self._setCurrentZ(None)
        self._comm.startPrint(
            pos=pos,
            user=user,
            tags=kwargs.get("tags", set()) | {"trigger:printer.start_print"},
        )

    def pause_print(self, user=None, *args, **kwargs):
        """
        Pause the current printjob.
        """
        if self._comm is None:
            return

        if self._comm.isPaused():
            return

        self._comm.setPause(
            True,
            user=user,
            tags=kwargs.get("tags", set()) | {"trigger:printer.pause_print"},
        )

    def resume_print(self, user=None, *args, **kwargs):
        """
        Resume the current printjob.
        """
        if self._comm is None:
            return

        if not self._comm.isPaused():
            return

        self._comm.setPause(
            False,
            user=user,
            tags=kwargs.get("tags", set()) | {"trigger:printer.resume_print"},
        )

    def cancel_print(self, user=None, *args, **kwargs):
        """
        Cancel the current printjob.
        """
        if self._comm is None:
            return

        # tell comm layer to cancel - will also trigger our cancelled handler
        # for further processing
        self._comm.cancelPrint(
            user=user, tags=kwargs.get("tags", set()) | {"trigger:printer.cancel_print"}
        )

    def log_lines(self, *lines):
        serial_logger = logging.getLogger("SERIAL")
        self.on_comm_log("\n".join(lines))
        for line in lines:
            serial_logger.debug(line)

    def get_state_string(self, state=None, *args, **kwargs):
        if self._comm is None:
            return "Offline"
        else:
            return self._comm.getStateString(state=state)

    def get_state_id(self, state=None, *args, **kwargs):
        if self._comm is None:
            return "OFFLINE"
        else:
            return self._comm.getStateId(state=state)

    def get_current_data(self, *args, **kwargs):
        return util.thaw_frozendict(self._stateMonitor.get_current_data())

    def get_current_job(self, *args, **kwargs):
        currentData = self._stateMonitor.get_current_data()
        return util.thaw_frozendict(currentData["job"])

    def get_current_temperatures(self, *args, **kwargs):
        if self._comm is not None:
            offsets = self._comm.getOffsets()
        else:
            offsets = {}

        result = {}
        if self._temp is not None:
            for tool in self._temp.keys():
                result["tool%d" % tool] = {
                    "actual": self._temp[tool][0],
                    "target": self._temp[tool][1],
                    "offset": offsets[tool]
                    if tool in offsets and offsets[tool] is not None
                    else 0,
                }
        if self._bedTemp is not None:
            result["bed"] = {
                "actual": self._bedTemp[0],
                "target": self._bedTemp[1],
                "offset": offsets["bed"]
                if "bed" in offsets and offsets["bed"] is not None
                else 0,
            }
        if self._chamberTemp is not None:
            result["chamber"] = {
                "actual": self._chamberTemp[0],
                "target": self._chamberTemp[1],
                "offset": offsets["chamber"]
                if "chamber" in offsets and offsets["chamber"] is not None
                else 0,
            }

        return result

    def get_temperature_history(self, *args, **kwargs):
        return self._temps

    def get_current_connection(self, *args, **kwargs):
        if self._comm is None:
            return "Closed", None, None, None

        port, baudrate = self._comm.getConnection()
        printer_profile = self._printerProfileManager.get_current_or_default()
        return self._comm.getStateString(), port, baudrate, printer_profile

    def is_closed_or_error(self, *args, **kwargs):
        return self._comm is None or self._comm.isClosedOrError()

    def is_operational(self, *args, **kwargs):
        return self._comm is not None and self._comm.isOperational()

    def is_printing(self, *args, **kwargs):
        return self._comm is not None and self._comm.isPrinting()

    def is_cancelling(self, *args, **kwargs):
        return self._comm is not None and self._comm.isCancelling()

    def is_pausing(self, *args, **kwargs):
        return self._comm is not None and self._comm.isPausing()

    def is_paused(self, *args, **kwargs):
        return self._comm is not None and self._comm.isPaused()

    def is_resuming(self, *args, **kwargs):
        return self._comm is not None and self._comm.isResuming()

    def is_finishing(self, *args, **kwargs):
        return self._comm is not None and self._comm.isFinishing()

    def is_error(self, *args, **kwargs):
        return self._comm is not None and self._comm.isError()

    def is_ready(self, *args, **kwargs):
        return (
            self.is_operational()
            and not self.is_printing()
            and not self._comm.isStreaming()
        )

    def is_sd_ready(self, *args, **kwargs):
        if not settings().getBoolean(["feature", "sdSupport"]) or self._comm is None:
            return False
        else:
            return self._comm.isSdReady()

    # ~~ sd file handling

    def get_sd_files(self, *args, **kwargs):
        if self._comm is None or not self._comm.isSdReady():
            result = []
        else:
            result = list(
                map(
                    lambda x: {"name": x[0][1:], "size": x[1], "display": x[2]},
                    self._comm.getSdFiles(),
                )
            )
        return result

    def add_sd_file(
        self, filename, path, on_success=None, on_failure=None, *args, **kwargs
    ):
        if not self._comm or self._comm.isBusy() or not self._comm.isSdReady():
            self._logger.error("No connection to printer or printer is busy")
            return

        self._streamingFinishedCallback = on_success
        self._streamingFailedCallback = on_failure

        def sd_upload_started(local_filename, remote_filename):
            eventManager().fire(
                Events.TRANSFER_STARTED,
                {"local": local_filename, "remote": remote_filename},
            )

        def sd_upload_succeeded(local_filename, remote_filename, elapsed):
            payload = {
                "local": local_filename,
                "remote": remote_filename,
                "time": elapsed,
            }
            eventManager().fire(Events.TRANSFER_DONE, payload)
            if callable(self._streamingFinishedCallback):
                self._streamingFinishedCallback(
                    remote_filename, remote_filename, FileDestinations.SDCARD
                )

        def sd_upload_failed(local_filename, remote_filename, elapsed):
            payload = {
                "local": local_filename,
                "remote": remote_filename,
                "time": elapsed,
            }
            eventManager().fire(Events.TRANSFER_FAILED, payload)
            if callable(self._streamingFailedCallback):
                self._streamingFailedCallback(
                    remote_filename, remote_filename, FileDestinations.SDCARD
                )

        for name, hook in self.sd_card_upload_hooks.items():
            # first sd card upload plugin that feels responsible gets the job
            try:
                result = hook(
                    self,
                    filename,
                    path,
                    sd_upload_started,
                    sd_upload_succeeded,
                    sd_upload_failed,
                    *args,
                    **kwargs
                )
                if result is not None:
                    return result
            except Exception:
                self._logger.exception(
                    "There was an error running the sd upload "
                    "hook provided by plugin {}".format(name),
                    extra={"plugin": name},
                )

        else:
            # no plugin feels responsible, use the default implementation
            return self._add_sd_file(filename, path, tags=kwargs.get("tags"))

    def _get_free_remote_name(self, filename):
        self.refresh_sd_files(blocking=True)
        existingSdFiles = list(map(lambda x: x[0], self._comm.getSdFiles()))

        if valid_file_type(filename, "gcode"):
            # figure out remote filename
            remote_name = util.get_dos_filename(
                filename,
                existing_filenames=existingSdFiles,
                extension="gco",
                whitelisted_extensions=["gco", "g"],
            )
        else:
            # probably something else added through a plugin, use it's basename as-is
            remote_name = os.path.basename(filename)

        return remote_name

    def _add_sd_file(self, filename, path, tags=None):
        if tags is None:
            tags = set()

        remote_name = self._get_free_remote_name(filename)
        self._create_estimator("stream")
        self._comm.startFileTransfer(
            path,
            filename,
            "/" + remote_name,
            special=not valid_file_type(filename, "gcode"),
            tags=tags | {"trigger:printer.add_sd_file"},
        )

        return remote_name

    def delete_sd_file(self, filename, *args, **kwargs):
        if not self._comm or not self._comm.isSdReady():
            return
        self._comm.deleteSdFile(
            "/" + filename,
            tags=kwargs.get("tags", set()) | {"trigger:printer.delete_sd_file"},
        )

    def init_sd_card(self, *args, **kwargs):
        if not self._comm or self._comm.isSdReady():
            return
        self._comm.initSdCard(
            tags=kwargs.get("tags", set()) | {"trigger:printer.init_sd_card"}
        )

    def release_sd_card(self, *args, **kwargs):
        if not self._comm or not self._comm.isSdReady():
            return
        self._comm.releaseSdCard(
            tags=kwargs.get("tags", set()) | {"trigger:printer.release_sd_card"}
        )

    def refresh_sd_files(self, blocking=False, *args, **kwargs):
        """
        Refreshes the list of file stored on the SD card attached to printer (if available and printer communication
        available). Optional blocking parameter allows making the method block (max 10s) until the file list has been
        received (and can be accessed via self._comm.getSdFiles()). Defaults to an asynchronous operation.
        """
        if not self._comm or not self._comm.isSdReady():
            return
        self._sdFilelistAvailable.clear()
        self._comm.refreshSdFiles(
            tags=kwargs.get("tags", set()) | {"trigger:printer.refresh_sd_files"}
        )
        if blocking:
            self._sdFilelistAvailable.wait(kwargs.get("timeout", 10000))

    # ~~ state monitoring

    def _setOffsets(self, offsets):
        self._stateMonitor.set_temp_offsets(offsets)

    def _setCurrentZ(self, currentZ):
        self._currentZ = currentZ
        self._stateMonitor.set_current_z(self._currentZ)

    def _setState(self, state, state_string=None):
        if state_string is None:
            state_string = self.get_state_string()

        self._state = state
        self._stateMonitor.set_state(
            self._dict(text=state_string, flags=self._getStateFlags())
        )

        payload = {
            "state_id": self.get_state_id(self._state),
            "state_string": self.get_state_string(self._state),
        }
        eventManager().fire(Events.PRINTER_STATE_CHANGED, payload)

    def _addLog(self, log):
        self._log.append(log)
        self._stateMonitor.add_log(log)

    def _addMessage(self, message):
        self._messages.append(message)
        self._stateMonitor.add_message(message)

    def _updateProgressData(
        self,
        completion=None,
        filepos=None,
        printTime=None,
        printTimeLeft=None,
        printTimeLeftOrigin=None,
    ):
        self._stateMonitor.set_progress(
            self._dict(
                completion=int(completion * 100) if completion is not None else None,
                filepos=filepos,
                printTime=int(printTime) if printTime is not None else None,
                printTimeLeft=int(printTimeLeft) if printTimeLeft is not None else None,
                printTimeLeftOrigin=printTimeLeftOrigin,
            )
        )

    def _updateProgressDataCallback(self):
        if self._comm is None:
            progress = None
            filepos = None
            printTime = None
            cleanedPrintTime = None
        else:
            progress = self._comm.getPrintProgress()
            filepos = self._comm.getPrintFilepos()
            printTime = self._comm.getPrintTime()
            cleanedPrintTime = self._comm.getCleanedPrintTime()

        printTimeLeft = printTimeLeftOrigin = None
        estimator = self._estimator
        if progress is not None:
            progress_int = int(progress * 100)
            if self._lastProgressReport != progress_int:
                self._lastProgressReport = progress_int
                self._reportPrintProgressToPlugins(progress_int)

            if progress == 0:
                printTimeLeft = None
                printTimeLeftOrigin = None
            elif progress == 1.0:
                printTimeLeft = 0
                printTimeLeftOrigin = None
            elif estimator is not None:
                statisticalTotalPrintTime = None
                statisticalTotalPrintTimeType = None
                with self._selectedFileMutex:
                    if (
                        self._selectedFile
                        and "estimatedPrintTime" in self._selectedFile
                        and self._selectedFile["estimatedPrintTime"]
                    ):
                        statisticalTotalPrintTime = self._selectedFile[
                            "estimatedPrintTime"
                        ]
                        statisticalTotalPrintTimeType = self._selectedFile.get(
                            "estimatedPrintTimeType", None
                        )

                try:
                    printTimeLeft, printTimeLeftOrigin = estimator.estimate(
                        progress,
                        printTime,
                        cleanedPrintTime,
                        statisticalTotalPrintTime,
                        statisticalTotalPrintTimeType,
                    )
                except Exception:
                    self._logger.exception(
                        "Error while estimating print time via {}".format(estimator)
                    )

        return self._dict(
            completion=progress * 100 if progress is not None else None,
            filepos=filepos,
            printTime=int(printTime) if printTime is not None else None,
            printTimeLeft=int(printTimeLeft) if printTimeLeft is not None else None,
            printTimeLeftOrigin=printTimeLeftOrigin,
        )

    def _addTemperatureData(self, tools=None, bed=None, chamber=None, custom=None):
        if tools is None:
            tools = {}
        if custom is None:
            custom = {}

        data = {"time": int(time.time())}
        for tool in tools.keys():
            data["tool%d" % tool] = self._dict(
                actual=tools[tool][0], target=tools[tool][1]
            )
        if bed is not None and isinstance(bed, tuple):
            data["bed"] = self._dict(actual=bed[0], target=bed[1])
        if chamber is not None and isinstance(chamber, tuple):
            data["chamber"] = self._dict(actual=chamber[0], target=chamber[1])
        for identifier, values in custom.items():
            data[identifier] = self._dict(actual=values[0], target=values[1])

        self._temps.append(data)

        self._temp = tools
        self._bedTemp = bed
        self._chamberTemp = chamber
        self._custom = custom

        self._stateMonitor.add_temperature(self._dict(**data))

    def _validateJob(self, filename, sd):
        if not valid_file_type(filename, type="machinecode"):
            raise InvalidFileType(
                "{} is not a machinecode file, cannot print".format(filename)
            )

        if sd:
            return

        path_on_disk = self._fileManager.path_on_disk(FileDestinations.LOCAL, filename)
        if os.path.isabs(filename) and not filename == path_on_disk:
            raise InvalidFileLocation(
                "{} is not located within local storage, cannot select for printing".format(
                    filename
                )
            )
        if not os.path.isfile(path_on_disk):
            raise InvalidFileLocation(
                "{} does not exist in local storage, cannot select for printing".format(
                    filename
                )
            )

    def _setJobData(self, filename, filesize, sd, user=None):
        with self._selectedFileMutex:
            if filename is not None:
                if sd:
                    name_in_storage = filename
                    if name_in_storage.startswith("/"):
                        name_in_storage = name_in_storage[1:]
                    path_in_storage = name_in_storage
                    path_on_disk = None
                else:
                    path_in_storage = self._fileManager.path_in_storage(
                        FileDestinations.LOCAL, filename
                    )
                    path_on_disk = self._fileManager.path_on_disk(
                        FileDestinations.LOCAL, filename
                    )
                    _, name_in_storage = self._fileManager.split_path(
                        FileDestinations.LOCAL, path_in_storage
                    )
                self._selectedFile = {
                    "filename": path_in_storage,
                    "filesize": filesize,
                    "sd": sd,
                    "estimatedPrintTime": None,
                    "user": user,
                }
            else:
                self._selectedFile = None
                self._stateMonitor.set_job_data(
                    self._dict(
                        file=self._dict(
                            name=None,
                            path=None,
                            display=None,
                            origin=None,
                            size=None,
                            date=None,
                        ),
                        estimatedPrintTime=None,
                        averagePrintTime=None,
                        lastPrintTime=None,
                        filament=None,
                        user=None,
                    )
                )
                return

            estimatedPrintTime = None
            lastPrintTime = None
            averagePrintTime = None
            date = None
            filament = None
            display_name = name_in_storage
            if path_on_disk:
                # Use a string for mtime because it could be float and the
                # javascript needs to exact match
                if not sd:
                    date = int(os.stat(path_on_disk).st_mtime)

                try:
                    fileData = self._fileManager.get_metadata(
                        FileDestinations.SDCARD if sd else FileDestinations.LOCAL,
                        path_on_disk,
                    )
                except Exception:
                    self._logger.exception("Error generating fileData")
                    fileData = None
                if fileData is not None:
                    if "display" in fileData:
                        display_name = fileData["display"]
                    if "analysis" in fileData:
                        if (
                            estimatedPrintTime is None
                            and "estimatedPrintTime" in fileData["analysis"]
                        ):
                            estimatedPrintTime = fileData["analysis"][
                                "estimatedPrintTime"
                            ]
                        if "filament" in fileData["analysis"]:
                            filament = fileData["analysis"]["filament"]
                    if "statistics" in fileData:
                        printer_profile = (
                            self._printerProfileManager.get_current_or_default()["id"]
                        )
                        if (
                            "averagePrintTime" in fileData["statistics"]
                            and printer_profile
                            in fileData["statistics"]["averagePrintTime"]
                        ):
                            averagePrintTime = fileData["statistics"]["averagePrintTime"][
                                printer_profile
                            ]
                        if (
                            "lastPrintTime" in fileData["statistics"]
                            and printer_profile in fileData["statistics"]["lastPrintTime"]
                        ):
                            lastPrintTime = fileData["statistics"]["lastPrintTime"][
                                printer_profile
                            ]

                    if averagePrintTime is not None:
                        self._selectedFile["estimatedPrintTime"] = averagePrintTime
                        self._selectedFile["estimatedPrintTimeType"] = "average"
                    elif estimatedPrintTime is not None:
                        # TODO apply factor which first needs to be tracked!
                        self._selectedFile["estimatedPrintTime"] = estimatedPrintTime
                        self._selectedFile["estimatedPrintTimeType"] = "analysis"

            self._stateMonitor.set_job_data(
                self._dict(
                    file=self._dict(
                        name=name_in_storage,
                        path=path_in_storage,
                        display=display_name,
                        origin=FileDestinations.SDCARD if sd else FileDestinations.LOCAL,
                        size=filesize,
                        date=date,
                    ),
                    estimatedPrintTime=estimatedPrintTime,
                    averagePrintTime=averagePrintTime,
                    lastPrintTime=lastPrintTime,
                    filament=filament,
                    user=user,
                )
            )

    def _updateJobUser(self, user):
        with self._selectedFileMutex:
            if (
                self._selectedFile is not None
                and self._selectedFile.get("user", None) != user
            ):
                self._selectedFile["user"] = user

                job_data = self.get_current_job()
                self._stateMonitor.set_job_data(
                    self._dict(
                        file=job_data["file"],
                        estimatedPrintTime=job_data["estimatedPrintTime"],
                        averagePrintTime=job_data["averagePrintTime"],
                        lastPrintTime=job_data["lastPrintTime"],
                        filament=job_data["filament"],
                        user=user,
                    )
                )

    def _sendInitialStateUpdate(self, callback):
        try:
            data = self._stateMonitor.get_current_data()
            data.update(
                temps=list(self._temps),
                logs=list(self._log),
                messages=list(self._messages),
            )

            plugin_data = self._get_additional_plugin_data(initial=False)
            if plugin_data:
                data.update(plugins=copy.deepcopy(plugin_data))

            callback.on_printer_send_initial_data(data)
        except Exception:
            self._logger.exception(
                "Error while pushing initial state update to callback {}".format(
                    callback
                ),
                extra={"callback": fqcn(callback)},
            )

    def _getStateFlags(self):
        return self._dict(
            operational=self.is_operational(),
            printing=self.is_printing(),
            cancelling=self.is_cancelling(),
            pausing=self.is_pausing(),
            resuming=self.is_resuming(),
            finishing=self.is_finishing(),
            closedOrError=self.is_closed_or_error(),
            error=self.is_error(),
            paused=self.is_paused(),
            ready=self.is_ready(),
            sdReady=self.is_sd_ready(),
        )

    # ~~ comm.MachineComPrintCallback implementation

    def on_comm_log(self, message):
        """
        Callback method for the comm object, called upon log output.
        """
        self._addLog(to_unicode(message, "utf-8", errors="replace"))

    def on_comm_temperature_update(self, tools, bed, chamber, custom=None):
        if custom is None:
            custom = {}
        self._addTemperatureData(
            tools=copy.deepcopy(tools),
            bed=copy.deepcopy(bed),
            chamber=copy.deepcopy(chamber),
            custom=copy.deepcopy(custom),
        )

    def on_comm_position_update(self, position, reason=None):
        payload = {"reason": reason}
        payload.update(position)
        eventManager().fire(Events.POSITION_UPDATE, payload)

    def on_comm_state_change(self, state):
        """
        Callback method for the comm object, called if the connection state changes.
        """
        oldState = self._state

        state_string = None
        if self._comm is not None:
            state_string = self._comm.getStateString()

        if oldState in (comm.MachineCom.STATE_PRINTING,):
            # if we were still printing and went into an error state, mark the print as failed
            if state in (
                comm.MachineCom.STATE_CLOSED,
                comm.MachineCom.STATE_ERROR,
                comm.MachineCom.STATE_CLOSED_WITH_ERROR,
            ):
                with self._selectedFileMutex:
                    if self._selectedFile is not None:
                        payload = self._payload_for_print_job_event()
                        if payload:
                            payload["time"] = self._comm.getPrintTime()
                            payload["reason"] = "error"
                            payload["error"] = self._comm.getErrorString()

                            def finalize():
                                self._fileManager.log_print(
                                    payload["origin"],
                                    payload["path"],
                                    time.time(),
                                    payload["time"],
                                    False,
                                    self._printerProfileManager.get_current_or_default()[
                                        "id"
                                    ],
                                )
                                eventManager().fire(Events.PRINT_FAILED, payload)

                            thread = threading.Thread(target=finalize)
                            thread.daemon = True
                            thread.start()

            try:
                self._analysisQueue.resume()  # printing done, put those cpu cycles to good use
            except Exception:
                self._logger.exception("Error while resuming the analysis queue")

        elif state == comm.MachineCom.STATE_PRINTING:
            if settings().get(["gcodeAnalysis", "runAt"]) == "idle":
                try:
                    self._analysisQueue.pause()  # only analyse files while idle
                except Exception:
                    self._logger.exception("Error while pausing the analysis queue")

        if (
            state == comm.MachineCom.STATE_CLOSED
            or state == comm.MachineCom.STATE_CLOSED_WITH_ERROR
        ):
            if self._comm is not None:
                self._comm = None

            self._updateProgressData()
            self._setCurrentZ(None)
            self._setJobData(None, None, None)
            self._setOffsets(None)
            self._addTemperatureData()
            self._printerProfileManager.deselect()
            eventManager().fire(Events.DISCONNECTED)

        self._setState(state, state_string=state_string)

    def on_comm_message(self, message):
        """
        Callback method for the comm object, called upon message exchanges via serial.
        Stores the message in the message buffer, truncates buffer to the last 300 lines.
        """
        self._addMessage(to_unicode(message, "utf-8", errors="replace"))

    def on_comm_progress(self):
        """
        Callback method for the comm object, called upon any change in progress of the printjob.
        Triggers storage of new values for printTime, printTimeLeft and the current progress.
        """

        self._stateMonitor.trigger_progress_update()

    def on_comm_z_change(self, newZ):
        """
        Callback method for the comm object, called upon change of the z-layer.
        """
        oldZ = self._currentZ
        if newZ != oldZ:
            # we have to react to all z-changes, even those that might "go backward" due to a slicer's retraction or
            # anti-backlash-routines. Event subscribes should individually take care to filter out "wrong" z-changes
            eventManager().fire(Events.Z_CHANGE, {"new": newZ, "old": oldZ})

        self._setCurrentZ(newZ)

    def on_comm_sd_state_change(self, sdReady):
        self._stateMonitor.set_state(
            self._dict(text=self.get_state_string(), flags=self._getStateFlags())
        )

    def on_comm_sd_files(self, files):
        eventManager().fire(Events.UPDATED_FILES, {"type": "printables"})
        self._sdFilelistAvailable.set()

    def on_comm_file_selected(self, full_path, size, sd, user=None):
        if full_path is not None:
            payload = self._payload_for_print_job_event(
                location=FileDestinations.SDCARD if sd else FileDestinations.LOCAL,
                print_job_file=full_path,
                print_job_user=user,
                action_user=user,
            )
            eventManager().fire(Events.FILE_SELECTED, payload)
            self._logger_job.info(
                "Print job selected - origin: {}, path: {}, owner: {}, user: {}".format(
                    payload.get("origin"),
                    payload.get("path"),
                    payload.get("owner"),
                    payload.get("user"),
                )
            )
        else:
            eventManager().fire(Events.FILE_DESELECTED)
            self._logger_job.info(
                "Print job deselected - user: {}".format(user if user else "n/a")
            )

        self._setJobData(full_path, size, sd, user=user)
        self._stateMonitor.set_state(
            self._dict(text=self.get_state_string(), flags=self._getStateFlags())
        )

        self._create_estimator()

        if self._printAfterSelect:
            self._printAfterSelect = False
            self.start_print(pos=self._posAfterSelect, user=user)

    def on_comm_print_job_started(self, suppress_script=False, user=None):
        self._updateJobUser(
            user
        )  # the final job owner should always be whoever _started_ the job
        self._stateMonitor.trigger_progress_update()
        payload = self._payload_for_print_job_event(print_job_user=user, action_user=user)
        if payload:
            eventManager().fire(Events.PRINT_STARTED, payload)
            self._logger_job.info(
                "Print job started - origin: {}, path: {}, owner: {}, user: {}".format(
                    payload.get("origin"),
                    payload.get("path"),
                    payload.get("owner"),
                    payload.get("user"),
                )
            )

            if not suppress_script:
                self.script(
                    "beforePrintStarted",
                    context={"event": payload},
                    part_of_job=True,
                    must_be_set=False,
                )

    def on_comm_print_job_done(self, suppress_script=False):
        self._fileManager.delete_recovery_data()

        payload = self._payload_for_print_job_event()
        if payload:
            payload["time"] = self._comm.getPrintTime()
            self._updateProgressData(
                completion=1.0,
                filepos=payload["size"],
                printTime=payload["time"],
                printTimeLeft=0,
            )
            self._stateMonitor.set_state(
                self._dict(text=self.get_state_string(), flags=self._getStateFlags())
            )

            eventManager().fire(Events.PRINT_DONE, payload)
            self._logger_job.info(
                "Print job done - origin: {}, path: {}, owner: {}".format(
                    payload.get("origin"), payload.get("path"), payload.get("owner")
                )
            )

            if not suppress_script:
                self.script(
                    "afterPrintDone",
                    context={"event": payload},
                    part_of_job=True,
                    must_be_set=False,
                )

            def log_print():
                self._fileManager.log_print(
                    payload["origin"],
                    payload["path"],
                    time.time(),
                    payload["time"],
                    True,
                    self._printerProfileManager.get_current_or_default()["id"],
                )

            thread = threading.Thread(target=log_print)
            thread.daemon = True
            thread.start()

        else:
            self._updateProgressData()
            self._stateMonitor.set_state(
                self._dict(text=self.get_state_string(), flags=self._getStateFlags())
            )

    def on_comm_print_job_cancelling(self, firmware_error=None, user=None):
        payload = self._payload_for_print_job_event(action_user=user)
        if payload:
            if firmware_error:
                payload["firmwareError"] = firmware_error
            eventManager().fire(Events.PRINT_CANCELLING, payload)

    def on_comm_print_job_cancelled(self, suppress_script=False, user=None):
        self._setCurrentZ(None)
        self._updateProgressData()

        payload = self._payload_for_print_job_event(
            position=self._comm.cancel_position.as_dict()
            if self._comm and self._comm.cancel_position
            else None,
            action_user=user,
        )
        if payload:
            payload["time"] = self._comm.getPrintTime()

            eventManager().fire(Events.PRINT_CANCELLED, payload)
            self._logger_job.info(
                "Print job cancelled - origin: {}, path: {}, owner: {}, user: {}".format(
                    payload.get("origin"),
                    payload.get("path"),
                    payload.get("owner"),
                    payload.get("user"),
                )
            )

            if not suppress_script:
                self.script(
                    "afterPrintCancelled",
                    context={"event": payload},
                    part_of_job=True,
                    must_be_set=False,
                )

            payload["reason"] = "cancelled"

            def finalize():
                self._fileManager.log_print(
                    payload["origin"],
                    payload["path"],
                    time.time(),
                    payload["time"],
                    False,
                    self._printerProfileManager.get_current_or_default()["id"],
                )
                eventManager().fire(Events.PRINT_FAILED, payload)

            thread = threading.Thread(target=finalize)
            thread.daemon = True
            thread.start()

    def on_comm_print_job_paused(self, suppress_script=False, user=None):
        payload = self._payload_for_print_job_event(
            position=self._comm.pause_position.as_dict()
            if self._comm and self._comm.pause_position and not suppress_script
            else None,
            action_user=user,
        )
        if payload:
            eventManager().fire(Events.PRINT_PAUSED, payload)
            self._logger_job.info(
                "Print job paused - origin: {}, path: {}, owner: {}, user: {}".format(
                    payload.get("origin"),
                    payload.get("path"),
                    payload.get("owner"),
                    payload.get("user"),
                )
            )
            if not suppress_script:
                self.script(
                    "afterPrintPaused",
                    context={"event": payload},
                    part_of_job=True,
                    must_be_set=False,
                )

    def on_comm_print_job_resumed(self, suppress_script=False, user=None):
        payload = self._payload_for_print_job_event(action_user=user)
        if payload:
            eventManager().fire(Events.PRINT_RESUMED, payload)
            self._logger_job.info(
                "Print job resumed - origin: {}, path: {}, owner: {}, user: {}".format(
                    payload.get("origin"),
                    payload.get("path"),
                    payload.get("owner"),
                    payload.get("user"),
                )
            )

            if not suppress_script:
                self.script(
                    "beforePrintResumed",
                    context={"event": payload},
                    part_of_job=True,
                    must_be_set=False,
                )

    def on_comm_file_transfer_started(
        self, local_filename, remote_filename, filesize, user=None
    ):
        eventManager().fire(
            Events.TRANSFER_STARTED, {"local": local_filename, "remote": remote_filename}
        )

        self._sdStreaming = True

        self._setJobData(remote_filename, filesize, True, user=user)
        self._updateProgressData(completion=0.0, filepos=0, printTime=0)
        self._stateMonitor.set_state(
            self._dict(text=self.get_state_string(), flags=self._getStateFlags())
        )

    def on_comm_file_transfer_done(
        self, local_filename, remote_filename, elapsed, failed=False
    ):
        self._sdStreaming = False

        payload = {"local": local_filename, "remote": remote_filename, "time": elapsed}

        if failed:
            eventManager().fire(Events.TRANSFER_FAILED, payload)
            if callable(self._streamingFailedCallback):
                self._streamingFailedCallback(
                    remote_filename, remote_filename, FileDestinations.SDCARD
                )
        else:
            eventManager().fire(Events.TRANSFER_DONE, payload)
            if callable(self._streamingFinishedCallback):
                self._streamingFinishedCallback(
                    remote_filename, remote_filename, FileDestinations.SDCARD
                )

        self._setCurrentZ(None)
        self._setJobData(None, None, None)
        self._updateProgressData()
        self._stateMonitor.set_state(
            self._dict(text=self.get_state_string(), flags=self._getStateFlags())
        )

    def on_comm_file_transfer_failed(self, local_filename, remote_filename, elapsed):
        self.on_comm_file_transfer_done(
            local_filename, remote_filename, elapsed, failed=True
        )

    def on_comm_force_disconnect(self):
        self.disconnect()

    def on_comm_record_fileposition(self, origin, name, pos):
        try:
            self._fileManager.save_recovery_data(origin, name, pos)
        except NoSuchStorage:
            pass
        except Exception:
            self._logger.exception("Error while trying to persist print recovery data")

    def _payload_for_print_job_event(
        self,
        location=None,
        print_job_file=None,
        print_job_size=None,
        print_job_user=None,
        position=None,
        action_user=None,
    ):
        if print_job_file is None:
            with self._selectedFileMutex:
                selected_file = self._selectedFile
                if not selected_file:
                    return {}

                print_job_file = selected_file.get("filename", None)
                print_job_size = selected_file.get("filesize", None)
                print_job_user = selected_file.get("user", None)
                location = (
                    FileDestinations.SDCARD
                    if selected_file.get("sd", False)
                    else FileDestinations.LOCAL
                )

        if not print_job_file or not location:
            return {}

        if location == FileDestinations.SDCARD:
            full_path = print_job_file
            if full_path.startswith("/"):
                full_path = full_path[1:]
            name = path = full_path
            origin = FileDestinations.SDCARD

        else:
            full_path = self._fileManager.path_on_disk(
                FileDestinations.LOCAL, print_job_file
            )
            path = self._fileManager.path_in_storage(
                FileDestinations.LOCAL, print_job_file
            )
            _, name = self._fileManager.split_path(FileDestinations.LOCAL, path)
            origin = FileDestinations.LOCAL

        result = {"name": name, "path": path, "origin": origin, "size": print_job_size}

        if position is not None:
            result["position"] = position

        if print_job_user is not None:
            result["owner"] = print_job_user

        if action_user is not None:
            result["user"] = action_user

        return result


<<<<<<< HEAD
class StateMonitor:
	def __init__(self, interval=0.5, on_update=None, on_add_temperature=None, on_add_log=None, on_add_message=None, on_get_progress=None):
		self._interval = interval
		self._update_callback = on_update
		self._on_add_temperature = on_add_temperature
		self._on_add_log = on_add_log
		self._on_add_message = on_add_message
		self._on_get_progress = on_get_progress

		self._state = None
		self._job_data = None
		self._current_z = None
		self._offsets = dict()
		self._progress = None

		self._progress_dirty = False

		self._change_event = threading.Event()
		self._state_lock = threading.Lock()
		self._progress_lock = threading.Lock()

		self._last_update = monotonic_time()
		self._worker = threading.Thread(target=self._work)
		self._worker.daemon = True
		self._worker.start()

	def _get_current_progress(self):
		if callable(self._on_get_progress):
			return self._on_get_progress()
		return self._progress

	def reset(self, state=None, job_data=None, progress=None, current_z=None, offsets=None):
		self.set_state(state)
		self.set_job_data(job_data)
		self.set_progress(progress)
		self.set_current_z(current_z)
		self.set_temp_offsets(offsets)

	def add_temperature(self, temperature):
		self._on_add_temperature(temperature)
		self._change_event.set()

	def add_log(self, log):
		self._on_add_log(log)
		self._change_event.set()

	def add_message(self, message):
		self._on_add_message(message)
		self._change_event.set()

	def set_current_z(self, current_z):
		self._current_z = current_z
		self._change_event.set()

	def set_state(self, state):
		with self._state_lock:
			self._state = state
			self._change_event.set()

	def set_job_data(self, job_data):
		self._job_data = job_data
		self._change_event.set()

	def trigger_progress_update(self):
		with self._progress_lock:
			self._progress_dirty = True
			self._change_event.set()

	def set_progress(self, progress):
		with self._progress_lock:
			self._progress_dirty = False
			self._progress = progress
			self._change_event.set()

	def set_temp_offsets(self, offsets):
		if offsets is None:
			offsets = dict()
		self._offsets = offsets
		self._change_event.set()

	def _work(self):
		try:
			while True:
				self._change_event.wait()

				now = monotonic_time()
				delta = now - self._last_update
				additional_wait_time = self._interval - delta
				if additional_wait_time > 0:
					time.sleep(additional_wait_time)

				with self._state_lock:
					data = self.get_current_data()
					self._update_callback(data)
					self._last_update = monotonic_time()
					self._change_event.clear()
		except Exception:
			logging.getLogger(__name__).exception("Looks like something crashed inside the state update worker. "
			                                      "Please report this on the OctoPrint issue tracker (make sure "
			                                      "to include logs!)")

	def get_current_data(self):
		with self._progress_lock:
			if self._progress_dirty:
				self._progress = self._get_current_progress()
				self._progress_dirty = False

		return {
			"state": self._state,
			"job": self._job_data,
			"currentZ": self._current_z,
			"progress": self._progress,
			"offsets": self._offsets
		}
=======
class StateMonitor(object):
    def __init__(
        self,
        interval=0.5,
        on_update=None,
        on_add_temperature=None,
        on_add_log=None,
        on_add_message=None,
        on_get_progress=None,
    ):
        self._interval = interval
        self._update_callback = on_update
        self._on_add_temperature = on_add_temperature
        self._on_add_log = on_add_log
        self._on_add_message = on_add_message
        self._on_get_progress = on_get_progress

        self._state = None
        self._job_data = None
        self._current_z = None
        self._offsets = {}
        self._progress = None

        self._progress_dirty = False

        self._change_event = threading.Event()
        self._state_lock = threading.Lock()
        self._progress_lock = threading.Lock()

        self._last_update = monotonic_time()
        self._worker = threading.Thread(target=self._work)
        self._worker.daemon = True
        self._worker.start()

    def _get_current_progress(self):
        if callable(self._on_get_progress):
            return self._on_get_progress()
        return self._progress

    def reset(
        self, state=None, job_data=None, progress=None, current_z=None, offsets=None
    ):
        self.set_state(state)
        self.set_job_data(job_data)
        self.set_progress(progress)
        self.set_current_z(current_z)
        self.set_temp_offsets(offsets)

    def add_temperature(self, temperature):
        self._on_add_temperature(temperature)
        self._change_event.set()

    def add_log(self, log):
        self._on_add_log(log)
        self._change_event.set()

    def add_message(self, message):
        self._on_add_message(message)
        self._change_event.set()

    def set_current_z(self, current_z):
        self._current_z = current_z
        self._change_event.set()

    def set_state(self, state):
        with self._state_lock:
            self._state = state
            self._change_event.set()

    def set_job_data(self, job_data):
        self._job_data = job_data
        self._change_event.set()

    def trigger_progress_update(self):
        with self._progress_lock:
            self._progress_dirty = True
            self._change_event.set()

    def set_progress(self, progress):
        with self._progress_lock:
            self._progress_dirty = False
            self._progress = progress
            self._change_event.set()

    def set_temp_offsets(self, offsets):
        if offsets is None:
            offsets = {}
        self._offsets = offsets
        self._change_event.set()

    def _work(self):
        try:
            while True:
                self._change_event.wait()

                now = monotonic_time()
                delta = now - self._last_update
                additional_wait_time = self._interval - delta
                if additional_wait_time > 0:
                    time.sleep(additional_wait_time)

                with self._state_lock:
                    data = self.get_current_data()
                    self._update_callback(data)
                    self._last_update = monotonic_time()
                    self._change_event.clear()
        except Exception:
            logging.getLogger(__name__).exception(
                "Looks like something crashed inside the state update worker. "
                "Please report this on the OctoPrint issue tracker (make sure "
                "to include logs!)"
            )

    def get_current_data(self):
        with self._progress_lock:
            if self._progress_dirty:
                self._progress = self._get_current_progress()
                self._progress_dirty = False

        return {
            "state": self._state,
            "job": self._job_data,
            "currentZ": self._current_z,
            "progress": self._progress,
            "offsets": self._offsets,
        }
>>>>>>> 29726b15


class TemperatureHistory(InvariantContainer):
    def __init__(self, cutoff=30 * 60):
        def temperature_invariant(data):
            data.sort(key=lambda x: x["time"])
            now = int(time.time())
            return [item for item in data if item["time"] >= now - cutoff]

        InvariantContainer.__init__(self, guarantee_invariant=temperature_invariant)<|MERGE_RESOLUTION|>--- conflicted
+++ resolved
@@ -1824,123 +1824,7 @@
         return result
 
 
-<<<<<<< HEAD
 class StateMonitor:
-	def __init__(self, interval=0.5, on_update=None, on_add_temperature=None, on_add_log=None, on_add_message=None, on_get_progress=None):
-		self._interval = interval
-		self._update_callback = on_update
-		self._on_add_temperature = on_add_temperature
-		self._on_add_log = on_add_log
-		self._on_add_message = on_add_message
-		self._on_get_progress = on_get_progress
-
-		self._state = None
-		self._job_data = None
-		self._current_z = None
-		self._offsets = dict()
-		self._progress = None
-
-		self._progress_dirty = False
-
-		self._change_event = threading.Event()
-		self._state_lock = threading.Lock()
-		self._progress_lock = threading.Lock()
-
-		self._last_update = monotonic_time()
-		self._worker = threading.Thread(target=self._work)
-		self._worker.daemon = True
-		self._worker.start()
-
-	def _get_current_progress(self):
-		if callable(self._on_get_progress):
-			return self._on_get_progress()
-		return self._progress
-
-	def reset(self, state=None, job_data=None, progress=None, current_z=None, offsets=None):
-		self.set_state(state)
-		self.set_job_data(job_data)
-		self.set_progress(progress)
-		self.set_current_z(current_z)
-		self.set_temp_offsets(offsets)
-
-	def add_temperature(self, temperature):
-		self._on_add_temperature(temperature)
-		self._change_event.set()
-
-	def add_log(self, log):
-		self._on_add_log(log)
-		self._change_event.set()
-
-	def add_message(self, message):
-		self._on_add_message(message)
-		self._change_event.set()
-
-	def set_current_z(self, current_z):
-		self._current_z = current_z
-		self._change_event.set()
-
-	def set_state(self, state):
-		with self._state_lock:
-			self._state = state
-			self._change_event.set()
-
-	def set_job_data(self, job_data):
-		self._job_data = job_data
-		self._change_event.set()
-
-	def trigger_progress_update(self):
-		with self._progress_lock:
-			self._progress_dirty = True
-			self._change_event.set()
-
-	def set_progress(self, progress):
-		with self._progress_lock:
-			self._progress_dirty = False
-			self._progress = progress
-			self._change_event.set()
-
-	def set_temp_offsets(self, offsets):
-		if offsets is None:
-			offsets = dict()
-		self._offsets = offsets
-		self._change_event.set()
-
-	def _work(self):
-		try:
-			while True:
-				self._change_event.wait()
-
-				now = monotonic_time()
-				delta = now - self._last_update
-				additional_wait_time = self._interval - delta
-				if additional_wait_time > 0:
-					time.sleep(additional_wait_time)
-
-				with self._state_lock:
-					data = self.get_current_data()
-					self._update_callback(data)
-					self._last_update = monotonic_time()
-					self._change_event.clear()
-		except Exception:
-			logging.getLogger(__name__).exception("Looks like something crashed inside the state update worker. "
-			                                      "Please report this on the OctoPrint issue tracker (make sure "
-			                                      "to include logs!)")
-
-	def get_current_data(self):
-		with self._progress_lock:
-			if self._progress_dirty:
-				self._progress = self._get_current_progress()
-				self._progress_dirty = False
-
-		return {
-			"state": self._state,
-			"job": self._job_data,
-			"currentZ": self._current_z,
-			"progress": self._progress,
-			"offsets": self._offsets
-		}
-=======
-class StateMonitor(object):
     def __init__(
         self,
         interval=0.5,
@@ -2066,7 +1950,6 @@
             "progress": self._progress,
             "offsets": self._offsets,
         }
->>>>>>> 29726b15
 
 
 class TemperatureHistory(InvariantContainer):
