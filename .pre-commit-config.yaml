--- conflicted
+++ resolved
@@ -53,13 +53,9 @@
     hooks:
       - id: flake8
         additional_dependencies:
-<<<<<<< HEAD
           - flake8-bugbear==22.3.20
+          - importlib-metadata<5.0
         exclude: ^(docs/)
-=======
-          - flake8-bugbear==22.1.11
-          - importlib-metadata<5.0
->>>>>>> eb9e1447
   - repo: https://github.com/pre-commit/mirrors-prettier
     rev: v2.5.1
     hooks:
