from flask import make_response

__author__ = "Gina Häußge <osd@foosel.net>"
__license__ = "GNU Affero General Public License http://www.gnu.org/licenses/agpl.html"
__copyright__ = "Copyright (C) 2014 The OctoPrint Project - Released under terms of the AGPLv3 License"

import functools
import io
import logging
import os
import threading
import time

import flask
import flask.json
import flask.sessions
import flask_assets
import flask_login
import netaddr
import tornado.web
import webassets.updater
import webassets.utils
from cachelib import BaseCache
from past.builtins import basestring, long
from werkzeug.local import LocalProxy
from werkzeug.utils import cached_property

import octoprint.access.users
import octoprint.plugin
import octoprint.server
import octoprint.vendor.flask_principal as flask_principal
from octoprint.events import Events, eventManager
from octoprint.settings import settings
from octoprint.util import DefaultOrderedDict, deprecated
from octoprint.util.json import JsonEncoding
from octoprint.util.net import is_lan_address

try:
    from os import scandir, walk
except ImportError:
    from scandir import scandir, walk  # noqa: F401

# ~~ monkey patching


def enable_additional_translations(default_locale="en", additional_folders=None):
    import os

    import flask_babel
    from babel import Locale, support
    from flask import _request_ctx_stack

    if additional_folders is None:
        additional_folders = []

    logger = logging.getLogger(__name__)

    def fixed_list_translations(self):
        """Returns a list of all the locales translations exist for.  The
        list returned will be filled with actual locale objects and not just
        strings.
        """

        def list_translations(dirname):
            if not os.path.isdir(dirname):
                return []
            result = []
            for entry in scandir(dirname):
                locale_dir = os.path.join(entry.path, "LC_MESSAGES")
                if not os.path.isdir(locale_dir):
                    continue
                if any(filter(lambda x: x.name.endswith(".mo"), scandir(locale_dir))):
                    result.append(Locale.parse(entry.name))
            return result

        dirs = additional_folders + [os.path.join(self.app.root_path, "translations")]

        # translations from plugins
        plugins = octoprint.plugin.plugin_manager().enabled_plugins
        for name, plugin in plugins.items():
            plugin_translation_dir = os.path.join(plugin.location, "translations")
            if not os.path.isdir(plugin_translation_dir):
                continue
            dirs.append(plugin_translation_dir)

        result = [Locale.parse(default_locale)]

        for dir in dirs:
            result += list_translations(dir)
        return result

    def fixed_get_translations():
        """Returns the correct gettext translations that should be used for
        this request.  This will never fail and return a dummy translation
        object if used outside of the request or if a translation cannot be
        found.
        """
        ctx = _request_ctx_stack.top
        if ctx is None:
            return None
        translations = getattr(ctx, "babel_translations", None)
        if translations is None:
            locale = flask_babel.get_locale()
            translations = support.Translations()

            if str(locale) != default_locale:
                # plugin translations
                plugins = octoprint.plugin.plugin_manager().enabled_plugins
                for name, plugin in plugins.items():
                    dirs = (
                        list(
                            map(
                                lambda x: os.path.join(x, "_plugins", name),
                                additional_folders,
                            )
                        )
                        + [os.path.join(plugin.location, "translations")]
                    )
                    for dirname in dirs:
                        if not os.path.isdir(dirname):
                            continue

                        try:
                            plugin_translations = support.Translations.load(
                                dirname, [locale]
                            )
                        except Exception:
                            logger.exception(
                                "Error while trying to load translations "
                                "for plugin {name}".format(**locals())
                            )
                        else:
                            if isinstance(plugin_translations, support.Translations):
                                translations = translations.merge(plugin_translations)
                                logger.debug(
                                    "Using translation plugin folder {dirname} from "
                                    "plugin {name} for locale {locale}".format(**locals())
                                )
                                break
                    else:
                        logger.debug(
                            "No translations for locale {locale} "
                            "from plugin {name}".format(**locals())
                        )

                # core translations
                dirs = additional_folders + [
                    os.path.join(ctx.app.root_path, "translations")
                ]
                for dirname in dirs:
                    core_translations = support.Translations.load(dirname, [locale])
                    if isinstance(core_translations, support.Translations):
                        logger.debug(
                            "Using translation core folder {dirname} "
                            "for locale {locale}".format(**locals())
                        )
                        break
                else:
                    logger.debug(
                        "No translations for locale {} in core folders".format(locale)
                    )
                translations = translations.merge(core_translations)

            ctx.babel_translations = translations
        return translations

    flask_babel.Babel.list_translations = fixed_list_translations
    flask_babel.get_translations = fixed_get_translations


def fix_webassets_cache():
    from webassets import cache

    error_logger = logging.getLogger(__name__ + ".fix_webassets_cache")

    def fixed_set(self, key, data):
        import os
        import pickle
        import shutil
        import tempfile

        if not os.path.exists(self.directory):
            error_logger.warning(
                "Cache directory {} doesn't exist, not going "
                "to attempt to write cache file".format(self.directory)
            )

        md5 = "%s" % cache.make_md5(self.V, key)
        filename = os.path.join(self.directory, md5)
        fd, temp_filename = tempfile.mkstemp(prefix="." + md5, dir=self.directory)
        try:
            with os.fdopen(fd, "wb") as f:
                pickle.dump(data, f)
                f.flush()
            shutil.move(temp_filename, filename)
        except Exception:
            os.remove(temp_filename)
            raise

    def fixed_get(self, key):
        import errno
        import os
        import warnings

        from webassets.cache import make_md5

        if not os.path.exists(self.directory):
            error_logger.warning(
                "Cache directory {} doesn't exist, not going "
                "to attempt to read cache file".format(self.directory)
            )
            return None

        try:
            hash = make_md5(self.V, key)
        except IOError as e:
            if e.errno != errno.ENOENT:
                raise
            return None

        filename = os.path.join(self.directory, "%s" % hash)
        try:
            f = io.open(filename, "rb")
        except IOError as e:
            if e.errno != errno.ENOENT:
                error_logger.exception(
                    "Got an exception while trying to open webasset file {}".format(
                        filename
                    )
                )
            return None
        try:
            result = f.read()
        finally:
            f.close()

        unpickled = webassets.cache.safe_unpickle(result)
        if unpickled is None:
            warnings.warn("Ignoring corrupted cache file %s" % filename)
        return unpickled

    cache.FilesystemCache.set = fixed_set
    cache.FilesystemCache.get = fixed_get


def fix_webassets_filtertool():
    from webassets.merge import FilterTool, MemoryHunk, log

    error_logger = logging.getLogger(__name__ + ".fix_webassets_filtertool")

    def fixed_wrap_cache(self, key, func):
        """Return cache value ``key``, or run ``func``."""
        if self.cache:
            if not self.no_cache_read:
                log.debug("Checking cache for key %s", key)
                content = self.cache.get(key)
                if content not in (False, None):
                    log.debug("Using cached result for %s", key)
                    return MemoryHunk(content)

        try:
            content = func().getvalue()
            if self.cache:
                try:
                    log.debug(
                        "Storing result in cache with key %s",
                        key,
                    )
                    self.cache.set(key, content)
                except Exception:
                    error_logger.exception(
                        "Got an exception while trying to save file to cache, not caching"
                    )
            return MemoryHunk(content)
        except Exception:
            error_logger.exception(
                "Got an exception while trying to apply filter, ignoring file"
            )
            return MemoryHunk("")

    FilterTool._wrap_cache = fixed_wrap_cache


def fix_flask_jsonify():
    def fixed_jsonify(*args, **kwargs):
        """Backported from https://github.com/pallets/flask/blob/7e714bd28b6e96d82b2848b48cf8ff48b517b09b/flask/json/__init__.py#L257"""
        from flask.json import current_app, dumps

        indent = None
        separators = (",", ":")

        if current_app.config["JSONIFY_PRETTYPRINT_REGULAR"] or current_app.debug:
            indent = 2
            separators = (", ", ": ")

        if args and kwargs:
            raise TypeError(
                "jsonify() behavior undefined when passed both args and kwargs"
            )
        elif len(args) == 1:  # single args are passed directly to dumps()
            data = args[0]
        else:
            data = args or kwargs

        return current_app.response_class(
            dumps(data, indent=indent, separators=separators, allow_nan=False) + "\n",
            mimetype="application/json",
        )

    flask.jsonify = fixed_jsonify


<<<<<<< HEAD
class ReverseProxiedEnvironment:
=======
# ~~ WSGI environment wrapper for reverse proxying
>>>>>>> 29726b15


class ReverseProxiedEnvironment(object):
    @staticmethod
    def to_header_candidates(values):
        if values is None:
            return []
        if not isinstance(values, (list, tuple)):
            values = [values]
        to_wsgi_format = lambda header: "HTTP_" + header.upper().replace("-", "_")
        return list(map(to_wsgi_format, values))

    @staticmethod
    def valid_ip(address):
        import netaddr

        try:
            netaddr.IPAddress(address)
            return True
        except Exception:
            return False

    def __init__(
        self,
        header_prefix=None,
        header_scheme=None,
        header_host=None,
        header_server=None,
        header_port=None,
        prefix=None,
        scheme=None,
        host=None,
        server=None,
        port=None,
    ):

        # sensible defaults
        if header_prefix is None:
            header_prefix = ["x-script-name"]
        if header_scheme is None:
            header_scheme = ["x-forwarded-proto", "x-scheme"]
        if header_host is None:
            header_host = ["x-forwarded-host"]
        if header_server is None:
            header_server = ["x-forwarded-server"]
        if header_port is None:
            header_port = ["x-forwarded-port"]

        # header candidates
        self._headers_prefix = self.to_header_candidates(header_prefix)
        self._headers_scheme = self.to_header_candidates(header_scheme)
        self._headers_host = self.to_header_candidates(header_host)
        self._headers_server = self.to_header_candidates(header_server)
        self._headers_port = self.to_header_candidates(header_port)

        # fallback prefix & scheme & host from config
        self._fallback_prefix = prefix
        self._fallback_scheme = scheme
        self._fallback_host = host
        self._fallback_server = server
        self._fallback_port = port

    def __call__(self, environ):
        def retrieve_header(header_type):
            candidates = getattr(self, "_headers_" + header_type, [])
            fallback = getattr(self, "_fallback_" + header_type, None)

            for candidate in candidates:
                value = environ.get(candidate, None)
                if value is not None:
                    return value
            else:
                return fallback

        def host_to_server_and_port(host, scheme):
            if host is None:
                return None, None

            default_port = "443" if scheme == "https" else "80"
            host = host.strip()

            if ":" in host:
                # we might have an ipv6 address here, or a port, or both

                if host[0] == "[":
                    # that looks like an ipv6 address with port, e.g. [fec1::1]:80
                    address_end = host.find("]")
                    if address_end == -1:
                        # no ], that looks like a seriously broken address
                        return None, None

                    # extract server ip, skip enclosing [ and ]
                    server = host[1:address_end]
                    tail = host[address_end + 1 :]

                    # now check if there's also a port
                    if len(tail) and tail[0] == ":":
                        # port included as well
                        port = tail[1:]
                    else:
                        # no port, use default one
                        port = default_port

                elif self.__class__.valid_ip(host):
                    # ipv6 address without port
                    server = host
                    port = default_port

                else:
                    # ipv4 address with port
                    server, port = host.rsplit(":", 1)

            else:
                server = host
                port = default_port

            return server, port

        # determine prefix
        prefix = retrieve_header("prefix")
        if prefix is not None:
            environ["SCRIPT_NAME"] = prefix
            path_info = environ["PATH_INFO"]
            if path_info.startswith(prefix):
                environ["PATH_INFO"] = path_info[len(prefix) :]

        # determine scheme
        scheme = retrieve_header("scheme")
        if scheme is not None and "," in scheme:
            # Scheme might be something like "https,https" if doubly-reverse-proxied
            # without stripping original scheme header first, make sure to only use
            # the first entry in such a case. See #1391.
            scheme, _ = map(lambda x: x.strip(), scheme.split(",", 1))
        if scheme is not None:
            environ["wsgi.url_scheme"] = scheme

        # determine host
        url_scheme = environ["wsgi.url_scheme"]
        host = retrieve_header("host")
        if host is not None:
            # if we have a host, we take server_name and server_port from it
            server, port = host_to_server_and_port(host, url_scheme)
            environ["HTTP_HOST"] = host
            environ["SERVER_NAME"] = server
            environ["SERVER_PORT"] = port

        elif environ.get("HTTP_HOST", None) is not None:
            # if we have a Host header, we use that and make sure our server name and port properties match it
            host = environ["HTTP_HOST"]
            server, port = host_to_server_and_port(host, url_scheme)
            environ["SERVER_NAME"] = server
            environ["SERVER_PORT"] = port

        else:
            # else we take a look at the server and port headers and if we have
            # something there we derive the host from it

            # determine server - should usually not be used
            server = retrieve_header("server")
            if server is not None:
                environ["SERVER_NAME"] = server

            # determine port - should usually not be used
            port = retrieve_header("port")
            if port is not None:
                environ["SERVER_PORT"] = port

            # reconstruct host header
            if (
                url_scheme == "http"
                and environ["SERVER_PORT"] == "80"
                or url_scheme == "https"
                and environ["SERVER_PORT"] == "443"
            ):
                # default port for scheme, can be skipped
                environ["HTTP_HOST"] = environ["SERVER_NAME"]
            else:
                server_name_component = environ["SERVER_NAME"]
                if ":" in server_name_component and self.__class__.valid_ip(
                    server_name_component
                ):
                    # this is an ipv6 address, we need to wrap that in [ and ] before appending the port
                    server_name_component = "[" + server_name_component + "]"

                environ["HTTP_HOST"] = (
                    server_name_component + ":" + environ["SERVER_PORT"]
                )

        # call wrapped app with rewritten environment
        return environ


# ~~ request and response versions


class OctoPrintFlaskRequest(flask.Request):
    environment_wrapper = staticmethod(lambda x: x)

    def __init__(self, environ, *args, **kwargs):
        # apply environment wrapper to provided WSGI environment
        flask.Request.__init__(self, self.environment_wrapper(environ), *args, **kwargs)

    @cached_property
    def cookies(self):
        # strip cookie_suffix from all cookies in the request, return result
        cookies = flask.Request.cookies.__get__(self)

        result = {}
        desuffixed = {}
        for key, value in cookies.items():
            if key.endswith(self.cookie_suffix):
                desuffixed[key[: -len(self.cookie_suffix)]] = value
            else:
                result[key] = value

        result.update(desuffixed)
        return result

    @cached_property
    def server_name(self):
        """Short cut to the request's server name header"""
        return self.environ.get("SERVER_NAME")

    @cached_property
    def server_port(self):
        """Short cut to the request's server port header"""
        return self.environ.get("SERVER_PORT")

    @cached_property
    def cookie_suffix(self):
        """
        Request specific suffix for set and read cookies

        We need this because cookies are not port-specific and we don't want to overwrite our
        session and other cookies from one OctoPrint instance on our machine with those of another
        one who happens to listen on the same address albeit a different port or script root.
        """
        result = "_P" + self.server_port
        if self.script_root:
            return result + "_R" + self.script_root.replace("/", "|")
        return result


class OctoPrintFlaskResponse(flask.Response):
    def set_cookie(self, key, *args, **kwargs):
        # restrict cookie path to script root
        kwargs["path"] = flask.request.script_root + kwargs.get("path", "/")

        # set same-site header
        samesite = settings().get(["server", "cookies", "samesite"])
        if samesite is not None:
            samesite = samesite.lower()
        if samesite == "none":
            samesite = None
        if samesite not in (None, "strict", "lax"):
            samesite = None
        kwargs["samesite"] = samesite

        # set secure if necessary
        kwargs["secure"] = settings().getBoolean(["server", "cookies", "secure"])

        # add request specific cookie suffix to name
        flask.Response.set_cookie(
            self, key + flask.request.cookie_suffix, *args, **kwargs
        )

    def delete_cookie(self, key, path="/", domain=None):
        flask.Response.delete_cookie(self, key, path=path, domain=domain)

        # we also still might have a cookie left over from before we started prefixing, delete that manually
        # without any pre processing (no path prefix, no key suffix)
        flask.Response.set_cookie(
            self, key, expires=0, max_age=0, path=path, domain=domain
        )


class OctoPrintSessionInterface(flask.sessions.SecureCookieSessionInterface):
    def should_set_cookie(self, app, session):
        return flask.request.endpoint != "static"

    def save_session(self, app, session, response):
        if flask.g.get("login_via_apikey", False):
            return
        return super(OctoPrintSessionInterface, self).save_session(app, session, response)

<<<<<<< HEAD
	def save_session(self, app, session, response):
		if flask.g.get("login_via_apikey", False):
			return
		return super().save_session(app, session, response)
=======
>>>>>>> 29726b15

# ~~ passive login helper

_cached_local_networks = None


def _local_networks():
    global _cached_local_networks

    if _cached_local_networks is None:
        logger = logging.getLogger(__name__)
        local_networks = netaddr.IPSet([])
        for entry in settings().get(["accessControl", "localNetworks"]):
            network = netaddr.IPNetwork(entry)
            local_networks.add(network)
            logger.debug("Added network {} to localNetworks".format(network))

            if network.version == 4:
                network_v6 = network.ipv6()
                local_networks.add(network_v6)
                logger.debug(
                    "Also added v6 representation of v4 network {} = {} to localNetworks".format(
                        network, network_v6
                    )
                )

        _cached_local_networks = local_networks

    return _cached_local_networks


def passive_login():
    logger = logging.getLogger(__name__)

    user = flask_login.current_user

    remote_address = get_remote_address(flask.request)
    ip_check_enabled = settings().getBoolean(["server", "ipCheck", "enabled"])
    ip_check_trusted = settings().get(["server", "ipCheck", "trustedSubnets"])

    if isinstance(user, LocalProxy):
        # noinspection PyProtectedMember
        user = user._get_current_object()

    def login(u):
        # login known user
        if not u.is_anonymous:
            u = octoprint.server.userManager.login_user(u)
        flask_login.login_user(u)
        flask_principal.identity_changed.send(
            flask.current_app._get_current_object(),
            identity=flask_principal.Identity(u.get_id()),
        )
        if hasattr(u, "session"):
            flask.session["usersession.id"] = u.session
        flask.g.user = u

        eventManager().fire(Events.USER_LOGGED_IN, payload={"username": u.get_id()})

        return u

    def determine_user(u):
        if not u.is_anonymous and u.is_active:
            # known active user
            logger.info(
                "Passively logging in user {} from {}".format(u.get_id(), remote_address)
            )

        elif (
            settings().getBoolean(["accessControl", "autologinLocal"])
            and settings().get(["accessControl", "autologinAs"]) is not None
            and settings().get(["accessControl", "localNetworks"]) is not None
            and "active_logout" not in flask.request.cookies
            and remote_address
        ):
            # attempt local autologin
            autologin_as = settings().get(["accessControl", "autologinAs"])
            local_networks = _local_networks()
            logger.debug(
                "Checking if remote address {} is in localNetworks ({!r})".format(
                    remote_address, local_networks
                )
            )

            try:
                if netaddr.IPAddress(remote_address) in local_networks:
                    autologin_user = octoprint.server.userManager.find_user(autologin_as)
                    if autologin_user is not None and autologin_user.is_active:
                        logger.info(
                            "Passively logging in user {} from {} via autologin".format(
                                autologin_as, remote_address
                            )
                        )
                        flask.session["login_mechanism"] = "autologin"
                        return autologin_user
            except Exception:
                logger.exception(
                    "Could not autologin user {} from {} for networks {}".format(
                        autologin_as, remote_address, local_networks
                    )
                )

        if not u.is_active:
            # inactive user, switch to anonymous
            u = octoprint.server.userManager.anonymous_user_factory()

        return u

    user = login(determine_user(user))
    response = user.as_dict()
    response["_is_external_client"] = ip_check_enabled and not is_lan_address(
        remote_address, additional_private=ip_check_trusted
    )
    if flask.session.get("login_mechanism") is not None:
        response["_login_mechanism"] = flask.session.get("login_mechanism")
    return flask.jsonify(response)


# ~~ cache decorator for cacheable views


class LessSimpleCache(BaseCache):
    """
    Slightly improved version of :class:`SimpleCache`.

    Setting ``default_timeout`` or ``timeout`` to ``-1`` will have no timeout be applied at all.
    """

    def __init__(self, threshold=500, default_timeout=300):
        BaseCache.__init__(self, default_timeout=default_timeout)
        self._mutex = threading.RLock()
        self._cache = {}
        self._bypassed = set()
        self.clear = self._cache.clear
        self._threshold = threshold

    def _prune(self):
        if self.over_threshold():
            now = time.time()
            for idx, (key, (expires, _)) in enumerate(self._cache.items()):
                if expires is not None and expires <= now or idx % 3 == 0:
                    with self._mutex:
                        self._cache.pop(key, None)

    def get(self, key):
        import pickle

        now = time.time()
        with self._mutex:
            expires, value = self._cache.get(key, (0, None))
        if expires is None or expires > now:
            return pickle.loads(value)

    def set(self, key, value, timeout=None):
        import pickle

        with self._mutex:
            self._prune()
            self._cache[key] = (
                self.calculate_timeout(timeout=timeout),
                pickle.dumps(value, pickle.HIGHEST_PROTOCOL),
            )
            if key in self._bypassed:
                self._bypassed.remove(key)

    def add(self, key, value, timeout=None):
        with self._mutex:
            self.set(key, value, timeout=None)
            self._cache.setdefault(key, self._cache[key])

    def delete(self, key):
        with self._mutex:
            self._cache.pop(key, None)

    def calculate_timeout(self, timeout=None):
        if timeout is None:
            timeout = self.default_timeout
        if timeout == -1:
            return None
        return time.time() + timeout

    def over_threshold(self):
        if self._threshold is None:
            return False
        with self._mutex:
            return len(self._cache) > self._threshold

    def __getitem__(self, key):
        return self.get(key)

    def __setitem__(self, key, value):
        return self.set(key, value)

    def __delitem__(self, key):
        return self.delete(key)

    def __contains__(self, key):
        with self._mutex:
            return key in self._cache

    def set_bypassed(self, key):
        with self._mutex:
            self._bypassed.add(key)

    def is_bypassed(self, key):
        with self._mutex:
            return key in self._bypassed


_cache = LessSimpleCache()


def cached(
    timeout=5 * 60,
    key=lambda: "view:%s" % flask.request.path,
    unless=None,
    refreshif=None,
    unless_response=None,
):
    def decorator(f):
        @functools.wraps(f)
        def decorated_function(*args, **kwargs):
            logger = logging.getLogger(__name__)

            cache_key = key()

            def f_with_duration(*args, **kwargs):
                start_time = time.time()
                try:
                    return f(*args, **kwargs)
                finally:
                    elapsed = time.time() - start_time
                    logger.debug(
                        "Needed {elapsed:.2f}s to render {path} (key: {key})".format(
                            elapsed=elapsed, path=flask.request.path, key=cache_key
                        )
                    )

            # bypass the cache if "unless" condition is true
            if callable(unless) and unless():
                logger.debug(
                    "Cache for {path} bypassed, calling wrapped function".format(
                        path=flask.request.path
                    )
                )
                _cache.set_bypassed(cache_key)
                return f_with_duration(*args, **kwargs)

            # also bypass the cache if it's disabled completely
            if not settings().getBoolean(["devel", "cache", "enabled"]):
                logger.debug(
                    "Cache for {path} disabled, calling wrapped function".format(
                        path=flask.request.path
                    )
                )
                _cache.set_bypassed(cache_key)
                return f_with_duration(*args, **kwargs)

            rv = _cache.get(cache_key)

            # only take the value from the cache if we are not required to refresh it from the wrapped function
            if rv is not None and (not callable(refreshif) or not refreshif(rv)):
                logger.debug(
                    "Serving entry for {path} from cache (key: {key})".format(
                        path=flask.request.path, key=cache_key
                    )
                )
                if "X-From-Cache" not in rv.headers:
                    rv.headers["X-From-Cache"] = "true"
                return rv

            # get value from wrapped function
            logger.debug(
                "No cache entry or refreshing cache for {path} (key: {key}), calling wrapped function".format(
                    path=flask.request.path, key=cache_key
                )
            )
            rv = f_with_duration(*args, **kwargs)

            # do not store if the "unless_response" condition is true
            if callable(unless_response) and unless_response(rv):
                logger.debug(
                    "Not caching result for {path} (key: {key}), bypassed".format(
                        path=flask.request.path, key=cache_key
                    )
                )
                _cache.set_bypassed(cache_key)
                return rv

            # store it in the cache
            _cache.set(cache_key, rv, timeout=timeout)

            return rv

        return decorated_function

    return decorator


def is_in_cache(key=lambda: "view:%s" % flask.request.path):
    if callable(key):
        key = key()
    return key in _cache


def is_cache_bypassed(key=lambda: "view:%s" % flask.request.path):
    if callable(key):
        key = key()
    return _cache.is_bypassed(key)


def cache_check_headers():
    return "no-cache" in flask.request.cache_control or "no-cache" in flask.request.pragma


def cache_check_response_headers(response):
    if not isinstance(response, flask.Response):
        return False

    headers = response.headers

    if "Cache-Control" in headers and (
        "no-cache" in headers["Cache-Control"] or "no-store" in headers["Cache-Control"]
    ):
        return True

    if "Pragma" in headers and "no-cache" in headers["Pragma"]:
        return True

    if "Expires" in headers and headers["Expires"] in ("0", "-1"):
        return True

    return False


def cache_check_status_code(response, valid):
    if not isinstance(response, flask.Response):
        return False

    if callable(valid):
        return not valid(response.status_code)
    else:
        return response.status_code not in valid


<<<<<<< HEAD
class PreemptiveCache:
=======
class PreemptiveCache(object):
    def __init__(self, cachefile):
        self.cachefile = cachefile
        self.environment = None

        self._logger = logging.getLogger(__name__ + "." + self.__class__.__name__)

        self._lock = threading.RLock()

    def record(self, data, unless=None, root=None):
        if callable(unless) and unless():
            return

        entry_data = data
        if callable(entry_data):
            entry_data = entry_data()

        if entry_data is not None:
            if root is None:
                from flask import request

                root = request.path
            self.add_data(root, entry_data)

    def has_record(self, data, root=None):
        if callable(data):
            data = data()

        if data is None:
            return False

        if root is None:
            from flask import request

            root = request.path

        all_data = self.get_data(root)
        for existing in all_data:
            if self._compare_data(data, existing):
                return True

        return False

    def clean_all_data(self, cleanup_function):
        assert callable(cleanup_function)

        with self._lock:
            all_data = self.get_all_data()
            for root, entries in list(all_data.items()):
                old_count = len(entries)
                entries = cleanup_function(root, entries)
                if not entries:
                    del all_data[root]
                    self._logger.debug(
                        "Removed root {} from preemptive cache".format(root)
                    )
                elif len(entries) < old_count:
                    all_data[root] = entries
                    self._logger.debug(
                        "Removed {} entries from preemptive cache for root {}".format(
                            old_count - len(entries), root
                        )
                    )
            self.set_all_data(all_data)

        return all_data

    def get_all_data(self):
        import yaml

        cache_data = None
        with self._lock:
            try:
                with io.open(self.cachefile, "rt") as f:
                    cache_data = yaml.safe_load(f)
            except IOError as e:
                import errno

                if e.errno != errno.ENOENT:
                    raise
            except Exception:
                self._logger.exception("Error while reading {}".format(self.cachefile))

        if cache_data is None:
            cache_data = {}

        if not self._validate_data(cache_data):
            self._logger.warning("Preemptive cache data was invalid, ignoring it")
            cache_data = {}

        return cache_data

    def get_data(self, root):
        cache_data = self.get_all_data()
        return cache_data.get(root, list())

    def set_all_data(self, data):
        import yaml

        from octoprint.util import atomic_write

        with self._lock:
            try:
                with atomic_write(self.cachefile, "wt", max_permissions=0o666) as handle:
                    yaml.safe_dump(
                        data,
                        handle,
                        default_flow_style=False,
                        indent=4,
                        allow_unicode=True,
                    )
            except Exception:
                self._logger.exception("Error while writing {}".format(self.cachefile))

    def set_data(self, root, data):
        with self._lock:
            all_data = self.get_all_data()
            all_data[root] = data
            self.set_all_data(all_data)

    def add_data(self, root, data):
        def split_matched_and_unmatched(entry, entries):
            matched = []
            unmatched = []

            for e in entries:
                if self._compare_data(e, entry):
                    matched.append(e)
                else:
                    unmatched.append(e)

            return matched, unmatched

        with self._lock:
            cache_data = self.get_all_data()

            if root not in cache_data:
                cache_data[root] = []

            existing, other = split_matched_and_unmatched(data, cache_data[root])

            def get_newest(entries):
                result = None
                for entry in entries:
                    if "_timestamp" in entry and (
                        result is None
                        or (
                            "_timestamp" in result
                            and result["_timestamp"] < entry["_timestamp"]
                        )
                    ):
                        result = entry
                return result

            to_persist = get_newest(existing)
            if not to_persist:
                import copy

                to_persist = copy.deepcopy(data)
                to_persist["_timestamp"] = time.time()
                to_persist["_count"] = 1
                self._logger.info("Adding entry for {} and {!r}".format(root, to_persist))
            else:
                to_persist["_timestamp"] = time.time()
                to_persist["_count"] = to_persist.get("_count", 0) + 1
                self._logger.debug(
                    "Updating timestamp and counter for {} and {!r}".format(root, data)
                )

            self.set_data(root, [to_persist] + other)

    def _compare_data(self, a, b):
        from octoprint.util import dict_filter

        def strip_ignored(d):
            return dict_filter(d, lambda k, v: not k.startswith("_"))

        return set(strip_ignored(a).items()) == set(strip_ignored(b).items())

    def _validate_data(self, data):
        if not isinstance(data, dict):
            return False
>>>>>>> 29726b15

        for root, entries in data.items():
            if not isinstance(entries, list):
                return False

            for entry in entries:
                if not self._validate_entry(entry):
                    return False

        return True

    def _validate_entry(self, entry):
        return isinstance(entry, dict) and "_timestamp" in entry and "_count" in entry


def preemptively_cached(cache, data, unless=None):
    def decorator(f):
        @functools.wraps(f)
        def decorated_function(*args, **kwargs):
            try:
                cache.record(data, unless=unless)
            except Exception:
                logging.getLogger(__name__).exception(
                    "Error while recording preemptive cache entry: {!r}".format(data)
                )
            return f(*args, **kwargs)

        return decorated_function

    return decorator


def etagged(etag):
    def decorator(f):
        @functools.wraps(f)
        def decorated_function(*args, **kwargs):
            rv = f(*args, **kwargs)
            if isinstance(rv, flask.Response):
                try:
                    result = etag
                    if callable(result):
                        result = result(rv)
                    if result:
                        rv.set_etag(result)
                except Exception:
                    logging.getLogger(__name__).exception(
                        "Error while calculating the etag value for response {!r}".format(
                            rv
                        )
                    )
            return rv

        return decorated_function

    return decorator


def lastmodified(date):
    def decorator(f):
        @functools.wraps(f)
        def decorated_function(*args, **kwargs):
            rv = f(*args, **kwargs)
            if "Last-Modified" not in rv.headers:
                try:
                    result = date
                    if callable(result):
                        result = result(rv)

                    if not isinstance(result, basestring):
                        from werkzeug.http import http_date

                        result = http_date(result)

                    if result:
                        rv.headers["Last-Modified"] = result
                except Exception:
                    logging.getLogger(__name__).exception(
                        "Error while calculating the lastmodified value for response {!r}".format(
                            rv
                        )
                    )
            return rv

        return decorated_function

    return decorator


def conditional(condition, met):
    def decorator(f):
        @functools.wraps(f)
        def decorated_function(*args, **kwargs):
            try:
                if callable(condition) and condition():
                    # condition has been met, return met-response
                    rv = met
                    if callable(met):
                        rv = met()
                    return rv
            except Exception:
                logging.getLogger(__name__).exception(
                    "Error while evaluating conditional {!r} or met {!r}".format(
                        condition, met
                    )
                )

            # condition hasn't been met, call decorated function
            return f(*args, **kwargs)

        return decorated_function

    return decorator


def with_client_revalidation(f):
    @functools.wraps(f)
    def decorated_function(*args, **kwargs):
        r = f(*args, **kwargs)

        if isinstance(r, flask.Response):
            r = add_revalidation_response_headers(r)

        return r

    return decorated_function


def with_revalidation_checking(
    etag_factory=None, lastmodified_factory=None, condition=None, unless=None
):
    if etag_factory is None:

        def etag_factory(lm=None):
            return None

    if lastmodified_factory is None:

        def lastmodified_factory():
            return None

    if condition is None:

        def condition(lm=None, etag=None):
            if lm is None:
                lm = lastmodified_factory()

            if etag is None:
                etag = etag_factory(lm=lm)

            if flask.request.if_none_match and flask.request.if_modified_since:
                # use both
                return check_lastmodified(lm) and check_etag(etag)
            elif flask.request.if_none_match:
                # use only ETag
                return check_etag(etag)
            elif flask.request.if_modified_since:
                # use only Last-Modified
                return check_lastmodified(lm)
            else:
                # assume stale cache
                return False

    if unless is None:

        def unless():
            return False

    def decorator(f):
        @functools.wraps(f)
        def decorated_function(*args, **kwargs):
            lm = lastmodified_factory()
            etag = etag_factory(lm)

            if condition(lm, etag) and not unless():
                return make_response("Not Modified", 304)

            # generate response
            response = f(*args, **kwargs)

            # set etag header if not already set
            if etag and response.get_etag()[0] is None:
                response.set_etag(etag)

            # set last modified header if not already set
            if lm and response.headers.get("Last-Modified", None) is None:
                if not isinstance(lm, basestring):
                    from werkzeug.http import http_date

                    lm = http_date(lm)
                response.headers["Last-Modified"] = lm

            response = add_no_max_age_response_headers(response)
            return response

        return decorated_function

    return decorator


def check_etag(etag):
    if etag is None:
        return False

    return (
        flask.request.method in ("GET", "HEAD")
        and flask.request.if_none_match is not None
        and etag in flask.request.if_none_match
    )


def check_lastmodified(lastmodified):
    if lastmodified is None:
        return False

    from datetime import datetime

    if isinstance(lastmodified, (int, long, float)):
        # max(86400, lastmodified) is workaround for https://bugs.python.org/issue29097,
        # present in CPython 3.6.x up to 3.7.1.
        #
        # I think it's fair to say that we'll never encounter lastmodified values older than
        # 1970-01-02 so this is a safe workaround.
        lastmodified = datetime.fromtimestamp(max(86400, lastmodified)).replace(
            microsecond=0
        )

    if not isinstance(lastmodified, datetime):
        raise ValueError(
            "lastmodified must be a datetime or float or int instance but, got {} instead".format(
                lastmodified.__class__
            )
        )

    return (
        flask.request.method in ("GET", "HEAD")
        and flask.request.if_modified_since is not None
        and lastmodified <= flask.request.if_modified_since
    )


def add_revalidation_response_headers(response):
    import werkzeug.http

    cache_control = werkzeug.http.parse_dict_header(
        response.headers.get("Cache-Control", "")
    )
    if "no-cache" not in cache_control:
        cache_control["no-cache"] = None
    if "must-revalidate" not in cache_control:
        cache_control["must-revalidate"] = None
    response.headers["Cache-Control"] = werkzeug.http.dump_header(cache_control)

    return response


def add_non_caching_response_headers(response):
    import werkzeug.http

    cache_control = werkzeug.http.parse_dict_header(
        response.headers.get("Cache-Control", "")
    )
    if "no-store" not in cache_control:
        cache_control["no-store"] = None
    if "no-cache" not in cache_control:
        cache_control["no-cache"] = None
    if "must-revalidate" not in cache_control:
        cache_control["must-revalidate"] = None
    if "post-check" not in cache_control or cache_control["post-check"] != "0":
        cache_control["post-check"] = "0"
    if "pre-check" not in cache_control or cache_control["pre-check"] != "0":
        cache_control["pre-check"] = "0"
    if "max-age" not in cache_control or cache_control["max-age"] != "0":
        cache_control["max-age"] = "0"
    response.headers["Cache-Control"] = werkzeug.http.dump_header(cache_control)

    response.headers["Pragma"] = "no-cache"
    response.headers["Expires"] = "-1"
    return response


def add_no_max_age_response_headers(response):
    import werkzeug.http

    cache_control = werkzeug.http.parse_dict_header(
        response.headers.get("Cache-Control", "")
    )
    if "max-age" not in cache_control or cache_control["max-age"] != "0":
        cache_control["max-age"] = "0"
    response.headers["Cache-Control"] = werkzeug.http.dump_header(cache_control)

    return response


# ~~ access validators for use with tornado


def permission_validator(request, permission):
    """
    Validates that the given request is made by an authorized user, identified either by API key or existing Flask
    session.

    Must be executed in an existing Flask request context!

    :param request: The Flask request object
    :param request: The required permission
    """

    user = get_flask_user_from_request(request)
    if not user.has_permission(permission):
        raise tornado.web.HTTPError(403)


@deprecated(
    "admin_validator is deprecated, please use new permission_validator", since=""
)
def admin_validator(request):
    from octoprint.access.permissions import Permissions

    return permission_validator(request, Permissions.ADMIN)


@deprecated("user_validator is deprecated, please use new permission_validator", since="")
def user_validator(request):
    return True


def get_flask_user_from_request(request):
    """
    Retrieves the current flask user from the request context. Uses API key if available, otherwise the current
    user session if available.

    :param request: flask request from which to retrieve the current user
    :return: the user (might be an anonymous user)
    """
    import flask_login

    import octoprint.server.util

    user = None

    apikey = octoprint.server.util.get_api_key(request)
    if apikey is not None:
        # user from api key?
        user = octoprint.server.util.get_user_for_apikey(apikey)

    if user is None:
        # user still None -> current session user
        user = flask_login.current_user

    if user is None:
        # user still None -> anonymous
        from octoprint.server import userManager

        user = userManager.anonymous_user_factory()

    return user


def redirect_to_tornado(request, target, code=302):
    """
    Redirects from flask to tornado, flask request context must exist.

    :param request:
    :param target:
    :param code:
    :return:
    """

    import flask

    requestUrl = request.url
    appBaseUrl = requestUrl[: requestUrl.find(flask.url_for("index") + "api")]

    redirectUrl = appBaseUrl + target
    if "?" in requestUrl:
        fragment = requestUrl[requestUrl.rfind("?") :]
        redirectUrl += fragment
    return flask.redirect(redirectUrl, code=code)


def restricted_access(func):
    """
    This combines :py:func:`no_firstrun_access` and ``login_required``.
    """

    @functools.wraps(func)
    def decorated_view(*args, **kwargs):
        return no_firstrun_access(flask_login.login_required(func))(*args, **kwargs)

    return decorated_view


def no_firstrun_access(func):
    """
    If you decorate a view with this, it will ensure that first setup has been
    done for OctoPrint's Access Control.

    If OctoPrint's Access Control has not been setup yet (indicated by the "firstRun"
    flag from the settings being set to True and the userManager not indicating
    that it's user database has been customized from default), the decorator
    will cause a HTTP 403 status code to be returned by the decorated resource.
    """

    @functools.wraps(func)
    def decorated_view(*args, **kwargs):
        # if OctoPrint hasn't been set up yet, abort
        if (
            settings().getBoolean(["server", "firstRun"])
            and settings().getBoolean(["accessControl", "enabled"])
            and (
                octoprint.server.userManager is None
                or not octoprint.server.userManager.has_been_customized()
            )
        ):
            return flask.make_response("OctoPrint isn't setup yet", 403)
        return func(*args, **kwargs)

    return decorated_view


def firstrun_only_access(func):
    """
    If you decorate a view with this, it will ensure that first setup has _not_ been
    done for OctoPrint's Access Control. Otherwise it
    will cause a HTTP 403 status code to be returned by the decorated resource.
    """

    @functools.wraps(func)
    def decorated_view(*args, **kwargs):
        # if OctoPrint has been set up yet, abort
        if settings().getBoolean(["server", "firstRun"]) and (
            octoprint.server.userManager is None
            or not octoprint.server.userManager.has_been_customized()
        ):
            return func(*args, **kwargs)
        else:
            return flask.make_response(
                "OctoPrint is already setup, this resource is not longer available.", 403
            )

    return decorated_view


def get_remote_address(request):
    forwardedFor = request.headers.get("X-Forwarded-For", None)
    if forwardedFor is not None:
        return forwardedFor.split(",")[0]
    return request.remote_addr


def get_json_command_from_request(request, valid_commands):
    content_type = request.headers.get("Content-Type", None)
    if content_type is None or "application/json" not in content_type:
        return None, None, make_response("Expected content-type JSON", 400)

    data = request.get_json()
    if data is None:
        return (
            None,
            None,
            make_response("Malformed JSON body or wrong content-type in request", 400),
        )
    if "command" not in data or data["command"] not in valid_commands:
        return None, None, make_response("Expected valid command", 400)

    command = data["command"]
    for parameter in valid_commands[command]:
        if parameter not in data:
            return (
                None,
                None,
                make_response(
                    "Mandatory parameter %s missing for command %s"
                    % (parameter, command),
                    400,
                ),
            )

    return command, data, None


##~~ Flask-Assets resolver with plugin asset support


class PluginAssetResolver(flask_assets.FlaskResolver):
    def split_prefix(self, ctx, item):
        app = ctx.environment._app
        if item.startswith("plugin/"):
            try:
                prefix, plugin, name = item.split("/", 2)
                blueprint = prefix + "." + plugin

                directory = flask_assets.get_static_folder(app.blueprints[blueprint])
                item = name
                endpoint = blueprint + ".static"
                return directory, item, endpoint
            except (ValueError, KeyError):
                pass

        return flask_assets.FlaskResolver.split_prefix(self, ctx, item)

    def resolve_output_to_path(self, ctx, target, bundle):
        import os

        return os.path.normpath(os.path.join(ctx.environment.directory, target))


##~~ Webassets updater that takes changes in the configuration into account


class SettingsCheckUpdater(webassets.updater.BaseUpdater):

    updater = "always"

    def __init__(self):
        self._delegate = webassets.updater.get_updater(self.__class__.updater)

    def needs_rebuild(self, bundle, ctx):
        return self._delegate.needs_rebuild(bundle, ctx) or self.changed_settings(ctx)

    def changed_settings(self, ctx):
        if not ctx.cache:
            return False

        cache_key = ("octo", "settings")
        current_hash = settings().effective_hash
        cached_hash = ctx.cache.get(cache_key)
        # This may seem counter-intuitive, but if no cache entry is found
        # then we actually return "no update needed". This is because
        # otherwise if no cache / a dummy cache is used, then we would be
        # rebuilding every single time.
        if cached_hash is not None:
            return cached_hash != current_hash
        return False

    def build_done(self, bundle, ctx):
        self._delegate.build_done(bundle, ctx)
        if not ctx.cache:
            return

        cache_key = ("octo", "settings")
        ctx.cache.set(cache_key, settings().effective_hash)


##~~ core assets collector
def collect_core_assets(preferred_stylesheet="css"):
    assets = {"js": [], "clientjs": [], "css": [], "less": []}
    assets["js"] = [
        "js/app/bindings/allowbindings.js",
        "js/app/bindings/contextmenu.js",
        "js/app/bindings/copywidth.js",
        "js/app/bindings/invisible.js",
        "js/app/bindings/popover.js",
        "js/app/bindings/qrcode.js",
        "js/app/bindings/slimscrolledforeach.js",
        "js/app/bindings/toggle.js",
        "js/app/bindings/togglecontent.js",
        "js/app/bindings/valuewithinit.js",
        "js/app/viewmodels/access.js",
        "js/app/viewmodels/appearance.js",
        "js/app/viewmodels/connection.js",
        "js/app/viewmodels/control.js",
        "js/app/viewmodels/files.js",
        "js/app/viewmodels/loginstate.js",
        "js/app/viewmodels/loginui.js",
        "js/app/viewmodels/navigation.js",
        "js/app/viewmodels/printerstate.js",
        "js/app/viewmodels/printerprofiles.js",
        "js/app/viewmodels/settings.js",
        "js/app/viewmodels/slicing.js",
        "js/app/viewmodels/system.js",
        "js/app/viewmodels/temperature.js",
        "js/app/viewmodels/terminal.js",
        "js/app/viewmodels/timelapse.js",
        "js/app/viewmodels/uistate.js",
        "js/app/viewmodels/users.js",
        "js/app/viewmodels/usersettings.js",
        "js/app/viewmodels/wizard.js",
        "js/app/viewmodels/about.js",
    ]

    assets["clientjs"] = [
        "js/app/client/base.js",
        "js/app/client/socket.js",
        "js/app/client/access.js",
        "js/app/client/browser.js",
        "js/app/client/connection.js",
        "js/app/client/control.js",
        "js/app/client/files.js",
        "js/app/client/job.js",
        "js/app/client/languages.js",
        "js/app/client/printer.js",
        "js/app/client/printerprofiles.js",
        "js/app/client/settings.js",
        "js/app/client/slicing.js",
        "js/app/client/system.js",
        "js/app/client/timelapse.js",
        "js/app/client/users.js",
        "js/app/client/util.js",
        "js/app/client/wizard.js",
    ]

    if preferred_stylesheet == "less":
        assets["less"].append("less/octoprint.less")
    elif preferred_stylesheet == "css":
        assets["css"].append("css/octoprint.css")

    return assets


##~~ plugin assets collector


def collect_plugin_assets(preferred_stylesheet="css"):
    logger = logging.getLogger(__name__ + ".collect_plugin_assets")

    supported_stylesheets = ("css", "less")
    assets = {
        "bundled": {
            "js": DefaultOrderedDict(list),
            "clientjs": DefaultOrderedDict(list),
            "css": DefaultOrderedDict(list),
            "less": DefaultOrderedDict(list),
        },
        "external": {
            "js": DefaultOrderedDict(list),
            "clientjs": DefaultOrderedDict(list),
            "css": DefaultOrderedDict(list),
            "less": DefaultOrderedDict(list),
        },
    }

    asset_plugins = octoprint.plugin.plugin_manager().get_implementations(
        octoprint.plugin.AssetPlugin
    )
    for implementation in asset_plugins:
        name = implementation._identifier
        is_bundled = implementation._plugin_info.bundled

        asset_key = "bundled" if is_bundled else "external"

        try:
            all_assets = implementation.get_assets()
            basefolder = implementation.get_asset_folder()
        except Exception:
            logger.exception(
                "Got an error while trying to collect assets from {}, ignoring assets from the plugin".format(
                    name
                ),
                extra={"plugin": name},
            )
            continue

        def asset_exists(category, asset):
            exists = os.path.exists(os.path.join(basefolder, asset))
            if not exists:
                logger.warning(
                    "Plugin {} is referring to non existing {} asset {}".format(
                        name, category, asset
                    )
                )
            return exists

        if "js" in all_assets:
            for asset in all_assets["js"]:
                if not asset_exists("js", asset):
                    continue
                assets[asset_key]["js"][name].append(
                    "plugin/{name}/{asset}".format(**locals())
                )

        if "clientjs" in all_assets:
            for asset in all_assets["clientjs"]:
                if not asset_exists("clientjs", asset):
                    continue
                assets[asset_key]["clientjs"][name].append(
                    "plugin/{name}/{asset}".format(**locals())
                )

        if preferred_stylesheet in all_assets:
            for asset in all_assets[preferred_stylesheet]:
                if not asset_exists(preferred_stylesheet, asset):
                    continue
                assets[asset_key][preferred_stylesheet][name].append(
                    "plugin/{name}/{asset}".format(**locals())
                )
        else:
            for stylesheet in supported_stylesheets:
                if stylesheet not in all_assets:
                    continue

                for asset in all_assets[stylesheet]:
                    if not asset_exists(stylesheet, asset):
                        continue
                    assets[asset_key][stylesheet][name].append(
                        "plugin/{name}/{asset}".format(**locals())
                    )
                break

    return assets


##~~ JSON encoding


class OctoPrintJsonEncoder(flask.json.JSONEncoder):
    def default(self, obj):
        try:
            return JsonEncoding.encode(obj)
        except TypeError:
            return flask.json.JSONEncoder.default(self, obj)<|MERGE_RESOLUTION|>--- conflicted
+++ resolved
@@ -310,14 +310,10 @@
     flask.jsonify = fixed_jsonify
 
 
-<<<<<<< HEAD
+# ~~ WSGI environment wrapper for reverse proxying
+
+
 class ReverseProxiedEnvironment:
-=======
-# ~~ WSGI environment wrapper for reverse proxying
->>>>>>> 29726b15
-
-
-class ReverseProxiedEnvironment(object):
     @staticmethod
     def to_header_candidates(values):
         if values is None:
@@ -598,15 +594,8 @@
     def save_session(self, app, session, response):
         if flask.g.get("login_via_apikey", False):
             return
-        return super(OctoPrintSessionInterface, self).save_session(app, session, response)
-
-<<<<<<< HEAD
-	def save_session(self, app, session, response):
-		if flask.g.get("login_via_apikey", False):
-			return
-		return super().save_session(app, session, response)
-=======
->>>>>>> 29726b15
+        return super().save_session(app, session, response)
+
 
 # ~~ passive login helper
 
@@ -952,10 +941,7 @@
         return response.status_code not in valid
 
 
-<<<<<<< HEAD
 class PreemptiveCache:
-=======
-class PreemptiveCache(object):
     def __init__(self, cachefile):
         self.cachefile = cachefile
         self.environment = None
@@ -1137,7 +1123,6 @@
     def _validate_data(self, data):
         if not isinstance(data, dict):
             return False
->>>>>>> 29726b15
 
         for root, entries in data.items():
             if not isinstance(entries, list):
