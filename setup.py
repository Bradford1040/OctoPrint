#!/usr/bin/env python2
# coding=utf-8

from setuptools import setup, find_packages
from distutils.command.build_py import build_py as _build_py
import os
import versioneer

import sys
sys.path.insert(0, os.path.join(os.path.dirname(os.path.realpath(__file__)), "src"))
import octoprint_setuptools

#-----------------------------------------------------------------------------------------------------------------------

# Requirements for our application
INSTALL_REQUIRES = [
<<<<<<< HEAD
	"flask>=0.11,<0.12",
=======
	"flask>=0.12,<0.13",
	"werkzeug>=0.11.1,<0.12",
	"tornado>=4.4.2,<4.5",
>>>>>>> 30e962b4
	"Jinja2>=2.8,<2.9", # Jinja 2.9 has breaking changes WRT template scope - we can't
	                    # guarantee backwards compatibility for plugins and such with that
	                    # version, hence we need to pin to a lower version for now. See #1697
	"sockjs-tornado>=1.0.2,<1.1",
<<<<<<< HEAD
	"PyYAML>=3.10,<3.11",
	"Flask-Login>=0.3,<0.4",
=======
	"PyYAML>=3.12,<3.13",
	"Flask-Login>=0.4,<0.5",
>>>>>>> 30e962b4
	"Flask-Principal>=0.4,<0.5",
	"Flask-Babel>=0.11,<0.12",
	"Flask-Assets>=0.12,<0.13",
	"markdown>=2.6.4,<2.7",
	"pyserial>=3.2.1,<3.3",
	"netaddr>=0.7.17,<0.8",
	"watchdog>=0.8.3,<0.9",
	"sarge>=0.1.4,<0.2",
	"netifaces>=0.10,<0.11",
	"pylru>=1.0.9,<1.1",
	"rsa>=3.4,<3.5",
	"pkginfo>=1.4.1,<1.5",
	"requests>=2.13.0,<2.14",
	"semantic_version>=2.6.0,<2.7",
	"psutil>=5.1.3,<5.2",
	"Click>=6.7,<6.8",
	"awesome-slugify>=1.6.5,<1.7",
	"feedparser>=5.2.1,<5.3",
	"chainmap>=1.0.2,<1.1",
	"future>=0.15,<0.16",
	"scandir>=1.3,<1.4",
	"websocket-client>=0.40,<0.41"
]

if sys.platform == "darwin":
	INSTALL_REQUIRES.append("appdirs>=1.4.0")

# Additional requirements for optional install options
EXTRA_REQUIRES = dict(
	# Dependencies for developing OctoPrint
	develop=[
		# Testing dependencies
		"mock>=2.0,<2.1",
		"nose>=1.3.0,<1.4",
		"ddt",

		# Documentation dependencies
		"sphinx>=1.3,<1.4",
		"sphinxcontrib-httpdomain",
		"sphinx_rtd_theme",

		# PyPi upload related
		"pypandoc"
	],

	# Dependencies for developing OctoPrint plugins
	plugins=[
		"cookiecutter>=1.5,<1.6"
	]
)

# Additional requirements for setup
SETUP_REQUIRES = []

# Dependency links for any of the aforementioned dependencies
DEPENDENCY_LINKS = []

#-----------------------------------------------------------------------------------------------------------------------
# Anything below here is just command setup and general setup configuration

def data_copy_build_py_factory(files, baseclass):
	class data_copy_build_py(baseclass):
		files = dict()

		def run(self):
			import shutil
			if not self.dry_run:
				for directory, files in self.__class__.files.items():
					target_dir = os.path.join(self.build_lib, directory)
					self.mkpath(target_dir)

					for entry in files:
						if isinstance(entry, tuple):
							if len(entry) != 2:
								continue
							source, dest = entry
						else:
							source = dest = entry
						shutil.copy(source, os.path.join(target_dir, dest))

			baseclass.run(self)

	return type(data_copy_build_py)(data_copy_build_py.__name__,
	                                (data_copy_build_py,),
	                                dict(files=files))

def get_cmdclass():
	cmdclass = versioneer.get_cmdclass()

	# add clean command
	cmdclass.update(dict(clean=octoprint_setuptools.CleanCommand.for_options(source_folder="src", eggs=["OctoPrint*.egg-info"])))

	# add translation commands
	translation_dir = "translations"
	pot_file = os.path.join(translation_dir, "messages.pot")
	bundled_dir = os.path.join("src", "octoprint", "translations")
	cmdclass.update(octoprint_setuptools.get_babel_commandclasses(pot_file=pot_file, output_dir=translation_dir, pack_name_prefix="OctoPrint-i18n-", pack_path_prefix="", bundled_dir=bundled_dir))

	cmdclass["build_py"] = data_copy_build_py_factory({
		"octoprint/templates/_data": [
			"AUTHORS.md",
			"CHANGELOG.md",
			"SUPPORTERS.md",
			"THIRDPARTYLICENSES.md",
		]
	}, cmdclass["build_py"] if "build_py" in cmdclass else _build_py)

	return cmdclass


def params():
	name = "OctoPrint"
	version = versioneer.get_version()
	cmdclass = get_cmdclass()

	description = "A snappy web interface for 3D printers"
	long_description = open("README.md").read()

	install_requires = INSTALL_REQUIRES
	extras_require = EXTRA_REQUIRES
	dependency_links = DEPENDENCY_LINKS
	setup_requires = SETUP_REQUIRES

	try:
		import pypandoc
		setup_requires += ["setuptools-markdown"]
		long_description_markdown_filename = "README.md"
		del pypandoc
	except:
		pass

	classifiers = [
		"Development Status :: 4 - Beta",
		"Environment :: Web Environment",
		"Framework :: Flask",
		"Intended Audience :: Education",
		"Intended Audience :: End Users/Desktop",
		"Intended Audience :: Manufacturing",
		"Intended Audience :: Science/Research",
		"License :: OSI Approved :: GNU Affero General Public License v3",
		"Natural Language :: English",
		"Operating System :: OS Independent",
		"Programming Language :: Python :: 2.7",
		"Programming Language :: JavaScript",
		"Topic :: Internet :: WWW/HTTP",
		"Topic :: Internet :: WWW/HTTP :: Dynamic Content",
		"Topic :: Internet :: WWW/HTTP :: WSGI",
		"Topic :: Printing",
		"Topic :: System :: Networking :: Monitoring"
	]
	author = "Gina Häußge"
	author_email = "osd@foosel.net"
	url = "http://octoprint.org"
	license = "AGPLv3"

	packages = find_packages(where="src")
	package_dir = {
		"": "src",
	}
	package_data = {
		"octoprint": octoprint_setuptools.package_data_dirs('src/octoprint',
		                                                    ['static', 'templates', 'plugins', 'translations'])
		             + ['util/piptestballoon/setup.py']
	}

	include_package_data = True
	zip_safe = False

	if os.environ.get('READTHEDOCS', None) == 'True':
		# we can't tell read the docs to please perform a pip install -e .[develop], so we help
		# it a bit here by explicitly adding the development dependencies, which include our
		# documentation dependencies
		install_requires = install_requires + extras_require['develop']

	entry_points = {
		"console_scripts": [
			"octoprint = octoprint:main"
		]
	}

	return locals()

setup(**params())<|MERGE_RESOLUTION|>--- conflicted
+++ resolved
@@ -14,24 +14,15 @@
 
 # Requirements for our application
 INSTALL_REQUIRES = [
-<<<<<<< HEAD
-	"flask>=0.11,<0.12",
-=======
 	"flask>=0.12,<0.13",
 	"werkzeug>=0.11.1,<0.12",
 	"tornado>=4.4.2,<4.5",
->>>>>>> 30e962b4
 	"Jinja2>=2.8,<2.9", # Jinja 2.9 has breaking changes WRT template scope - we can't
 	                    # guarantee backwards compatibility for plugins and such with that
 	                    # version, hence we need to pin to a lower version for now. See #1697
 	"sockjs-tornado>=1.0.2,<1.1",
-<<<<<<< HEAD
-	"PyYAML>=3.10,<3.11",
-	"Flask-Login>=0.3,<0.4",
-=======
 	"PyYAML>=3.12,<3.13",
 	"Flask-Login>=0.4,<0.5",
->>>>>>> 30e962b4
 	"Flask-Principal>=0.4,<0.5",
 	"Flask-Babel>=0.11,<0.12",
 	"Flask-Assets>=0.12,<0.13",
