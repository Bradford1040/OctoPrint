# coding=utf-8
from __future__ import absolute_import

__author__ = "Gina Häußge <osd@foosel.net>"
__license__ = 'GNU Affero General Public License http://www.gnu.org/licenses/agpl.html'
__copyright__ = "Copyright (C) 2014 The OctoPrint Project - Released under terms of the AGPLv3 License"

import uuid
from sockjs.tornado import SockJSRouter
from flask import Flask, g, request, session, Blueprint
from flask.ext.login import LoginManager, current_user
from flask.ext.principal import Principal, Permission, RoleNeed, identity_loaded, UserNeed
from flask.ext.babel import Babel, gettext, ngettext
from flask.ext.assets import Environment, Bundle
from flaskext.markdown import Markdown
from babel import Locale
from watchdog.observers import Observer
from watchdog.observers.polling import PollingObserver
from collections import defaultdict

import os
import logging
import logging.config
import atexit
import signal
import base64

SUCCESS = {}
NO_CONTENT = ("", 204)
NOT_MODIFIED = ("Not Modified", 304)

app = Flask("octoprint")
assets = None
babel = None
debug = False

printer = None
printerProfileManager = None
fileManager = None
slicingManager = None
analysisQueue = None
userManager = None
eventManager = None
loginManager = None
pluginManager = None
appSessionManager = None
pluginLifecycleManager = None
preemptiveCache = None

principals = Principal(app)
admin_permission = Permission(RoleNeed("admin"))
user_permission = Permission(RoleNeed("user"))

# only import the octoprint stuff down here, as it might depend on things defined above to be initialized already
from octoprint import __version__, __branch__, __display_version__
from octoprint.printer import get_connection_options
from octoprint.printer.profile import PrinterProfileManager
from octoprint.printer.standard import Printer
from octoprint.settings import settings
import octoprint.users as users
import octoprint.events as events
import octoprint.plugin
import octoprint.timelapse
import octoprint._version
import octoprint.util
import octoprint.filemanager.storage
import octoprint.filemanager.analysis
import octoprint.slicing
from octoprint.server.util.flask import PreemptiveCache

from . import util

UI_API_KEY = ''.join('%02X' % ord(z) for z in uuid.uuid4().bytes)

VERSION = __version__
BRANCH = __branch__
DISPLAY_VERSION = __display_version__

LOCALES = []
LANGUAGES = set()

@identity_loaded.connect_via(app)
def on_identity_loaded(sender, identity):
	user = load_user(identity.id)
	if user is None:
		return

	identity.provides.add(UserNeed(user.get_id()))
	if user.is_user():
		identity.provides.add(RoleNeed("user"))
	if user.is_admin():
		identity.provides.add(RoleNeed("admin"))

def load_user(id):
	if id == "_api":
		return users.ApiUser()

	if session and "usersession.id" in session:
		sessionid = session["usersession.id"]
	else:
		sessionid = None

	if userManager is not None:
		if sessionid:
			return userManager.findUser(userid=id, session=sessionid)
		else:
			return userManager.findUser(userid=id)
	return users.DummyUser()


#~~ startup code


class Server():
	def __init__(self, settings=None, plugin_manager=None, host="0.0.0.0", port=5000, debug=False, allow_root=False):
		self._settings = settings
		self._plugin_manager = plugin_manager
		self._host = host
		self._port = port
		self._debug = debug
		self._allow_root = allow_root
		self._server = None

		self._logger = None

		self._lifecycle_callbacks = defaultdict(list)

		self._template_searchpaths = []

		self._intermediary_server = None

	def run(self):
		if not self._allow_root:
			self._check_for_root()

		if self._settings is None:
			self._settings = settings()
		if self._plugin_manager is None:
			self._plugin_manager = octoprint.plugin.plugin_manager()

		global app
		global babel

		global printer
		global printerProfileManager
		global fileManager
		global slicingManager
		global analysisQueue
		global userManager
		global eventManager
		global loginManager
		global pluginManager
		global appSessionManager
		global pluginLifecycleManager
		global preemptiveCache
		global debug

		from tornado.ioloop import IOLoop
		from tornado.web import Application, RequestHandler

		debug = self._debug

		self._logger = logging.getLogger(__name__)
		pluginManager = self._plugin_manager

		# monkey patch a bunch of stuff
		util.tornado.fix_ioloop_scheduling()
		util.flask.enable_additional_translations(additional_folders=[self._settings.getBaseFolder("translations")])

		# setup app
		self._setup_app()

		# setup i18n
		self._setup_i18n(app)

		if self._settings.getBoolean(["serial", "log"]):
			# enable debug logging to serial.log
			logging.getLogger("SERIAL").setLevel(logging.DEBUG)
			logging.getLogger("SERIAL").debug("Enabling serial logging")

		# start the intermediary server
		self._start_intermediary_server()

		# then initialize the plugin manager
		pluginManager.reload_plugins(startup=True, initialize_implementations=False)

		printerProfileManager = PrinterProfileManager()
		eventManager = events.eventManager()
		analysisQueue = octoprint.filemanager.analysis.AnalysisQueue()
		slicingManager = octoprint.slicing.SlicingManager(self._settings.getBaseFolder("slicingProfiles"), printerProfileManager)
		storage_managers = dict()
		storage_managers[octoprint.filemanager.FileDestinations.LOCAL] = octoprint.filemanager.storage.LocalFileStorage(self._settings.getBaseFolder("uploads"))
		fileManager = octoprint.filemanager.FileManager(analysisQueue, slicingManager, printerProfileManager, initial_storage_managers=storage_managers)
		printer = Printer(fileManager, analysisQueue, printerProfileManager)
		appSessionManager = util.flask.AppSessionManager()
		pluginLifecycleManager = LifecycleManager(pluginManager)
<<<<<<< HEAD
		preemptiveCache = PreemptiveCache(os.path.join(self._settings.getBaseFolder("data"), "preemptive_cache_config.yaml"))

		# setup access control
		if self._settings.getBoolean(["accessControl", "enabled"]):
			userManagerName = self._settings.get(["accessControl", "userManager"])
			try:
				clazz = octoprint.util.get_class(userManagerName)
				userManager = clazz()
			except AttributeError, e:
				self._logger.exception("Could not instantiate user manager %s, will run with accessControl disabled!" % userManagerName)
=======
		preemptiveCache = PreemptiveCache(os.path.join(s.getBaseFolder("data"), "preemptive_cache_config.yaml"))
>>>>>>> c5c5383e

		def octoprint_plugin_inject_factory(name, implementation):
			if not isinstance(implementation, octoprint.plugin.OctoPrintPlugin):
				return None
			return dict(
				plugin_manager=pluginManager,
				printer_profile_manager=printerProfileManager,
				event_bus=eventManager,
				analysis_queue=analysisQueue,
				slicing_manager=slicingManager,
				file_manager=fileManager,
				printer=printer,
				app_session_manager=appSessionManager,
				plugin_lifecycle_manager=pluginLifecycleManager,
<<<<<<< HEAD
				data_folder=os.path.join(self._settings.getBaseFolder("data"), name),
				user_manager=userManager,
=======
				data_folder=os.path.join(settings().getBaseFolder("data"), name),
>>>>>>> c5c5383e
				preemptive_cache=preemptiveCache
			)

		def settings_plugin_inject_factory(name, implementation):
			plugin_settings = octoprint.plugin.plugin_settings_for_settings_plugin(name, implementation)
			if plugin_settings is None:
				return

			return dict(settings=plugin_settings)

		def settings_plugin_config_migration_and_cleanup(name, implementation):
			if not isinstance(implementation, octoprint.plugin.SettingsPlugin):
				return

			settings_version = implementation.get_settings_version()
			settings_migrator = implementation.on_settings_migrate

			if settings_version is not None and settings_migrator is not None:
				stored_version = implementation._settings.get_int([octoprint.plugin.SettingsPlugin.config_version_key])
				if stored_version is None or stored_version < settings_version:
					settings_migrator(settings_version, stored_version)
					implementation._settings.set_int([octoprint.plugin.SettingsPlugin.config_version_key], settings_version)

			implementation.on_settings_cleanup()
			implementation._settings.save()

			implementation.on_settings_initialized()

		pluginManager.implementation_inject_factories=[octoprint_plugin_inject_factory, settings_plugin_inject_factory]
		pluginManager.initialize_implementations()

		settingsPlugins = pluginManager.get_implementations(octoprint.plugin.SettingsPlugin)
		for implementation in settingsPlugins:
			try:
				settings_plugin_config_migration_and_cleanup(implementation._identifier, implementation)
			except:
				self._logger.exception("Error while trying to migrate settings for plugin {}, ignoring it".format(implementation._identifier))

		pluginManager.implementation_post_inits=[settings_plugin_config_migration_and_cleanup]

		pluginManager.log_all_plugins()

		# initialize file manager and register it for changes in the registered plugins
		fileManager.initialize()
		pluginLifecycleManager.add_callback(["enabled", "disabled"], lambda name, plugin: fileManager.reload_plugins())

		# initialize slicing manager and register it for changes in the registered plugins
		slicingManager.initialize()
		pluginLifecycleManager.add_callback(["enabled", "disabled"], lambda name, plugin: slicingManager.reload_slicers())

		# setup jinja2
		self._setup_jinja2()
		def template_enabled(name, plugin):
			if plugin.implementation is None or not isinstance(plugin.implementation, octoprint.plugin.TemplatePlugin):
				return
			self._register_additional_template_plugin(plugin.implementation)
		def template_disabled(name, plugin):
			if plugin.implementation is None or not isinstance(plugin.implementation, octoprint.plugin.TemplatePlugin):
				return
			self._unregister_additional_template_plugin(plugin.implementation)
		pluginLifecycleManager.add_callback("enabled", template_enabled)
		pluginLifecycleManager.add_callback("disabled", template_disabled)

		# setup assets
		self._setup_assets()

		# configure timelapse
		octoprint.timelapse.configureTimelapse()

		# setup command triggers
		events.CommandTrigger(printer)
		if self._debug:
			events.DebugEventListener()

		app.wsgi_app = util.ReverseProxied(
			app.wsgi_app,
			self._settings.get(["server", "reverseProxy", "prefixHeader"]),
			self._settings.get(["server", "reverseProxy", "schemeHeader"]),
			self._settings.get(["server", "reverseProxy", "hostHeader"]),
			self._settings.get(["server", "reverseProxy", "prefixFallback"]),
			self._settings.get(["server", "reverseProxy", "schemeFallback"]),
			self._settings.get(["server", "reverseProxy", "hostFallback"])
		)

		secret_key = self._settings.get(["server", "secretKey"])
		if not secret_key:
			import string
			from random import choice
			chars = string.ascii_lowercase + string.ascii_uppercase + string.digits
			secret_key = "".join(choice(chars) for _ in xrange(32))
			self._settings.set(["server", "secretKey"], secret_key)
			self._settings.save()
		app.secret_key = secret_key
		loginManager = LoginManager()
		loginManager.session_protection = "strong"
		loginManager.user_callback = load_user
		if userManager is None:
			loginManager.anonymous_user = users.DummyUser
			principals.identity_loaders.appendleft(users.dummy_identity_loader)
		loginManager.init_app(app)

		if self._host is None:
			self._host = self._settings.get(["server", "host"])
		if self._port is None:
			self._port = self._settings.getInt(["server", "port"])

		app.debug = self._debug

		# register API blueprint
		self._setup_blueprints()

		## Tornado initialization starts here

		ioloop = IOLoop()
		ioloop.install()

		self._router = SockJSRouter(self._create_socket_connection, "/sockjs")

		upload_suffixes = dict(name=self._settings.get(["server", "uploads", "nameSuffix"]), path=self._settings.get(["server", "uploads", "pathSuffix"]))

		def mime_type_guesser(path):
			from octoprint.filemanager import get_mime_type
			return get_mime_type(path)

		download_handler_kwargs = dict(
			as_attachment=True,
			allow_client_caching=False
		)
		additional_mime_types=dict(mime_type_guesser=mime_type_guesser)
		admin_validator = dict(access_validation=util.tornado.access_validation_factory(app, loginManager, util.flask.user_validator))
		no_hidden_files_validator = dict(path_validation=util.tornado.path_validation_factory(lambda path: not octoprint.util.is_hidden_path(path), status_code=404))

		def joined_dict(*dicts):
			if not len(dicts):
				return dict()

			joined = dict()
			for d in dicts:
				joined.update(d)
			return joined

		server_routes = self._router.urls + [
			# various downloads
			(r"/downloads/timelapse/([^/]*\.mpg)", util.tornado.LargeResponseHandler, joined_dict(dict(path=self._settings.getBaseFolder("timelapse")),
			                                                                                      download_handler_kwargs,
			                                                                                      no_hidden_files_validator)),
			(r"/downloads/files/local/(.*)", util.tornado.LargeResponseHandler, joined_dict(dict(path=self._settings.getBaseFolder("uploads")),
			                                                                                download_handler_kwargs,
			                                                                                no_hidden_files_validator,
			                                                                                additional_mime_types)),
			(r"/downloads/logs/([^/]*)", util.tornado.LargeResponseHandler, joined_dict(dict(path=self._settings.getBaseFolder("logs")),
			                                                                            download_handler_kwargs,
			                                                                            admin_validator)),
			# camera snapshot
			(r"/downloads/camera/current", util.tornado.UrlProxyHandler, dict(url=self._settings.get(["webcam", "snapshot"]),
			                                                                  as_attachment=True,
			                                                                  access_validation=util.tornado.access_validation_factory(app, loginManager, util.flask.user_validator))),
			# generated webassets
			(r"/static/webassets/(.*)", util.tornado.LargeResponseHandler, dict(path=os.path.join(self._settings.getBaseFolder("generated"), "webassets"))),

			# online indicators - text file with "online" as content and a transparent gif
			(r"/online.txt", util.tornado.StaticDataHandler, dict(data="online\n")),
			(r"/online.gif", util.tornado.StaticDataHandler, dict(data=bytes(base64.b64decode("R0lGODlhAQABAIAAAAAAAP///yH5BAEAAAAALAAAAAABAAEAAAIBRAA7")),
			                                                      content_type="image/gif"))
		]
		for name, hook in pluginManager.get_hooks("octoprint.server.http.routes").items():
			try:
				result = hook(list(server_routes))
			except:
				self._logger.exception("There was an error while retrieving additional server routes from plugin hook {name}".format(**locals()))
			else:
				if isinstance(result, (list, tuple)):
					for entry in result:
						if not isinstance(entry, tuple) or not len(entry) == 3:
							continue
						if not isinstance(entry[0], basestring):
							continue
						if not isinstance(entry[2], dict):
							continue

						route, handler, kwargs = entry
						route = r"/plugin/{name}/{route}".format(name=name, route=route if not route.startswith("/") else route[1:])

						self._logger.debug("Adding additional route {route} handled by handler {handler} and with additional arguments {kwargs!r}".format(**locals()))
						server_routes.append((route, handler, kwargs))

		server_routes.append((r".*", util.tornado.UploadStorageFallbackHandler, dict(fallback=util.tornado.WsgiInputContainer(app.wsgi_app), file_prefix="octoprint-file-upload-", file_suffix=".tmp", suffixes=upload_suffixes)))

		self._tornado_app = Application(server_routes)
		max_body_sizes = [
			("POST", r"/api/files/([^/]*)", self._settings.getInt(["server", "uploads", "maxSize"])),
			("POST", r"/api/languages", 5 * 1024 * 1024)
		]

		# allow plugins to extend allowed maximum body sizes
		for name, hook in pluginManager.get_hooks("octoprint.server.http.bodysize").items():
			try:
				result = hook(list(max_body_sizes))
			except:
				self._logger.exception("There was an error while retrieving additional upload sizes from plugin hook {name}".format(**locals()))
			else:
				if isinstance(result, (list, tuple)):
					for entry in result:
						if not isinstance(entry, tuple) or not len(entry) == 3:
							continue
						if not entry[0] in util.tornado.UploadStorageFallbackHandler.BODY_METHODS:
							continue
						if not isinstance(entry[2], int):
							continue

						method, route, size = entry
						route = r"/plugin/{name}/{route}".format(name=name, route=route if not route.startswith("/") else route[1:])

						self._logger.debug("Adding maximum body size of {size}B for {method} requests to {route})".format(**locals()))
						max_body_sizes.append((method, route, size))

		self._stop_intermediary_server()

		self._server = util.tornado.CustomHTTPServer(self._tornado_app, max_body_sizes=max_body_sizes, default_max_body_size=self._settings.getInt(["server", "maxSize"]))
		self._server.listen(self._port, address=self._host)

		eventManager.fire(events.Events.STARTUP)
		if self._settings.getBoolean(["serial", "autoconnect"]):
			(port, baudrate) = self._settings.get(["serial", "port"]), self._settings.getInt(["serial", "baudrate"])
			printer_profile = printerProfileManager.get_default()
			connectionOptions = get_connection_options()
			if port in connectionOptions["ports"]:
				printer.connect(port=port, baudrate=baudrate, profile=printer_profile["id"] if "id" in printer_profile else "_default")

		# start up watchdogs
		if self._settings.getBoolean(["feature", "pollWatched"]):
			# use less performant polling observer if explicitely configured
			observer = PollingObserver()
		else:
			# use os default
			observer = Observer()
		observer.schedule(util.watchdog.GcodeWatchdogHandler(fileManager, printer), self._settings.getBaseFolder("watched"))
		observer.start()

		# run our startup plugins
		octoprint.plugin.call_plugin(octoprint.plugin.StartupPlugin,
		                             "on_startup",
		                             args=(self._host, self._port),
		                             sorting_context="StartupPlugin.on_startup")

		def call_on_startup(name, plugin):
			implementation = plugin.get_implementation(octoprint.plugin.StartupPlugin)
			if implementation is None:
				return
			implementation.on_startup(self._host, self._port)
		pluginLifecycleManager.add_callback("enabled", call_on_startup)

		# prepare our after startup function
		def on_after_startup():
			self._logger.info("Listening on http://%s:%d" % (self._host, self._port))

			# now this is somewhat ugly, but the issue is the following: startup plugins might want to do things for
			# which they need the server to be already alive (e.g. for being able to resolve urls, such as favicons
			# or service xmls or the like). While they are working though the ioloop would block. Therefore we'll
			# create a single use thread in which to perform our after-startup-tasks, start that and hand back
			# control to the ioloop
			def work():
				octoprint.plugin.call_plugin(octoprint.plugin.StartupPlugin,
				                             "on_after_startup",
				                             sorting_context="StartupPlugin.on_after_startup")

				def call_on_after_startup(name, plugin):
					implementation = plugin.get_implementation(octoprint.plugin.StartupPlugin)
					if implementation is None:
						return
					implementation.on_after_startup()
				pluginLifecycleManager.add_callback("enabled", call_on_after_startup)

				# when we are through with that we also run our preemptive cache
				if settings().getBoolean(["devel", "cache", "preemptive"]):
					self._execute_preemptive_flask_caching(preemptiveCache)

			import threading
			threading.Thread(target=work).start()
		ioloop.add_callback(on_after_startup)

		# prepare our shutdown function
		def on_shutdown():
			# will be called on clean system exit and shutdown the watchdog observer and call the on_shutdown methods
			# on all registered ShutdownPlugins
			self._logger.info("Shutting down...")
			observer.stop()
			observer.join()
			octoprint.plugin.call_plugin(octoprint.plugin.ShutdownPlugin,
			                             "on_shutdown",
			                             sorting_context="ShutdownPlugin.on_shutdown")
			self._logger.info("Goodbye!")
		atexit.register(on_shutdown)

		def sigterm_handler(*args, **kwargs):
			# will stop tornado on SIGTERM, making the program exit cleanly
			def shutdown_tornado():
				ioloop.stop()
			ioloop.add_callback_from_signal(shutdown_tornado)
		signal.signal(signal.SIGTERM, sigterm_handler)

		try:
			# this is the main loop - as long as tornado is running, OctoPrint is running
			ioloop.start()
		except (KeyboardInterrupt, SystemExit):
			pass
		except:
			self._logger.fatal("Now that is embarrassing... Something really really went wrong here. Please report this including the stacktrace below in OctoPrint's bugtracker. Thanks!")
			self._logger.exception("Stacktrace follows:")

	def _create_socket_connection(self, session):
		global printer, fileManager, analysisQueue, userManager, eventManager
		return util.sockjs.PrinterStateConnection(printer, fileManager, analysisQueue, userManager, eventManager, pluginManager, session)

	def _check_for_root(self):
		if "geteuid" in dir(os) and os.geteuid() == 0:
			exit("You should not run OctoPrint as root!")

	def _get_locale(self):
		global LANGUAGES

		if "l10n" in request.values:
			return Locale.negotiate([request.values["l10n"]], LANGUAGES)

		if hasattr(g, "identity") and g.identity and userManager is not None:
			userid = g.identity.id
			try:
				user_language = userManager.getUserSetting(userid, ("interface", "language"))
				if user_language is not None and not user_language == "_default":
					return Locale.negotiate([user_language], LANGUAGES)
			except octoprint.users.UnknownUser:
				pass

		default_language = self._settings.get(["appearance", "defaultLanguage"])
		if default_language is not None and not default_language == "_default" and default_language in LANGUAGES:
			return Locale.negotiate([default_language], LANGUAGES)

		return Locale.parse(request.accept_languages.best_match(LANGUAGES))
<<<<<<< HEAD
=======

	def _setup_logging(self, debug, logConf=None):
		defaultConfig = {
			"version": 1,
			"formatters": {
				"simple": {
					"format": "%(asctime)s - %(name)s - %(levelname)s - %(message)s"
				}
			},
			"handlers": {
				"console": {
					"class": "logging.StreamHandler",
					"level": "DEBUG",
					"formatter": "simple",
					"stream": "ext://sys.stdout"
				},
				"file": {
					"class": "logging.handlers.TimedRotatingFileHandler",
					"level": "DEBUG",
					"formatter": "simple",
					"when": "D",
					"backupCount": "1",
					"filename": os.path.join(settings().getBaseFolder("logs"), "octoprint.log")
				},
				"serialFile": {
					"class": "logging.handlers.RotatingFileHandler",
					"level": "DEBUG",
					"formatter": "simple",
					"maxBytes": 2 * 1024 * 1024, # let's limit the serial log to 2MB in size
					"filename": os.path.join(settings().getBaseFolder("logs"), "serial.log")
				}
			},
			"loggers": {
				"SERIAL": {
					"level": "CRITICAL",
					"handlers": ["serialFile"],
					"propagate": False
				},
				"tornado.application": {
					"level": "INFO"
				},
				"tornado.general": {
					"level": "INFO"
				},
				"octoprint.server.util.flask": {
					"level": "WARN"
				}
			},
			"root": {
				"level": "INFO",
				"handlers": ["console", "file"]
			}
		}

		if debug:
			defaultConfig["root"]["level"] = "DEBUG"

		if logConf is None:
			logConf = os.path.join(settings().getBaseFolder("base"), "logging.yaml")

		configFromFile = {}
		if os.path.exists(logConf) and os.path.isfile(logConf):
			import yaml
			with open(logConf, "r") as f:
				configFromFile = yaml.safe_load(f)

		config = octoprint.util.dict_merge(defaultConfig, configFromFile)
		logging.config.dictConfig(config)
		logging.captureWarnings(True)

		import warnings
		warnings.simplefilter("always")

		if settings().getBoolean(["serial", "log"]):
			# enable debug logging to serial.log
			logging.getLogger("SERIAL").setLevel(logging.DEBUG)
			logging.getLogger("SERIAL").debug("Enabling serial logging")
>>>>>>> c5c5383e

	def _setup_app(self):
		@app.before_request
		def before_request():
			g.locale = self._get_locale()

		@app.after_request
		def after_request(response):
			# send no-cache headers with all POST responses
			if request.method == "POST":
				response.cache_control.no_cache = True
			response.headers.add("X-Clacks-Overhead", "GNU Terry Pratchett")
			return response

		Markdown(app)

	def _setup_i18n(self, app):
		global babel
		global LOCALES
		global LANGUAGES

		babel = Babel(app)

		def get_available_locale_identifiers(locales):
			result = set()

			# add available translations
			for locale in locales:
				result.add(locale.language)
				if locale.territory:
					# if a territory is specified, add that too
					result.add("%s_%s" % (locale.language, locale.territory))

			return result

		LOCALES = babel.list_translations()
		LANGUAGES = get_available_locale_identifiers(LOCALES)

		@babel.localeselector
		def get_locale():
			return self._get_locale()

	def _setup_jinja2(self):
		import re

		app.jinja_env.add_extension("jinja2.ext.do")
		app.jinja_env.add_extension("octoprint.util.jinja.trycatch")

		def regex_replace(s, find, replace):
			return re.sub(find, replace, s)

		html_header_regex = re.compile("<h(?P<number>[1-6])>(?P<content>.*?)</h(?P=number)>")
		def offset_html_headers(s, offset):
			def repl(match):
				number = int(match.group("number"))
				number += offset
				if number > 6:
					number = 6
				elif number < 1:
					number = 1
				return "<h{number}>{content}</h{number}>".format(number=number, content=match.group("content"))
			return html_header_regex.sub(repl, s)

		markdown_header_regex = re.compile("^(?P<hashs>#+)\s+(?P<content>.*)$", flags=re.MULTILINE)
		def offset_markdown_headers(s, offset):
			def repl(match):
				number = len(match.group("hashs"))
				number += offset
				if number > 6:
					number = 6
				elif number < 1:
					number = 1
				return "{hashs} {content}".format(hashs="#" * number, content=match.group("content"))
			return markdown_header_regex.sub(repl, s)

		app.jinja_env.filters["regex_replace"] = regex_replace
		app.jinja_env.filters["offset_html_headers"] = offset_html_headers
		app.jinja_env.filters["offset_markdown_headers"] = offset_markdown_headers

		# configure additional template folders for jinja2
		import jinja2
		import octoprint.util.jinja
		filesystem_loader = octoprint.util.jinja.FilteredFileSystemLoader([],
		                                                                  path_filter=lambda x: not octoprint.util.is_hidden_path(x))
		filesystem_loader.searchpath = self._template_searchpaths

		loaders = [app.jinja_loader, filesystem_loader]
		if octoprint.util.is_running_from_source():
			root = os.path.abspath(os.path.join(os.path.dirname(__file__), "../../.."))
			allowed = ["AUTHORS.md", "CHANGELOG.md", "THIRDPARTYLICENSES.md"]
			files = {name: os.path.join(root, name) for name in allowed}
			loaders.append(octoprint.util.jinja.SelectedFilesLoader(files))

		jinja_loader = jinja2.ChoiceLoader(loaders)
		app.jinja_loader = jinja_loader

		self._register_template_plugins()

	def _execute_preemptive_flask_caching(self, preemptive_cache):
		from werkzeug.test import EnvironBuilder
		import time

		# we clean up entries from our preemptive cache settings that haven't been
		# accessed longer than server.preemptiveCache.until days
		preemptive_cache_timeout = settings().getInt(["server", "preemptiveCache", "until"])
<<<<<<< HEAD
		cutoff_timestamp = time.time() + preemptive_cache_timeout * 24 * 60 * 60

		cache_data = preemptive_cache.clean_all_data(lambda root, entries: filter(lambda entry: "_timestamp" in entry and entry["_timestamp"] <= cutoff_timestamp, entries))
=======
		cutoff_timestamp = time.time() - preemptive_cache_timeout * 24 * 60 * 60

		def filter_old_entries(entry):
			return "_timestamp" in entry and entry["_timestamp"] > cutoff_timestamp

		cache_data = preemptive_cache.clean_all_data(lambda root, entries: filter(filter_old_entries, entries))
>>>>>>> c5c5383e
		if not cache_data:
			return

		def execute_caching():
			for route in sorted(cache_data.keys(), key=lambda x: (x.count("/"), x)):
<<<<<<< HEAD
				entries = cache_data[route]
=======
				entries = reversed(sorted(cache_data[route], key=lambda x: x.get("_count", 0)))
>>>>>>> c5c5383e
				for kwargs in entries:
					plugin = kwargs.get("plugin", None)
					additional_request_data = kwargs.get("_additional_request_data", dict())
					kwargs = dict((k, v) for k, v in kwargs.items() if not k.startswith("_") and not k == "plugin")
					kwargs.update(additional_request_data)
					try:
						if plugin:
							self._logger.info("Preemptively caching {} (plugin {}) for {!r}".format(route, plugin, kwargs))
						else:
							self._logger.info("Preemptively caching {} for {!r}".format(route, kwargs))
						builder = EnvironBuilder(**kwargs)
<<<<<<< HEAD
						with preemptive_cache.disable_timestamp_update():
=======
						with preemptive_cache.disable_access_logging():
>>>>>>> c5c5383e
							app(builder.get_environ(), lambda *a, **kw: None)
					except:
						self._logger.exception("Error while trying to preemptively cache {} for {!r}".format(route, kwargs))

		import threading
		cache_thread = threading.Thread(target=execute_caching, name="Preemptive Cache Worker")
		cache_thread.daemon = True
		cache_thread.start()

	def _register_template_plugins(self):
		template_plugins = pluginManager.get_implementations(octoprint.plugin.TemplatePlugin)
		for plugin in template_plugins:
			try:
				self._register_additional_template_plugin(plugin)
			except:
				self._logger.exception("Error while trying to register templates of plugin {}, ignoring it".format(plugin._identifier))

	def _register_additional_template_plugin(self, plugin):
		folder = plugin.get_template_folder()
		if folder is not None and not folder in self._template_searchpaths:
			self._template_searchpaths.append(folder)

	def _unregister_additional_template_plugin(self, plugin):
		folder = plugin.get_template_folder()
		if folder is not None and folder in self._template_searchpaths:
			self._template_searchpaths.remove(folder)

	def _setup_blueprints(self):
		from octoprint.server.api import api
		from octoprint.server.apps import apps, clear_registered_app
		import octoprint.server.views

		app.register_blueprint(api, url_prefix="/api")
		app.register_blueprint(apps, url_prefix="/apps")

		# also register any blueprints defined in BlueprintPlugins
		self._register_blueprint_plugins()

		# and register a blueprint for serving the static files of asset plugins which are not blueprint plugins themselves
		self._register_asset_plugins()

		global pluginLifecycleManager
		def clear_apps(name, plugin):
			clear_registered_app()
		pluginLifecycleManager.add_callback("enabled", clear_apps)
		pluginLifecycleManager.add_callback("disabled", clear_apps)

	def _register_blueprint_plugins(self):
		blueprint_plugins = octoprint.plugin.plugin_manager().get_implementations(octoprint.plugin.BlueprintPlugin)
		for plugin in blueprint_plugins:
			try:
				self._register_blueprint_plugin(plugin)
			except:
				self._logger.exception("Error while registering blueprint of plugin {}, ignoring it".format(plugin._identifier))
				continue

	def _register_asset_plugins(self):
		asset_plugins = octoprint.plugin.plugin_manager().get_implementations(octoprint.plugin.AssetPlugin)
		for plugin in asset_plugins:
			if isinstance(plugin, octoprint.plugin.BlueprintPlugin):
				continue
			try:
				self._register_asset_plugin(plugin)
			except:
				self._logger.exception("Error while registering assets of plugin {}, ignoring it".format(plugin._identifier))
				continue

	def _register_blueprint_plugin(self, plugin):
		name = plugin._identifier
		blueprint = plugin.get_blueprint()
		if blueprint is None:
			return

		if plugin.is_blueprint_protected():
			from octoprint.server.util import apiKeyRequestHandler, corsResponseHandler
			blueprint.before_request(apiKeyRequestHandler)
			blueprint.after_request(corsResponseHandler)

		url_prefix = "/plugin/{name}".format(name=name)
		app.register_blueprint(blueprint, url_prefix=url_prefix)

		if self._logger:
			self._logger.debug("Registered API of plugin {name} under URL prefix {url_prefix}".format(name=name, url_prefix=url_prefix))

	def _register_asset_plugin(self, plugin):
		name = plugin._identifier

		url_prefix = "/plugin/{name}".format(name=name)
		blueprint = Blueprint("plugin." + name, name, static_folder=plugin.get_asset_folder())
		app.register_blueprint(blueprint, url_prefix=url_prefix)

		if self._logger:
			self._logger.debug("Registered assets of plugin {name} under URL prefix {url_prefix}".format(name=name, url_prefix=url_prefix))

	def _setup_assets(self):
		global app
		global assets
		global pluginManager

		util.flask.fix_webassets_cache()
		util.flask.fix_webassets_filtertool()

		base_folder = self._settings.getBaseFolder("generated")

		# clean the folder
		if self._settings.getBoolean(["devel", "webassets", "clean_on_startup"]):
			import shutil
			import errno
			import sys

			for entry in ("webassets", ".webassets-cache"):
				path = os.path.join(base_folder, entry)

				# delete path if it exists
				if os.path.isdir(path):
					try:
						self._logger.debug("Deleting {path}...".format(**locals()))
						shutil.rmtree(path)
					except:
						self._logger.exception("Error while trying to delete {path}, leaving it alone".format(**locals()))
						continue

				# re-create path
				self._logger.debug("Creating {path}...".format(**locals()))
				error_text = "Error while trying to re-create {path}, that might cause errors with the webassets cache".format(**locals())
				try:
					os.makedirs(path)
				except OSError as e:
					if e.errno == errno.EACCES:
						# that might be caused by the user still having the folder open somewhere, let's try again after
						# waiting a bit
						import time
						for n in xrange(3):
							time.sleep(0.5)
							self._logger.debug("Creating {path}: Retry #{retry} after {time}s".format(path=path, retry=n+1, time=(n + 1)*0.5))
							try:
								os.makedirs(path)
								break
							except:
								if self._logger.isEnabledFor(logging.DEBUG):
									self._logger.exception("Ignored error while creating directory {path}".format(**locals()))
								pass
						else:
							# this will only get executed if we never did
							# successfully execute makedirs above
							self._logger.exception(error_text)
							continue
					else:
						# not an access error, so something we don't understand
						# went wrong -> log an error and stop
						self._logger.exception(error_text)
						continue
				except:
					# not an OSError, so something we don't understand
					# went wrong -> log an error and stop
					self._logger.exception(error_text)
					continue

				self._logger.info("Reset webasset folder {path}...".format(**locals()))

		AdjustedEnvironment = type(Environment)(Environment.__name__, (Environment,), dict(
			resolver_class=util.flask.PluginAssetResolver
		))
		class CustomDirectoryEnvironment(AdjustedEnvironment):
			@property
			def directory(self):
				return base_folder

		assets = CustomDirectoryEnvironment(app)
		assets.debug = not self._settings.getBoolean(["devel", "webassets", "bundle"])

		UpdaterType = type(util.flask.SettingsCheckUpdater)(util.flask.SettingsCheckUpdater.__name__, (util.flask.SettingsCheckUpdater,), dict(
			updater=assets.updater
		))
		assets.updater = UpdaterType

		enable_gcodeviewer = self._settings.getBoolean(["gcodeViewer", "enabled"])
		preferred_stylesheet = self._settings.get(["devel", "stylesheet"])
		minify = self._settings.getBoolean(["devel", "webassets", "minify"])

		dynamic_assets = util.flask.collect_plugin_assets(
			enable_gcodeviewer=enable_gcodeviewer,
			preferred_stylesheet=preferred_stylesheet
		)

		js_libs = [
			"js/lib/jquery/jquery-2.1.4.min.js" if minify else "js/lib/jquery/jquery-2.1.4.js",
			"js/lib/modernizr.custom.js",
			"js/lib/lodash.min.js",
			"js/lib/sprintf.min.js",
			"js/lib/knockout.js",
			"js/lib/knockout.mapping-latest.js",
			"js/lib/babel.js",
			"js/lib/avltree.js",
			"js/lib/bootstrap/bootstrap.js",
			"js/lib/bootstrap/bootstrap-modalmanager.js",
			"js/lib/bootstrap/bootstrap-modal.js",
			"js/lib/bootstrap/bootstrap-slider.js",
			"js/lib/bootstrap/bootstrap-tabdrop.js",
			"js/lib/jquery/jquery.ui.core.js",
			"js/lib/jquery/jquery.ui.widget.js",
			"js/lib/jquery/jquery.ui.mouse.js",
			"js/lib/jquery/jquery.flot.js",
			"js/lib/jquery/jquery.iframe-transport.js",
			"js/lib/jquery/jquery.fileupload.js",
			"js/lib/jquery/jquery.slimscroll.min.js",
			"js/lib/jquery/jquery.qrcode.min.js",
			"js/lib/jquery/jquery.bootstrap.wizard.js",
			"js/lib/moment-with-locales.min.js",
			"js/lib/pusher.color.min.js",
			"js/lib/detectmobilebrowser.js",
			"js/lib/md5.min.js",
			"js/lib/pnotify.min.js",
			"js/lib/bootstrap-slider-knockout-binding.js",
			"js/lib/loglevel.min.js",
			"js/lib/sockjs-0.3.4.min.js"
		]
		js_client = [
			"js/app/client/base.js",
			"js/app/client/socket.js",
			"js/app/client/browser.js",
			"js/app/client/connection.js",
			"js/app/client/control.js",
			"js/app/client/files.js",
			"js/app/client/job.js",
			"js/app/client/languages.js",
			"js/app/client/logs.js",
			"js/app/client/printer.js",
			"js/app/client/printerprofiles.js",
			"js/app/client/settings.js",
			"js/app/client/slicing.js",
			"js/app/client/system.js",
			"js/app/client/timelapse.js",
			"js/app/client/users.js",
			"js/app/client/util.js",
			"js/app/client/wizard.js"
		]
		js_app = dynamic_assets["js"] + [
			"js/app/dataupdater.js",
			"js/app/helpers.js",
			"js/app/main.js",
		]

		css_libs = [
			"css/bootstrap.min.css",
			"css/bootstrap-modal.css",
			"css/bootstrap-slider.css",
			"css/bootstrap-tabdrop.css",
			"css/font-awesome.min.css",
			"css/jquery.fileupload-ui.css",
			"css/pnotify.min.css"
		]
		css_app = list(dynamic_assets["css"])
		if len(css_app) == 0:
			css_app = ["empty"]

		less_app = list(dynamic_assets["less"])
		if len(less_app) == 0:
			less_app = ["empty"]

		from webassets.filter import register_filter, Filter
		from webassets.filter.cssrewrite.base import PatternRewriter
		import re
		class LessImportRewrite(PatternRewriter):
			name = "less_importrewrite"

			patterns = {
				"import_rewrite": re.compile("(@import(\s+\(.*\))?\s+)\"(.*)\";")
			}

			def import_rewrite(self, m):
				import_with_options = m.group(1)
				import_url = m.group(3)

				if not import_url.startswith("http:") and not import_url.startswith("https:") and not import_url.startswith("/"):
					import_url = "../less/" + import_url

				return "{import_with_options}\"{import_url}\";".format(**locals())

		class JsDelimiterBundle(Filter):
			name = "js_delimiter_bundler"
			options = {}
			def input(self, _in, out, **kwargs):
				out.write(_in.read())
				out.write("\n;\n")

		register_filter(LessImportRewrite)
		register_filter(JsDelimiterBundle)

		js_libs_bundle = Bundle(*js_libs, output="webassets/packed_libs.js", filters="js_delimiter_bundler")
		if minify:
			js_client_bundle = Bundle(*js_client, output="webassets/packed_client.js", filters="rjsmin, js_delimiter_bundler")
			js_app_bundle = Bundle(*js_app, output="webassets/packed_app.js", filters="rjsmin, js_delimiter_bundler")
		else:
			js_client_bundle = Bundle(*js_client, output="webassets/packed_client.js", filters="js_delimiter_bundler")
			js_app_bundle = Bundle(*js_app, output="webassets/packed_app.js", filters="js_delimiter_bundler")

		css_libs_bundle = Bundle(*css_libs, output="webassets/packed_libs.css")
		css_app_bundle = Bundle(*css_app, output="webassets/packed_app.css", filters="cssrewrite")

		all_less_bundle = Bundle(*less_app, output="webassets/packed_app.less", filters="cssrewrite, less_importrewrite")

		assets.register("js_libs", js_libs_bundle)
		assets.register("js_client", js_client_bundle)
		assets.register("js_app", js_app_bundle)
		assets.register("css_libs", css_libs_bundle)
		assets.register("css_app", css_app_bundle)
		assets.register("less_app", all_less_bundle)

	def _start_intermediary_server(self):
		import BaseHTTPServer
		import SimpleHTTPServer
		import threading

		host = self._host
		port = self._port
		if host is None:
			host = self._settings.get(["server", "host"])
		if port is None:
			port = self._settings.getInt(["server", "port"])

		self._logger.debug("Starting intermediary server on {}:{}".format(host, port))

		class IntermediaryServerHandler(SimpleHTTPServer.SimpleHTTPRequestHandler):
			def __init__(self, rules=None, *args, **kwargs):
				if rules is None:
					rules = []
				self.rules = rules
				SimpleHTTPServer.SimpleHTTPRequestHandler.__init__(self, *args, **kwargs)

			def do_GET(self):
				request_path = self.path
				if "?" in request_path:
					request_path = request_path[0:request_path.find("?")]

				for rule in self.rules:
					path, data, content_type = rule
					if request_path == path:
						self.send_response(200)
						if content_type:
							self.send_header("Content-Type", content_type)
						self.end_headers()
						self.wfile.write(data)
						break
				else:
					self.send_response(404)
					self.wfile.write("Not found")

		base_path = os.path.realpath(os.path.join(os.path.dirname(__file__), "..", "static"))
		rules = [
			("/", ["intermediary.html",], "text/html"),
			("/favicon.ico", ["img", "tentacle-20x20.png"], "image/png"),
			("/intermediary.gif", bytes(base64.b64decode("R0lGODlhAQABAIAAAAAAAP///yH5BAEAAAAALAAAAAABAAEAAAIBRAA7")), "image/gif")
		]

		def contents(args):
			path = os.path.join(base_path, *args)
			if not os.path.isfile(path):
				return ""

			with open(path, "rb") as f:
				data = f.read()
			return data

		def process(rule):
			if len(rule) == 2:
				path, data = rule
				content_type = None
			else:
				path, data, content_type = rule

			if isinstance(data, (list, tuple)):
				data = contents(data)

			return path, data, content_type

		rules = map(process, filter(lambda rule: len(rule) == 2 or len(rule) == 3, rules))

		self._intermediary_server = BaseHTTPServer.HTTPServer((host, port), lambda *args, **kwargs: IntermediaryServerHandler(rules, *args, **kwargs))

		thread = threading.Thread(target=self._intermediary_server.serve_forever)
		thread.daemon = True
		thread.start()

		self._logger.debug("Intermediary server started")

	def _stop_intermediary_server(self):
		if self._intermediary_server is None:
			return
		self._logger.debug("Shutting down intermediary server...")
		self._intermediary_server.shutdown()
		self._intermediary_server.server_close()
		self._logger.debug("Intermediary server shut down")

class LifecycleManager(object):
	def __init__(self, plugin_manager):
		self._plugin_manager = plugin_manager

		self._plugin_lifecycle_callbacks = defaultdict(list)
		self._logger = logging.getLogger(__name__)

		def on_plugin_event_factory(lifecycle_event):
			def on_plugin_event(name, plugin):
				self.on_plugin_event(lifecycle_event, name, plugin)
			return on_plugin_event

		self._plugin_manager.on_plugin_loaded = on_plugin_event_factory("loaded")
		self._plugin_manager.on_plugin_unloaded = on_plugin_event_factory("unloaded")
		self._plugin_manager.on_plugin_activated = on_plugin_event_factory("activated")
		self._plugin_manager.on_plugin_deactivated = on_plugin_event_factory("deactivated")
		self._plugin_manager.on_plugin_enabled = on_plugin_event_factory("enabled")
		self._plugin_manager.on_plugin_disabled = on_plugin_event_factory("disabled")

	def on_plugin_event(self, event, name, plugin):
		for lifecycle_callback in self._plugin_lifecycle_callbacks[event]:
			lifecycle_callback(name, plugin)

	def add_callback(self, events, callback):
		if isinstance(events, (str, unicode)):
			events = [events]

		for event in events:
			self._plugin_lifecycle_callbacks[event].append(callback)

	def remove_callback(self, callback, events=None):
		if events is None:
			for event in self._plugin_lifecycle_callbacks:
				if callback in self._plugin_lifecycle_callbacks[event]:
					self._plugin_lifecycle_callbacks[event].remove(callback)
		else:
			if isinstance(events, (str, unicode)):
				events = [events]

			for event in events:
				if callback in self._plugin_lifecycle_callbacks[event]:
					self._plugin_lifecycle_callbacks[event].remove(callback)
<|MERGE_RESOLUTION|>--- conflicted
+++ resolved
@@ -194,7 +194,6 @@
 		printer = Printer(fileManager, analysisQueue, printerProfileManager)
 		appSessionManager = util.flask.AppSessionManager()
 		pluginLifecycleManager = LifecycleManager(pluginManager)
-<<<<<<< HEAD
 		preemptiveCache = PreemptiveCache(os.path.join(self._settings.getBaseFolder("data"), "preemptive_cache_config.yaml"))
 
 		# setup access control
@@ -205,9 +204,6 @@
 				userManager = clazz()
 			except AttributeError, e:
 				self._logger.exception("Could not instantiate user manager %s, will run with accessControl disabled!" % userManagerName)
-=======
-		preemptiveCache = PreemptiveCache(os.path.join(s.getBaseFolder("data"), "preemptive_cache_config.yaml"))
->>>>>>> c5c5383e
 
 		def octoprint_plugin_inject_factory(name, implementation):
 			if not isinstance(implementation, octoprint.plugin.OctoPrintPlugin):
@@ -222,12 +218,8 @@
 				printer=printer,
 				app_session_manager=appSessionManager,
 				plugin_lifecycle_manager=pluginLifecycleManager,
-<<<<<<< HEAD
 				data_folder=os.path.join(self._settings.getBaseFolder("data"), name),
 				user_manager=userManager,
-=======
-				data_folder=os.path.join(settings().getBaseFolder("data"), name),
->>>>>>> c5c5383e
 				preemptive_cache=preemptiveCache
 			)
 
@@ -566,86 +558,6 @@
 			return Locale.negotiate([default_language], LANGUAGES)
 
 		return Locale.parse(request.accept_languages.best_match(LANGUAGES))
-<<<<<<< HEAD
-=======
-
-	def _setup_logging(self, debug, logConf=None):
-		defaultConfig = {
-			"version": 1,
-			"formatters": {
-				"simple": {
-					"format": "%(asctime)s - %(name)s - %(levelname)s - %(message)s"
-				}
-			},
-			"handlers": {
-				"console": {
-					"class": "logging.StreamHandler",
-					"level": "DEBUG",
-					"formatter": "simple",
-					"stream": "ext://sys.stdout"
-				},
-				"file": {
-					"class": "logging.handlers.TimedRotatingFileHandler",
-					"level": "DEBUG",
-					"formatter": "simple",
-					"when": "D",
-					"backupCount": "1",
-					"filename": os.path.join(settings().getBaseFolder("logs"), "octoprint.log")
-				},
-				"serialFile": {
-					"class": "logging.handlers.RotatingFileHandler",
-					"level": "DEBUG",
-					"formatter": "simple",
-					"maxBytes": 2 * 1024 * 1024, # let's limit the serial log to 2MB in size
-					"filename": os.path.join(settings().getBaseFolder("logs"), "serial.log")
-				}
-			},
-			"loggers": {
-				"SERIAL": {
-					"level": "CRITICAL",
-					"handlers": ["serialFile"],
-					"propagate": False
-				},
-				"tornado.application": {
-					"level": "INFO"
-				},
-				"tornado.general": {
-					"level": "INFO"
-				},
-				"octoprint.server.util.flask": {
-					"level": "WARN"
-				}
-			},
-			"root": {
-				"level": "INFO",
-				"handlers": ["console", "file"]
-			}
-		}
-
-		if debug:
-			defaultConfig["root"]["level"] = "DEBUG"
-
-		if logConf is None:
-			logConf = os.path.join(settings().getBaseFolder("base"), "logging.yaml")
-
-		configFromFile = {}
-		if os.path.exists(logConf) and os.path.isfile(logConf):
-			import yaml
-			with open(logConf, "r") as f:
-				configFromFile = yaml.safe_load(f)
-
-		config = octoprint.util.dict_merge(defaultConfig, configFromFile)
-		logging.config.dictConfig(config)
-		logging.captureWarnings(True)
-
-		import warnings
-		warnings.simplefilter("always")
-
-		if settings().getBoolean(["serial", "log"]):
-			# enable debug logging to serial.log
-			logging.getLogger("SERIAL").setLevel(logging.DEBUG)
-			logging.getLogger("SERIAL").debug("Enabling serial logging")
->>>>>>> c5c5383e
 
 	def _setup_app(self):
 		@app.before_request
@@ -751,28 +663,18 @@
 		# we clean up entries from our preemptive cache settings that haven't been
 		# accessed longer than server.preemptiveCache.until days
 		preemptive_cache_timeout = settings().getInt(["server", "preemptiveCache", "until"])
-<<<<<<< HEAD
-		cutoff_timestamp = time.time() + preemptive_cache_timeout * 24 * 60 * 60
-
-		cache_data = preemptive_cache.clean_all_data(lambda root, entries: filter(lambda entry: "_timestamp" in entry and entry["_timestamp"] <= cutoff_timestamp, entries))
-=======
 		cutoff_timestamp = time.time() - preemptive_cache_timeout * 24 * 60 * 60
 
 		def filter_old_entries(entry):
 			return "_timestamp" in entry and entry["_timestamp"] > cutoff_timestamp
 
 		cache_data = preemptive_cache.clean_all_data(lambda root, entries: filter(filter_old_entries, entries))
->>>>>>> c5c5383e
 		if not cache_data:
 			return
 
 		def execute_caching():
 			for route in sorted(cache_data.keys(), key=lambda x: (x.count("/"), x)):
-<<<<<<< HEAD
-				entries = cache_data[route]
-=======
 				entries = reversed(sorted(cache_data[route], key=lambda x: x.get("_count", 0)))
->>>>>>> c5c5383e
 				for kwargs in entries:
 					plugin = kwargs.get("plugin", None)
 					additional_request_data = kwargs.get("_additional_request_data", dict())
@@ -784,11 +686,7 @@
 						else:
 							self._logger.info("Preemptively caching {} for {!r}".format(route, kwargs))
 						builder = EnvironBuilder(**kwargs)
-<<<<<<< HEAD
-						with preemptive_cache.disable_timestamp_update():
-=======
 						with preemptive_cache.disable_access_logging():
->>>>>>> c5c5383e
 							app(builder.get_environ(), lambda *a, **kw: None)
 					except:
 						self._logger.exception("Error while trying to preemptively cache {} for {!r}".format(route, kwargs))
