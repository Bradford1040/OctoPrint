--- conflicted
+++ resolved
@@ -14,11 +14,7 @@
     strategy:
       matrix:
         os: ["ubuntu-latest"]
-<<<<<<< HEAD
-        python: ["3.7", "3.8"]
-=======
-        python: ["2.7", "3.7", "3.8", "3.9"]
->>>>>>> 3feb8deb
+        python: ["3.7", "3.8", "3.9"]
         branch: ["master"]
     runs-on: ${{ matrix.os }}
     steps:
@@ -53,11 +49,7 @@
     strategy:
       matrix:
         os: ["ubuntu-latest"]
-<<<<<<< HEAD
-        python: ["3.7", "3.8"]
-=======
-        python: ["2.7", "3.7", "3.8", "3.9"]
->>>>>>> 3feb8deb
+        python: ["3.7", "3.8", "3.9"]
     runs-on: ${{ matrix.os }}
     steps:
       - name: 👀 Determine latest release
