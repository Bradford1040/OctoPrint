--- conflicted
+++ resolved
@@ -219,1902 +219,7 @@
 # ~~ startup code
 
 
-<<<<<<< HEAD
 class Server:
-	def __init__(self, settings=None, plugin_manager=None, connectivity_checker=None, environment_detector=None,
-	             event_manager=None, host=None, port=None, v6_only=False, debug=False, safe_mode=False, allow_root=False,
-	             octoprint_daemon=None):
-		self._settings = settings
-		self._plugin_manager = plugin_manager
-		self._connectivity_checker = connectivity_checker
-		self._environment_detector = environment_detector
-		self._event_manager = event_manager
-		self._host = host
-		self._port = port
-		self._v6_only = v6_only
-		self._debug = debug
-		self._safe_mode = safe_mode
-		self._allow_root = allow_root
-		self._octoprint_daemon = octoprint_daemon
-		self._server = None
-
-		self._logger = None
-
-		self._lifecycle_callbacks = defaultdict(list)
-
-		self._template_searchpaths = []
-
-		self._intermediary_server = None
-
-	def run(self):
-		if not self._allow_root:
-			self._check_for_root()
-
-		if self._settings is None:
-			self._settings = settings()
-
-		if not self._settings.getBoolean(["server", "ignoreIncompleteStartup"]):
-			self._settings.setBoolean(["server", "incompleteStartup"], True)
-			self._settings.save()
-
-		if self._plugin_manager is None:
-			self._plugin_manager = octoprint.plugin.plugin_manager()
-
-		global app
-		global babel
-
-		global printer
-		global printerProfileManager
-		global fileManager
-		global slicingManager
-		global analysisQueue
-		global userManager
-		global permissionManager
-		global groupManager
-		global eventManager
-		global loginManager
-		global pluginManager
-		global pluginLifecycleManager
-		global preemptiveCache
-		global jsonEncoder
-		global jsonDecoder
-		global connectivityChecker
-		global debug
-		global safe_mode
-
-		from tornado.ioloop import IOLoop
-		from tornado.web import Application
-
-		debug = self._debug
-		safe_mode = self._safe_mode
-
-		if self._v6_only and not octoprint.util.net.HAS_V6:
-			raise RuntimeError("IPv6 only mode configured but system doesn't support IPv6")
-
-		if self._host is None:
-			host = self._settings.get(["server", "host"])
-			if host is None:
-				if octoprint.util.net.HAS_V6:
-					host = "::"
-				else:
-					host = "0.0.0.0"
-
-			self._host = host
-
-		if ":" in self._host and not octoprint.util.net.HAS_V6:
-			raise RuntimeError("IPv6 host address {!r} configured but system doesn't support IPv6".format(self._host))
-
-		if self._port is None:
-			self._port = self._settings.getInt(["server", "port"])
-			if self._port is None:
-				self._port = 5000
-
-		self._logger = logging.getLogger(__name__)
-		self._setup_heartbeat_logging()
-		pluginManager = self._plugin_manager
-
-		# monkey patch/fix some stuff
-		util.tornado.fix_json_encode()
-		util.tornado.fix_websocket_check_origin()
-		util.flask.fix_flask_jsonify()
-		util.watchdog.fix_scandir()
-
-		self._setup_mimetypes()
-
-		additional_translation_folders = []
-		if not safe_mode:
-			additional_translation_folders += [self._settings.getBaseFolder("translations")]
-		util.flask.enable_additional_translations(additional_folders=additional_translation_folders)
-
-		# setup app
-		self._setup_app(app)
-
-		# setup i18n
-		self._setup_i18n(app)
-
-		if self._settings.getBoolean(["serial", "log"]):
-			# enable debug logging to serial.log
-			logging.getLogger("SERIAL").setLevel(logging.DEBUG)
-
-		# start the intermediary server
-		self._start_intermediary_server()
-
-		### IMPORTANT!
-		###
-		### Best do not start any subprocesses until the intermediary server shuts down again or they MIGHT inherit the
-		### open port and prevent us from firing up Tornado later.
-		###
-		### The intermediary server's socket should have the CLOSE_EXEC flag (or its equivalent) set where possible, but
-		### we can only do that if fcntl is available or we are on Windows, so better safe than sorry.
-		###
-		### See also issues #2035 and #2090
-
-		# then initialize the plugin manager
-		pluginManager.reload_plugins(startup=True, initialize_implementations=False)
-
-		printerProfileManager = PrinterProfileManager()
-		eventManager = self._event_manager
-
-		analysis_queue_factories = dict(gcode=octoprint.filemanager.analysis.GcodeAnalysisQueue)
-		analysis_queue_hooks = pluginManager.get_hooks("octoprint.filemanager.analysis.factory")
-		for name, hook in analysis_queue_hooks.items():
-			try:
-				additional_factories = hook()
-				analysis_queue_factories.update(**additional_factories)
-			except Exception:
-				self._logger.exception("Error while processing analysis queues from {}".format(name),
-				                       extra=dict(plugin=name))
-		analysisQueue = octoprint.filemanager.analysis.AnalysisQueue(analysis_queue_factories)
-
-		slicingManager = octoprint.slicing.SlicingManager(self._settings.getBaseFolder("slicingProfiles"), printerProfileManager)
-
-		storage_managers = dict()
-		storage_managers[octoprint.filemanager.FileDestinations.LOCAL] = octoprint.filemanager.storage.LocalFileStorage(self._settings.getBaseFolder("uploads"))
-
-		fileManager = octoprint.filemanager.FileManager(analysisQueue, slicingManager, printerProfileManager, initial_storage_managers=storage_managers)
-		pluginLifecycleManager = LifecycleManager(pluginManager)
-		preemptiveCache = PreemptiveCache(os.path.join(self._settings.getBaseFolder("data"), "preemptive_cache_config.yaml"))
-
-		JsonEncoding.add_encoder(users.User, lambda obj: obj.as_dict())
-		JsonEncoding.add_encoder(groups.Group, lambda obj: obj.as_dict())
-		JsonEncoding.add_encoder(permissions.OctoPrintPermission, lambda obj: obj.as_dict())
-
-		# start regular check if we are connected to the internet
-		def on_connectivity_change(old_value, new_value):
-			eventManager.fire(events.Events.CONNECTIVITY_CHANGED, payload=dict(old=old_value, new=new_value))
-
-		connectivityChecker = self._connectivity_checker
-
-		def on_settings_update(*args, **kwargs):
-			# make sure our connectivity checker runs with the latest settings
-			connectivityEnabled = self._settings.getBoolean(["server", "onlineCheck", "enabled"])
-			connectivityInterval = self._settings.getInt(["server", "onlineCheck", "interval"])
-			connectivityHost = self._settings.get(["server", "onlineCheck", "host"])
-			connectivityPort = self._settings.getInt(["server", "onlineCheck", "port"])
-			connectivityName = self._settings.get(["server", "onlineCheck", "name"])
-
-			if connectivityChecker.enabled != connectivityEnabled \
-					or connectivityChecker.interval != connectivityInterval \
-					or connectivityChecker.host != connectivityHost \
-					or connectivityChecker.port != connectivityPort \
-					or connectivityChecker.name != connectivityName:
-				connectivityChecker.enabled = connectivityEnabled
-				connectivityChecker.interval = connectivityInterval
-				connectivityChecker.host = connectivityHost
-				connectivityChecker.port = connectivityPort
-				connectivityChecker.name = connectivityName
-				connectivityChecker.check_immediately()
-
-		eventManager.subscribe(events.Events.SETTINGS_UPDATED, on_settings_update)
-
-		components = dict(
-			plugin_manager=pluginManager,
-			printer_profile_manager=printerProfileManager,
-			event_bus=eventManager,
-			analysis_queue=analysisQueue,
-			slicing_manager=slicingManager,
-			file_manager=fileManager,
-			plugin_lifecycle_manager=pluginLifecycleManager,
-			preemptive_cache=preemptiveCache,
-			json_encoder=jsonEncoder,
-			json_decoder=jsonDecoder,
-			connectivity_checker=connectivityChecker,
-			environment_detector=self._environment_detector
-		)
-
-		#~~ setup access control
-
-		# get additional permissions from plugins
-		self._setup_plugin_permissions()
-
-		# create group manager instance
-		group_manager_factories = pluginManager.get_hooks("octoprint.access.groups.factory")
-		for name, factory in group_manager_factories.items():
-			try:
-				groupManager = factory(components, self._settings)
-				if groupManager is not None:
-					self._logger.debug("Created group manager instance from factory {}".format(name))
-					break
-			except Exception:
-				self._logger.exception("Error while creating group manager instance from factory {}".format(name))
-		else:
-			group_manager_name = self._settings.get(["accessControl", "groupManager"])
-			try:
-				clazz = octoprint.util.get_class(group_manager_name)
-				groupManager = clazz()
-			except AttributeError:
-				self._logger.exception("Could not instantiate group manager {}, "
-				                       "falling back to FilebasedGroupManager!".format(group_manager_name))
-				groupManager = octoprint.access.groups.FilebasedGroupManager()
-		components.update(dict(group_manager=groupManager))
-
-		# create user manager instance
-		user_manager_factories = pluginManager.get_hooks("octoprint.users.factory") # legacy, set first so that new wins
-		user_manager_factories.update(pluginManager.get_hooks("octoprint.access.users.factory"))
-		for name, factory in user_manager_factories.items():
-			try:
-				userManager = factory(components, self._settings)
-				if userManager is not None:
-					self._logger.debug("Created user manager instance from factory {}".format(name))
-					break
-			except Exception:
-				self._logger.exception("Error while creating user manager instance from factory {}".format(name),
-				                       extra=dict(plugin=name))
-		else:
-			user_manager_name = self._settings.get(["accessControl", "userManager"])
-			try:
-				clazz = octoprint.util.get_class(user_manager_name)
-				userManager = clazz(groupManager)
-			except Exception:
-				self._logger.exception("Could not instantiate user manager {}, "
-				                       "falling back to FilebasedUserManager!".format(user_manager_name))
-				userManager = octoprint.access.users.FilebasedUserManager(groupManager)
-			finally:
-				userManager.enabled = self._settings.getBoolean(["accessControl", "enabled"])
-		components.update(dict(user_manager=userManager))
-
-		# create printer instance
-		printer_factories = pluginManager.get_hooks("octoprint.printer.factory")
-		for name, factory in printer_factories.items():
-			try:
-				printer = factory(components)
-				if printer is not None:
-					self._logger.debug("Created printer instance from factory {}".format(name))
-					break
-			except Exception:
-				self._logger.exception("Error while creating printer instance from factory {}".format(name),
-				                       extra=dict(plugin=name))
-		else:
-			printer = Printer(fileManager, analysisQueue, printerProfileManager)
-		components.update(dict(printer=printer))
-
-		def octoprint_plugin_inject_factory(name, implementation):
-			"""Factory for injections for all OctoPrintPlugins"""
-			if not isinstance(implementation, octoprint.plugin.OctoPrintPlugin):
-				return None
-
-			components_copy = dict(components)
-			if "printer" in components:
-				import wrapt
-				import functools
-
-				def tagwrap(f):
-					@functools.wraps(f)
-					def wrapper(*args, **kwargs):
-						tags = kwargs.get("tags", set()) | {"source:plugin",
-						                                    "plugin:{}".format(name)}
-						kwargs["tags"] = tags
-						return f(*args, **kwargs)
-					setattr(wrapper, "__tagwrapped__", True)
-					return wrapper
-
-				class TaggedFuncsPrinter(wrapt.ObjectProxy):
-					def __getattribute__(self, attr):
-						__wrapped__ = super().__getattribute__("__wrapped__")
-						if attr == "__wrapped__":
-							return __wrapped__
-
-						item = getattr(__wrapped__, attr)
-						if callable(item) \
-								and ("tags" in item.__code__.co_varnames or "kwargs" in item.__code__.co_varnames) \
-								and not getattr(item, "__tagwrapped__", False):
-							return tagwrap(item)
-						else:
-							return item
-
-				components_copy["printer"] = TaggedFuncsPrinter(components["printer"])
-
-			props = dict()
-			props.update(components_copy)
-			props.update(dict(
-				data_folder=os.path.join(self._settings.getBaseFolder("data"), name)
-			))
-			return props
-
-		def settings_plugin_inject_factory(name, implementation):
-			"""Factory for additional injections/initializations depending on plugin type"""
-			if not isinstance(implementation, octoprint.plugin.SettingsPlugin):
-				return
-
-			default_settings_overlay = dict(plugins=dict())
-			default_settings_overlay["plugins"][name] = implementation.get_settings_defaults()
-			self._settings.add_overlay(default_settings_overlay, at_end=True)
-
-			plugin_settings = octoprint.plugin.plugin_settings_for_settings_plugin(name, implementation)
-			if plugin_settings is None:
-				return
-
-			return dict(settings=plugin_settings)
-
-		def settings_plugin_config_migration_and_cleanup(identifier, implementation):
-			"""Take care of migrating and cleaning up any old settings"""
-
-			if not isinstance(implementation, octoprint.plugin.SettingsPlugin):
-				return
-
-			settings_version = implementation.get_settings_version()
-			settings_migrator = implementation.on_settings_migrate
-
-			if settings_version is not None and settings_migrator is not None:
-				stored_version = implementation._settings.get_int([octoprint.plugin.SettingsPlugin.config_version_key])
-				if stored_version is None or stored_version < settings_version:
-					settings_migrator(settings_version, stored_version)
-					implementation._settings.set_int([octoprint.plugin.SettingsPlugin.config_version_key], settings_version, force=True)
-
-			implementation.on_settings_cleanup()
-			implementation._settings.save()
-
-			implementation.on_settings_initialized()
-
-		custom_events_hooks = pluginManager.get_hooks("octoprint.events.register_custom_events")
-		for name, hook in custom_events_hooks.items():
-			try:
-				result = hook()
-				if isinstance(result, (list, tuple)):
-					for event in result:
-						constant, value = octoprint.events.Events.register_event(event, prefix="plugin_{}_".format(name))
-						self._logger.debug("Registered event {} of plugin {} as Events.{} = \"{}\"".format(event, name, constant, value))
-			except Exception:
-				self._logger.exception("Error while retrieving custom event list from plugin {}".format(name),
-				                       extra=dict(plugin=name))
-
-		pluginManager.implementation_inject_factories=[octoprint_plugin_inject_factory,
-		                                               settings_plugin_inject_factory]
-		pluginManager.initialize_implementations()
-
-		settingsPlugins = pluginManager.get_implementations(octoprint.plugin.SettingsPlugin)
-		for implementation in settingsPlugins:
-			try:
-				settings_plugin_config_migration_and_cleanup(implementation._identifier, implementation)
-			except Exception:
-				self._logger.exception("Error while trying to migrate settings for "
-				                       "plugin {}, ignoring it".format(implementation._identifier),
-				                       extra=dict(plugin=implementation._identifier))
-
-		pluginManager.implementation_post_inits=[settings_plugin_config_migration_and_cleanup]
-
-		pluginManager.log_all_plugins()
-
-		# log environment data now
-		self._environment_detector.log_detected_environment()
-
-		# initialize file manager and register it for changes in the registered plugins
-		fileManager.initialize()
-		pluginLifecycleManager.add_callback(["enabled", "disabled"], lambda name, plugin: fileManager.reload_plugins())
-
-		# initialize slicing manager and register it for changes in the registered plugins
-		slicingManager.initialize()
-		pluginLifecycleManager.add_callback(["enabled", "disabled"], lambda name, plugin: slicingManager.reload_slicers())
-
-		# setup jinja2
-		self._setup_jinja2()
-
-		# setup assets
-		self._setup_assets()
-
-		# configure timelapse
-		octoprint.timelapse.valid_timelapse("test")
-		octoprint.timelapse.configure_timelapse()
-
-		# setup command triggers
-		events.CommandTrigger(printer)
-		if self._debug:
-			events.DebugEventListener()
-
-		# setup login manager
-		self._setup_login_manager()
-
-		# register API blueprint
-		self._setup_blueprints()
-
-		## Tornado initialization starts here
-
-		ioloop = IOLoop()
-		ioloop.install()
-
-		enable_cors = settings().getBoolean(["api", "allowCrossOrigin"])
-
-		self._router = SockJSRouter(self._create_socket_connection, "/sockjs",
-		                            session_kls=util.sockjs.ThreadSafeSession,
-		                            user_settings=dict(websocket_allow_origin="*" if enable_cors else "",
-		                                               jsessionid=False,
-		                                               sockjs_url="../../static/js/lib/sockjs.min.js"))
-
-		upload_suffixes = dict(name=self._settings.get(["server", "uploads", "nameSuffix"]), path=self._settings.get(["server", "uploads", "pathSuffix"]))
-
-		def mime_type_guesser(path):
-			from octoprint.filemanager import get_mime_type
-			return get_mime_type(path)
-
-		def download_name_generator(path):
-			metadata = fileManager.get_metadata("local", path)
-			if metadata and "display" in metadata:
-				return metadata["display"]
-
-		download_handler_kwargs = dict(
-			as_attachment=True,
-			allow_client_caching=False
-		)
-
-		additional_mime_types=dict(mime_type_guesser=mime_type_guesser)
-
-		##~~ Permission validators
-
-		access_validators_from_plugins = []
-		for plugin, hook in pluginManager.get_hooks("octoprint.server.http.access_validator").items():
-			try:
-				access_validators_from_plugins.append(util.tornado.access_validation_factory(app, hook))
-			except Exception:
-				self._logger.exception("Error while adding tornado access validator from plugin {}".format(plugin),
-				                       extra=dict(plugin=plugin))
-		access_validator = dict(access_validation=util.tornado.validation_chain(*access_validators_from_plugins))
-
-		timelapse_validators = [util.tornado.access_validation_factory(app, util.flask.permission_validator, permissions.Permissions.TIMELAPSE_LIST),] + access_validators_from_plugins
-		download_validators = [util.tornado.access_validation_factory(app, util.flask.permission_validator, permissions.Permissions.FILES_DOWNLOAD),] + access_validators_from_plugins
-		log_validators = [util.tornado.access_validation_factory(app, util.flask.permission_validator, permissions.Permissions.PLUGIN_LOGGING_MANAGE),] + access_validators_from_plugins
-		camera_validators = [util.tornado.access_validation_factory(app, util.flask.permission_validator, permissions.Permissions.WEBCAM),] + access_validators_from_plugins
-
-		timelapse_permission_validator = dict(access_validation=util.tornado.validation_chain(*timelapse_validators))
-		download_permission_validator = dict(access_validation=util.tornado.validation_chain(*download_validators))
-		log_permission_validator = dict(access_validation=util.tornado.validation_chain(*log_validators))
-		camera_permission_validator = dict(access_validation=util.tornado.validation_chain(*camera_validators))
-
-		no_hidden_files_validator = dict(path_validation=util.tornado.path_validation_factory(lambda path: not octoprint.util.is_hidden_path(path),
-		                                                                                      status_code=404))
-		timelapse_path_validator = dict(path_validation=util.tornado.path_validation_factory(lambda path: not octoprint.util.is_hidden_path(path) and octoprint.timelapse.valid_timelapse(path),
-		                                                                                status_code=404))
-
-		def joined_dict(*dicts):
-			if not len(dicts):
-				return dict()
-
-			joined = dict()
-			for d in dicts:
-				joined.update(d)
-			return joined
-
-		util.tornado.RequestlessExceptionLoggingMixin.LOG_REQUEST = debug
-		util.tornado.CorsSupportMixin.ENABLE_CORS = enable_cors
-
-		server_routes = self._router.urls + [
-			# various downloads
-			# .mpg and .mp4 timelapses:
-			(r"/downloads/timelapse/(.*)", util.tornado.LargeResponseHandler, joined_dict(dict(path=self._settings.getBaseFolder("timelapse")),
-			                                                                              timelapse_permission_validator,
-			                                                                              download_handler_kwargs,
-			                                                                              timelapse_path_validator)),
-			(r"/downloads/files/local/(.*)", util.tornado.LargeResponseHandler, joined_dict(dict(path=self._settings.getBaseFolder("uploads"),
-			                                                                                     as_attachment=True,
-			                                                                                     name_generator=download_name_generator),
-			                                                                                download_permission_validator,
-			                                                                                download_handler_kwargs,
-			                                                                                no_hidden_files_validator,
-			                                                                                additional_mime_types)),
-			(r"/downloads/logs/([^/]*)", util.tornado.LargeResponseHandler, joined_dict(dict(path=self._settings.getBaseFolder("logs"),
-			                                                                                 mime_type_guesser=lambda *args, **kwargs: "text/plain",
-			                                                                                 stream_body=True),
-			                                                                            download_handler_kwargs,
-			                                                                            log_permission_validator)),
-			# camera snapshot
-			(r"/downloads/camera/current", util.tornado.UrlProxyHandler, joined_dict(dict(url=self._settings.get(["webcam", "snapshot"]),
-			                                                                              as_attachment=True),
-			                                                                         camera_permission_validator)),
-			# generated webassets
-			(r"/static/webassets/(.*)", util.tornado.LargeResponseHandler, dict(path=os.path.join(self._settings.getBaseFolder("generated"), "webassets"),
-			                                                                    is_pre_compressed=True)),
-
-			# online indicators - text file with "online" as content and a transparent gif
-			(r"/online.txt", util.tornado.StaticDataHandler, dict(data="online\n")),
-			(r"/online.gif", util.tornado.StaticDataHandler, dict(data=bytes(base64.b64decode("R0lGODlhAQABAIAAAAAAAP///yH5BAEAAAAALAAAAAABAAEAAAIBRAA7")),
-			                                                      content_type="image/gif")),
-
-			# deprecated endpoints
-			(r"/api/logs", util.tornado.DeprecatedEndpointHandler, dict(url="/plugin/logging/logs")),
-			(r"/api/logs/(.*)", util.tornado.DeprecatedEndpointHandler, dict(url="/plugin/logging/logs/{0}")),
-		]
-
-		# fetch additional routes from plugins
-		for name, hook in pluginManager.get_hooks("octoprint.server.http.routes").items():
-			try:
-				result = hook(list(server_routes))
-			except Exception:
-				self._logger.exception("There was an error while retrieving additional "
-				                       "server routes from plugin hook {name}".format(**locals()),
-				                       extra=dict(plugin=name))
-			else:
-				if isinstance(result, (list, tuple)):
-					for entry in result:
-						if not isinstance(entry, tuple) or not len(entry) == 3:
-							continue
-						if not isinstance(entry[0], basestring):
-							continue
-						if not isinstance(entry[2], dict):
-							continue
-
-						route, handler, kwargs = entry
-						route = r"/plugin/{name}/{route}".format(name=name, route=route if not route.startswith("/") else route[1:])
-
-						self._logger.debug("Adding additional route {route} handled by handler {handler} and with additional arguments {kwargs!r}".format(**locals()))
-						server_routes.append((route, handler, kwargs))
-
-		headers =         {"X-Robots-Tag": "noindex, nofollow, noimageindex",
-		                   "X-Content-Type-Options": "nosniff"}
-		if not settings().getBoolean(["server", "allowFraming"]):
-			headers["X-Frame-Options"] = "sameorigin"
-
-		removed_headers = ["Server"]
-
-		server_routes.append((r".*", util.tornado.UploadStorageFallbackHandler, dict(fallback=util.tornado.WsgiInputContainer(app.wsgi_app,
-		                                                                                                                      headers=headers,
-		                                                                                                                      removed_headers=removed_headers),
-		                                                                             file_prefix="octoprint-file-upload-",
-		                                                                             file_suffix=".tmp",
-		                                                                             suffixes=upload_suffixes)))
-
-		transforms = [util.tornado.GlobalHeaderTransform.for_headers("OctoPrintGlobalHeaderTransform",
-		                                                             headers=headers,
-		                                                             removed_headers=removed_headers)]
-
-		self._tornado_app = Application(handlers=server_routes,
-		                                transforms=transforms)
-		max_body_sizes = [
-			("POST", r"/api/files/([^/]*)", self._settings.getInt(["server", "uploads", "maxSize"])),
-			("POST", r"/api/languages", 5 * 1024 * 1024)
-		]
-
-		# allow plugins to extend allowed maximum body sizes
-		for name, hook in pluginManager.get_hooks("octoprint.server.http.bodysize").items():
-			try:
-				result = hook(list(max_body_sizes))
-			except Exception:
-				self._logger.exception("There was an error while retrieving additional "
-				                       "upload sizes from plugin hook {name}".format(**locals()),
-				                       extra=dict(plugin=name))
-			else:
-				if isinstance(result, (list, tuple)):
-					for entry in result:
-						if not isinstance(entry, tuple) or not len(entry) == 3:
-							continue
-						if not entry[0] in util.tornado.UploadStorageFallbackHandler.BODY_METHODS:
-							continue
-						if not isinstance(entry[2], int):
-							continue
-
-						method, route, size = entry
-						route = r"/plugin/{name}/{route}".format(name=name, route=route if not route.startswith("/") else route[1:])
-
-						self._logger.debug("Adding maximum body size of {size}B for {method} requests to {route})".format(**locals()))
-						max_body_sizes.append((method, route, size))
-
-		self._stop_intermediary_server()
-
-		# initialize and bind the server
-		trusted_downstream = self._settings.get(["server", "reverseProxy", "trustedDownstream"])
-		if not isinstance(trusted_downstream, list):
-			self._logger.warning("server.reverseProxy.trustedDownstream is not a list, skipping")
-			trusted_downstreams = []
-
-		server_kwargs = dict(max_body_sizes=max_body_sizes,
-		                     default_max_body_size=self._settings.getInt(["server", "maxSize"]),
-		                     xheaders=True,
-		                     trusted_downstream=trusted_downstream)
-		if sys.platform == "win32":
-			# set 10min idle timeout under windows to hopefully make #2916 less likely
-			server_kwargs.update(dict(idle_connection_timeout=600))
-
-		self._server = util.tornado.CustomHTTPServer(self._tornado_app, **server_kwargs)
-
-		listening_address = self._host
-		if self._host == "::" and not self._v6_only:
-			# special case - tornado only listens on v4 _and_ v6 if we use None as address
-			listening_address = None
-
-		self._server.listen(self._port, address=listening_address)
-
-		### From now on it's ok to launch subprocesses again
-
-		eventManager.fire(events.Events.STARTUP)
-
-		# analysis backlog
-		fileManager.process_backlog()
-
-		# auto connect
-		if self._settings.getBoolean(["serial", "autoconnect"]):
-			self._logger.info("Autoconnect on startup is configured, trying to connect to the printer...")
-			try:
-				(port, baudrate) = self._settings.get(["serial", "port"]), self._settings.getInt(["serial", "baudrate"])
-				printer_profile = printerProfileManager.get_default()
-				connectionOptions = printer.__class__.get_connection_options()
-				if port in connectionOptions["ports"] or port == "AUTO" or port is None:
-					self._logger.info("Trying to connect to configured serial port {}".format(port))
-					printer.connect(port=port, baudrate=baudrate, profile=printer_profile["id"] if "id" in printer_profile else "_default")
-				else:
-					self._logger.info("Could not find configured serial port {} in the system, cannot automatically connect to a non existing printer. Is it plugged in and booted up yet?")
-			except Exception:
-				self._logger.exception("Something went wrong while attempting to automatically connect to the printer")
-
-		# start up watchdogs
-		try:
-			watched = self._settings.getBaseFolder("watched")
-			watchdog_handler = util.watchdog.GcodeWatchdogHandler(fileManager, printer)
-			watchdog_handler.initial_scan(watched)
-
-			if self._settings.getBoolean(["feature", "pollWatched"]):
-				# use less performant polling observer if explicitly configured
-				observer = PollingObserver()
-			else:
-				# use os default
-				observer = Observer()
-
-			observer.schedule(watchdog_handler, watched, recursive=True)
-			observer.start()
-		except Exception:
-			self._logger.exception("Error starting watched folder observer")
-
-		# run our startup plugins
-		octoprint.plugin.call_plugin(octoprint.plugin.StartupPlugin,
-		                             "on_startup",
-		                             args=(self._host, self._port),
-		                             sorting_context="StartupPlugin.on_startup")
-
-		def call_on_startup(name, plugin):
-			implementation = plugin.get_implementation(octoprint.plugin.StartupPlugin)
-			if implementation is None:
-				return
-			implementation.on_startup(self._host, self._port)
-		pluginLifecycleManager.add_callback("enabled", call_on_startup)
-
-		# prepare our after startup function
-		def on_after_startup():
-			if self._host == "::":
-				if self._v6_only:
-					# only v6
-					self._logger.info("Listening on http://[::]:{port}".format(port=self._port))
-				else:
-					# all v4 and v6
-					self._logger.info("Listening on http://0.0.0.0:{port} and http://[::]:{port}".format(port=self._port))
-			else:
-				self._logger.info("Listening on http://{}:{}".format(self._host if not ":" in self._host else "[" + self._host + "]",
-				                                                     self._port))
-
-			if safe_mode and self._settings.getBoolean(["server", "startOnceInSafeMode"]):
-				self._logger.info("Server started successfully in safe mode as requested from config, removing flag")
-				self._settings.setBoolean(["server", "startOnceInSafeMode"], False)
-				self._settings.save()
-
-			# now this is somewhat ugly, but the issue is the following: startup plugins might want to do things for
-			# which they need the server to be already alive (e.g. for being able to resolve urls, such as favicons
-			# or service xmls or the like). While they are working though the ioloop would block. Therefore we'll
-			# create a single use thread in which to perform our after-startup-tasks, start that and hand back
-			# control to the ioloop
-			def work():
-				octoprint.plugin.call_plugin(octoprint.plugin.StartupPlugin,
-				                             "on_after_startup",
-				                             sorting_context="StartupPlugin.on_after_startup")
-
-				def call_on_after_startup(name, plugin):
-					implementation = plugin.get_implementation(octoprint.plugin.StartupPlugin)
-					if implementation is None:
-						return
-					implementation.on_after_startup()
-				pluginLifecycleManager.add_callback("enabled", call_on_after_startup)
-
-				# if there was a rogue plugin we wouldn't even have made it here, so remove startup triggered safe mode
-				# flag again...
-				self._settings.setBoolean(["server", "incompleteStartup"], False)
-				self._settings.save()
-
-				# make a backup of the current config
-				self._settings.backup(ext="backup")
-
-				# when we are through with that we also run our preemptive cache
-				if settings().getBoolean(["devel", "cache", "preemptive"]):
-					self._execute_preemptive_flask_caching(preemptiveCache)
-
-			import threading
-			threading.Thread(target=work).start()
-		ioloop.add_callback(on_after_startup)
-
-		# prepare our shutdown function
-		def on_shutdown():
-			# will be called on clean system exit and shutdown the watchdog observer and call the on_shutdown methods
-			# on all registered ShutdownPlugins
-			self._logger.info("Shutting down...")
-			observer.stop()
-			observer.join()
-			eventManager.fire(events.Events.SHUTDOWN)
-
-			self._logger.info("Calling on_shutdown on plugins")
-			octoprint.plugin.call_plugin(octoprint.plugin.ShutdownPlugin,
-			                             "on_shutdown",
-			                             sorting_context="ShutdownPlugin.on_shutdown")
-
-			# wait for shutdown event to be processed, but maximally for 15s
-			event_timeout = 15.0
-			if eventManager.join(timeout=event_timeout):
-				self._logger.warning("Event loop was still busy processing after {}s, shutting down anyhow".format(event_timeout))
-
-			if self._octoprint_daemon is not None:
-				self._logger.info("Cleaning up daemon pidfile")
-				self._octoprint_daemon.terminated()
-
-			self._logger.info("Goodbye!")
-		atexit.register(on_shutdown)
-
-		def sigterm_handler(*args, **kwargs):
-			# will stop tornado on SIGTERM, making the program exit cleanly
-			def shutdown_tornado():
-				self._logger.debug("Shutting down tornado's IOLoop...")
-				ioloop.stop()
-			self._logger.debug("SIGTERM received...")
-			ioloop.add_callback_from_signal(shutdown_tornado)
-		signal.signal(signal.SIGTERM, sigterm_handler)
-
-		try:
-			# this is the main loop - as long as tornado is running, OctoPrint is running
-			ioloop.start()
-			self._logger.debug("Tornado's IOLoop stopped")
-		except (KeyboardInterrupt, SystemExit):
-			pass
-		except Exception:
-			self._logger.fatal("Now that is embarrassing... Something really really went wrong here. Please report this including the stacktrace below in OctoPrint's bugtracker. Thanks!")
-			self._logger.exception("Stacktrace follows:")
-
-	def _create_socket_connection(self, session):
-		global printer, fileManager, analysisQueue, userManager, eventManager
-		return util.sockjs.PrinterStateConnection(printer, fileManager, analysisQueue, userManager, groupManager,
-		                                          eventManager, pluginManager, session)
-
-	def _check_for_root(self):
-		if "geteuid" in dir(os) and os.geteuid() == 0:
-			exit("You should not run OctoPrint as root!")
-
-	def _get_locale(self):
-		global LANGUAGES
-
-		if "l10n" in request.values:
-			return Locale.negotiate([request.values["l10n"]], LANGUAGES)
-
-		if "X-Locale" in request.headers:
-			return Locale.negotiate([request.headers["X-Locale"]], LANGUAGES)
-
-		if hasattr(g, "identity") and g.identity and userManager.enabled:
-			userid = g.identity.id
-			try:
-				user_language = userManager.get_user_setting(userid, ("interface", "language"))
-				if user_language is not None and not user_language == "_default":
-					return Locale.negotiate([user_language], LANGUAGES)
-			except octoprint.access.users.UnknownUser:
-				pass
-
-		default_language = self._settings.get(["appearance", "defaultLanguage"])
-		if default_language is not None and not default_language == "_default" and default_language in LANGUAGES:
-			return Locale.negotiate([default_language], LANGUAGES)
-
-		return Locale.parse(request.accept_languages.best_match(LANGUAGES))
-
-	def _setup_heartbeat_logging(self):
-		logger = logging.getLogger(__name__ + ".heartbeat")
-
-		def log_heartbeat():
-			logger.info("Server heartbeat <3")
-
-		interval = settings().getFloat(["server", "heartbeat"])
-		logger.info("Starting server heartbeat, {}s interval".format(interval))
-
-		timer = octoprint.util.RepeatedTimer(interval, log_heartbeat)
-		timer.start()
-
-	def _setup_app(self, app):
-		from octoprint.server.util.flask import ReverseProxiedEnvironment, OctoPrintFlaskRequest, \
-			OctoPrintFlaskResponse, OctoPrintJsonEncoder, OctoPrintSessionInterface
-
-		s = settings()
-
-		# setup octoprint's flask json serialization/deserialization
-		app.json_encoder = OctoPrintJsonEncoder
-
-		app.debug = self._debug
-		app.config["TEMPLATES_AUTO_RELOAD"] = True
-		app.config["JSONIFY_PRETTYPRINT_REGULAR"] = False
-
-		secret_key = s.get(["server", "secretKey"])
-		if not secret_key:
-			import string
-			from random import choice
-			chars = string.ascii_lowercase + string.ascii_uppercase + string.digits
-			secret_key = "".join(choice(chars) for _ in range(32))
-			s.set(["server", "secretKey"], secret_key)
-			s.save()
-
-		app.secret_key = secret_key
-
-		reverse_proxied = ReverseProxiedEnvironment(
-			header_prefix=s.get(["server", "reverseProxy", "prefixHeader"]),
-			header_scheme=s.get(["server", "reverseProxy", "schemeHeader"]),
-			header_host=s.get(["server", "reverseProxy", "hostHeader"]),
-			header_server=s.get(["server", "reverseProxy", "serverHeader"]),
-			header_port=s.get(["server", "reverseProxy", "portHeader"]),
-			prefix=s.get(["server", "reverseProxy", "prefixFallback"]),
-			scheme=s.get(["server", "reverseProxy", "schemeFallback"]),
-			host=s.get(["server", "reverseProxy", "hostFallback"]),
-			server=s.get(["server", "reverseProxy", "serverFallback"]),
-			port=s.get(["server", "reverseProxy", "portFallback"])
-		)
-
-		OctoPrintFlaskRequest.environment_wrapper = reverse_proxied
-		app.request_class = OctoPrintFlaskRequest
-		app.response_class = OctoPrintFlaskResponse
-		app.session_interface = OctoPrintSessionInterface()
-
-		@app.before_request
-		def before_request():
-			g.locale = self._get_locale()
-			if self._debug and "perfprofile" in request.args:
-				try:
-					from pyinstrument import Profiler
-					g.perfprofiler = Profiler()
-					g.perfprofiler.start()
-				except ImportError:
-					# profiler dependency not installed, ignore
-					pass
-
-
-		@app.after_request
-		def after_request(response):
-			# send no-cache headers with all POST responses
-			if request.method == "POST":
-				response.cache_control.no_cache = True
-
-			response.headers.add("X-Clacks-Overhead", "GNU Terry Pratchett")
-
-			if hasattr(g, "perfprofiler"):
-				g.perfprofiler.stop()
-				output_html = g.perfprofiler.output_html()
-				return make_response(output_html)
-
-			return response
-
-		from octoprint.util.jinja import MarkdownFilter
-		MarkdownFilter(app)
-
-	def _setup_i18n(self, app):
-		global babel
-		global LOCALES
-		global LANGUAGES
-
-		babel = Babel(app)
-
-		def get_available_locale_identifiers(locales):
-			result = set()
-
-			# add available translations
-			for locale in locales:
-				result.add(locale.language)
-				if locale.territory:
-					# if a territory is specified, add that too
-					result.add("%s_%s" % (locale.language, locale.territory))
-
-			return result
-
-		LOCALES = babel.list_translations()
-		LANGUAGES = get_available_locale_identifiers(LOCALES)
-
-		@babel.localeselector
-		def get_locale():
-			return self._get_locale()
-
-	def _setup_jinja2(self):
-		import re
-
-		app.jinja_env.add_extension("jinja2.ext.do")
-		app.jinja_env.add_extension("octoprint.util.jinja.trycatch")
-
-		def regex_replace(s, find, replace):
-			return re.sub(find, replace, s)
-
-		html_header_regex = re.compile(r"<h(?P<number>[1-6])>(?P<content>.*?)</h(?P=number)>")
-		def offset_html_headers(s, offset):
-			def repl(match):
-				number = int(match.group("number"))
-				number += offset
-				if number > 6:
-					number = 6
-				elif number < 1:
-					number = 1
-				return "<h{number}>{content}</h{number}>".format(number=number, content=match.group("content"))
-			return html_header_regex.sub(repl, s)
-
-		markdown_header_regex = re.compile(r"^(?P<hashs>#+)\s+(?P<content>.*)$", flags=re.MULTILINE)
-		def offset_markdown_headers(s, offset):
-			def repl(match):
-				number = len(match.group("hashs"))
-				number += offset
-				if number > 6:
-					number = 6
-				elif number < 1:
-					number = 1
-				return "{hashs} {content}".format(hashs="#" * number, content=match.group("content"))
-			return markdown_header_regex.sub(repl, s)
-
-		html_link_regex = re.compile(r"<(?P<tag>a.*?)>(?P<content>.*?)</a>")
-		def externalize_links(text):
-			def repl(match):
-				tag = match.group("tag")
-				if not "href" in tag:
-					return match.group(0)
-
-				if not "target=" in tag and not "rel=" in tag:
-					tag += " target=\"_blank\" rel=\"noreferrer noopener\""
-
-				content = match.group("content")
-				return "<{tag}>{content}</a>".format(tag=tag, content=content)
-			return html_link_regex.sub(repl, text)
-
-		single_quote_regex = re.compile("(?<!\\\\)'")
-		def escape_single_quote(text):
-			return single_quote_regex.sub("\\'", text)
-
-		double_quote_regex = re.compile('(?<!\\\\)"')
-		def escape_double_quote(text):
-			return double_quote_regex.sub('\\"', text)
-
-		app.jinja_env.filters["regex_replace"] = regex_replace
-		app.jinja_env.filters["offset_html_headers"] = offset_html_headers
-		app.jinja_env.filters["offset_markdown_headers"] = offset_markdown_headers
-		app.jinja_env.filters["externalize_links"] = externalize_links
-		app.jinja_env.filters["escape_single_quote"] = app.jinja_env.filters["esq"] = escape_single_quote
-		app.jinja_env.filters["escape_double_quote"] = app.jinja_env.filters["edq"] = escape_double_quote
-
-		# configure additional template folders for jinja2
-		import jinja2
-		import octoprint.util.jinja
-		filesystem_loader = octoprint.util.jinja.FilteredFileSystemLoader([],
-		                                                                  path_filter=lambda x: not octoprint.util.is_hidden_path(x))
-		filesystem_loader.searchpath = self._template_searchpaths
-
-		loaders = [app.jinja_loader, filesystem_loader]
-		if octoprint.util.is_running_from_source():
-			from markdown import markdown
-
-			root = os.path.abspath(os.path.join(os.path.dirname(__file__), "../../.."))
-			allowed = ["AUTHORS.md", "SUPPORTERS.md", "THIRDPARTYLICENSES.md"]
-			files = {"_data/" + name + ".html": os.path.join(root, name) for name in allowed}
-			loaders.append(octoprint.util.jinja.SelectedFilesWithConversionLoader(files, conversion=markdown))
-
-		jinja_loader = jinja2.ChoiceLoader(loaders)
-		app.jinja_loader = jinja_loader
-
-		self._register_template_plugins()
-
-		# make sure plugin lifecycle events relevant for jinja2 are taken care of
-		def template_enabled(name, plugin):
-			if plugin.implementation is None or not isinstance(plugin.implementation, octoprint.plugin.TemplatePlugin):
-				return
-			self._register_additional_template_plugin(plugin.implementation)
-		def template_disabled(name, plugin):
-			if plugin.implementation is None or not isinstance(plugin.implementation, octoprint.plugin.TemplatePlugin):
-				return
-			self._unregister_additional_template_plugin(plugin.implementation)
-		pluginLifecycleManager.add_callback("enabled", template_enabled)
-		pluginLifecycleManager.add_callback("disabled", template_disabled)
-
-	def _execute_preemptive_flask_caching(self, preemptive_cache):
-		from werkzeug.test import EnvironBuilder
-		import time
-
-		# we clean up entries from our preemptive cache settings that haven't been
-		# accessed longer than server.preemptiveCache.until days
-		preemptive_cache_timeout = settings().getInt(["server", "preemptiveCache", "until"])
-		cutoff_timestamp = time.time() - preemptive_cache_timeout * 24 * 60 * 60
-
-		def filter_current_entries(entry):
-			"""Returns True for entries younger than the cutoff date"""
-			return "_timestamp" in entry and entry["_timestamp"] > cutoff_timestamp
-
-		def filter_http_entries(entry):
-			"""Returns True for entries targeting http or https."""
-			return "base_url" in entry \
-			       and entry["base_url"] \
-			       and (entry["base_url"].startswith("http://")
-			            or entry["base_url"].startswith("https://"))
-
-		def filter_entries(entry):
-			"""Combined filter."""
-			filters = (filter_current_entries,
-			           filter_http_entries)
-			return all([f(entry) for f in filters])
-
-		# filter out all old and non-http entries
-		cache_data = preemptive_cache.clean_all_data(lambda root, entries: list(filter(filter_entries, entries)))
-		if not cache_data:
-			return
-
-		def execute_caching():
-			logger = logging.getLogger(__name__ + ".preemptive_cache")
-
-			for route in sorted(cache_data.keys(), key=lambda x: (x.count("/"), x)):
-				entries = reversed(sorted(cache_data[route], key=lambda x: x.get("_count", 0)))
-				for kwargs in entries:
-					plugin = kwargs.get("plugin", None)
-					if plugin:
-						try:
-							plugin_info = pluginManager.get_plugin_info(plugin, require_enabled=True)
-							if plugin_info is None:
-								logger.info("About to preemptively cache plugin {} but it is not installed or enabled, preemptive caching makes no sense".format(plugin))
-								continue
-
-							implementation = plugin_info.implementation
-							if implementation is None or not isinstance(implementation, octoprint.plugin.UiPlugin):
-								logger.info("About to preemptively cache plugin {} but it is not a UiPlugin, preemptive caching makes no sense".format(plugin))
-								continue
-							if not implementation.get_ui_preemptive_caching_enabled():
-								logger.info("About to preemptively cache plugin {} but it has disabled preemptive caching".format(plugin))
-								continue
-						except Exception:
-							logger.exception("Error while trying to check if plugin {} has preemptive caching enabled, skipping entry")
-							continue
-
-					additional_request_data = kwargs.get("_additional_request_data", dict())
-					kwargs = dict((k, v) for k, v in kwargs.items() if not k.startswith("_") and not k == "plugin")
-					kwargs.update(additional_request_data)
-
-					try:
-						start = octoprint.util.monotonic_time()
-						if plugin:
-							logger.info("Preemptively caching {} (ui {}) for {!r}".format(route, plugin, kwargs))
-						else:
-							logger.info("Preemptively caching {} (ui _default) for {!r}".format(route, kwargs))
-
-						headers = kwargs.get("headers", dict())
-						headers["X-Force-View"] = plugin if plugin else "_default"
-						headers["X-Preemptive-Recording"] = "yes"
-						kwargs["headers"] = headers
-
-						builder = EnvironBuilder(**kwargs)
-						app(builder.get_environ(), lambda *a, **kw: None)
-
-						logger.info("... done in {:.2f}s".format(octoprint.util.monotonic_time() - start))
-					except Exception:
-						logger.exception("Error while trying to preemptively cache {} for {!r}".format(route, kwargs))
-
-		# asynchronous caching
-		import threading
-		cache_thread = threading.Thread(target=execute_caching, name="Preemptive Cache Worker")
-		cache_thread.daemon = True
-		cache_thread.start()
-
-	def _register_template_plugins(self):
-		template_plugins = pluginManager.get_implementations(octoprint.plugin.TemplatePlugin)
-		for plugin in template_plugins:
-			try:
-				self._register_additional_template_plugin(plugin)
-			except Exception:
-				self._logger.exception("Error while trying to register templates of plugin {}, ignoring it".format(plugin._identifier))
-
-	def _register_additional_template_plugin(self, plugin):
-		folder = plugin.get_template_folder()
-		if folder is not None and not folder in self._template_searchpaths:
-			self._template_searchpaths.append(folder)
-
-	def _unregister_additional_template_plugin(self, plugin):
-		folder = plugin.get_template_folder()
-		if folder is not None and folder in self._template_searchpaths:
-			self._template_searchpaths.remove(folder)
-
-	def _setup_blueprints(self):
-		from octoprint.server.api import api
-		import octoprint.server.views # do not remove or the index view won't be found
-
-		blueprints = OrderedDict()
-		blueprints["/api"] = api
-
-		# also register any blueprints defined in BlueprintPlugins
-		blueprints.update(self._prepare_blueprint_plugins())
-
-		# and register a blueprint for serving the static files of asset plugins which are not blueprint plugins themselves
-		blueprints.update(self._prepare_asset_plugins())
-
-		# make sure all before/after_request hook results are attached as well
-		self._add_plugin_request_handlers_to_blueprints(*blueprints.values())
-
-		# register everything with the system
-		for url_prefix, blueprint in blueprints.items():
-			app.register_blueprint(blueprint, url_prefix=url_prefix)
-
-	def _prepare_blueprint_plugins(self):
-		blueprints = OrderedDict()
-
-		blueprint_plugins = octoprint.plugin.plugin_manager().get_implementations(octoprint.plugin.BlueprintPlugin)
-		for plugin in blueprint_plugins:
-			try:
-				blueprint, prefix = self._prepare_blueprint_plugin(plugin)
-				blueprints[prefix] = blueprint
-			except Exception:
-				self._logger.exception("Error while registering blueprint of "
-				                       "plugin {}, ignoring it".format(plugin._identifier),
-				                       extra=dict(plugin=plugin._identifier))
-				continue
-
-		return blueprints
-
-	def _prepare_asset_plugins(self):
-		blueprints = OrderedDict()
-
-		asset_plugins = octoprint.plugin.plugin_manager().get_implementations(octoprint.plugin.AssetPlugin)
-		for plugin in asset_plugins:
-			if isinstance(plugin, octoprint.plugin.BlueprintPlugin):
-				continue
-			try:
-				blueprint, prefix = self._prepare_asset_plugin(plugin)
-				blueprints[prefix] = blueprint
-			except Exception:
-				self._logger.exception("Error while registering assets of plugin "
-				                       "{}, ignoring it".format(plugin._identifier),
-				                       extra=dict(plugin=plugin._identifier))
-				continue
-
-		return blueprints
-
-	def _prepare_blueprint_plugin(self, plugin):
-		name = plugin._identifier
-		blueprint = plugin.get_blueprint()
-		if blueprint is None:
-			return
-
-		blueprint.before_request(corsRequestHandler)
-		blueprint.before_request(loginFromApiKeyRequestHandler)
-		blueprint.after_request(corsResponseHandler)
-
-		if plugin.is_blueprint_protected():
-			blueprint.before_request(requireLoginRequestHandler)
-
-		url_prefix = "/plugin/{name}".format(name=name)
-		app.register_blueprint(blueprint, url_prefix=url_prefix)
-
-		if self._logger:
-			self._logger.debug("Registered API of plugin {name} under URL prefix {url_prefix}".format(name=name, url_prefix=url_prefix))
-
-		return blueprint, url_prefix
-
-	def _prepare_asset_plugin(self, plugin):
-		name = plugin._identifier
-
-		url_prefix = "/plugin/{name}".format(name=name)
-		blueprint = Blueprint("plugin." + name, name, static_folder=plugin.get_asset_folder())
-		app.register_blueprint(blueprint, url_prefix=url_prefix)
-
-		if self._logger:
-			self._logger.debug("Registered assets of plugin {name} under URL prefix {url_prefix}".format(name=name, url_prefix=url_prefix))
-
-		return blueprint, url_prefix
-
-	def _add_plugin_request_handlers_to_blueprints(self, *blueprints):
-		before_hooks = octoprint.plugin.plugin_manager().get_hooks("octoprint.server.api.before_request")
-		after_hooks = octoprint.plugin.plugin_manager().get_hooks("octoprint.server.api.after_request")
-
-		for name, hook in before_hooks.items():
-			plugin = octoprint.plugin.plugin_manager().get_plugin(name)
-			for blueprint in blueprints:
-				try:
-					result = hook(plugin=plugin)
-					if isinstance(result, (list, tuple)):
-						for h in result:
-							blueprint.before_request(h)
-				except Exception:
-					self._logger.exception("Error processing before_request hooks from plugin {}".format(plugin),
-					                       extra=dict(plugin=name))
-
-		for name, hook in after_hooks.items():
-			plugin = octoprint.plugin.plugin_manager().get_plugin(name)
-			for blueprint in blueprints:
-				try:
-					result = hook(plugin=plugin)
-					if isinstance(result, (list, tuple)):
-						for h in result:
-							blueprint.after_request(h)
-				except Exception:
-					self._logger.exception("Error processing after_request hooks from plugin {}".format(plugin),
-					                       extra=dict(plugin=name))
-
-	def _setup_mimetypes(self):
-		# Safety measures for Windows... apparently the mimetypes module takes its translation from the windows
-		# registry, and if for some weird reason that gets borked the reported MIME types can be all over the place.
-		# Since at least in Chrome that can cause hilarious issues with JS files (refusal to run them and thus a
-		# borked UI) we make sure that .js always maps to the correct application/javascript, and also throw in a
-		# .css -> text/css for good measure.
-		#
-		# See #3367
-		mimetypes.add_type("application/javascript", ".js")
-		mimetypes.add_type("text/css", ".css")
-
-	def _setup_assets(self):
-		global app
-		global assets
-		global pluginManager
-
-		util.flask.fix_webassets_cache()
-		util.flask.fix_webassets_filtertool()
-
-		base_folder = self._settings.getBaseFolder("generated")
-
-		# clean the folder
-		if self._settings.getBoolean(["devel", "webassets", "clean_on_startup"]):
-			import shutil
-			import errno
-
-			for entry in ("webassets", ".webassets-cache"):
-				path = os.path.join(base_folder, entry)
-
-				# delete path if it exists
-				if os.path.isdir(path):
-					try:
-						self._logger.debug("Deleting {path}...".format(**locals()))
-						shutil.rmtree(path)
-					except Exception:
-						self._logger.exception("Error while trying to delete {path}, "
-						                       "leaving it alone".format(**locals()))
-						continue
-
-				# re-create path
-				self._logger.debug("Creating {path}...".format(**locals()))
-				error_text = "Error while trying to re-create {path}, that might cause " \
-				             "errors with the webassets cache".format(**locals())
-				try:
-					os.makedirs(path)
-				except OSError as e:
-					if e.errno == errno.EACCES:
-						# that might be caused by the user still having the folder open somewhere, let's try again after
-						# waiting a bit
-						import time
-						for n in range(3):
-							time.sleep(0.5)
-							self._logger.debug("Creating {path}: Retry #{retry} after {time}s".format(path=path,
-							                                                                          retry=n+1,
-							                                                                          time=(n + 1)*0.5))
-							try:
-								os.makedirs(path)
-								break
-							except Exception:
-								if self._logger.isEnabledFor(logging.DEBUG):
-									self._logger.exception("Ignored error while creating "
-									                       "directory {path}".format(**locals()))
-								pass
-						else:
-							# this will only get executed if we never did
-							# successfully execute makedirs above
-							self._logger.exception(error_text)
-							continue
-					else:
-						# not an access error, so something we don't understand
-						# went wrong -> log an error and stop
-						self._logger.exception(error_text)
-						continue
-				except Exception:
-					# not an OSError, so something we don't understand
-					# went wrong -> log an error and stop
-					self._logger.exception(error_text)
-					continue
-
-				self._logger.info("Reset webasset folder {path}...".format(**locals()))
-
-		AdjustedEnvironment = type(Environment)(Environment.__name__,
-		                                        (Environment,),
-		                                        dict(resolver_class=util.flask.PluginAssetResolver))
-		class CustomDirectoryEnvironment(AdjustedEnvironment):
-			@property
-			def directory(self):
-				return base_folder
-
-		assets = CustomDirectoryEnvironment(app)
-		assets.debug = not self._settings.getBoolean(["devel", "webassets", "bundle"])
-
-		UpdaterType = type(util.flask.SettingsCheckUpdater)(util.flask.SettingsCheckUpdater.__name__,
-		                                                    (util.flask.SettingsCheckUpdater,),
-		                                                    dict(updater=assets.updater))
-		assets.updater = UpdaterType
-
-		preferred_stylesheet = self._settings.get(["devel", "stylesheet"])
-
-		dynamic_core_assets = util.flask.collect_core_assets()
-		dynamic_plugin_assets = util.flask.collect_plugin_assets(preferred_stylesheet=preferred_stylesheet)
-
-		js_libs = [
-			"js/lib/jquery/jquery.min.js",
-			"js/lib/modernizr.custom.js",
-			"js/lib/lodash.min.js",
-			"js/lib/sprintf.min.js",
-			"js/lib/knockout.js",
-			"js/lib/knockout.mapping-latest.js",
-			"js/lib/babel.js",
-			"js/lib/avltree.js",
-			"js/lib/bootstrap/bootstrap.js",
-			"js/lib/bootstrap/bootstrap-modalmanager.js",
-			"js/lib/bootstrap/bootstrap-modal.js",
-			"js/lib/bootstrap/bootstrap-slider.js",
-			"js/lib/bootstrap/bootstrap-tabdrop.js",
-			"js/lib/jquery/jquery.ui.core.js",
-			"js/lib/jquery/jquery.ui.widget.js",
-			"js/lib/jquery/jquery.ui.mouse.js",
-			"js/lib/jquery/jquery.flot.js",
-			"js/lib/jquery/jquery.flot.time.js",
-			"js/lib/jquery/jquery.flot.crosshair.js",
-			"js/lib/jquery/jquery.flot.resize.js",
-			"js/lib/jquery/jquery.iframe-transport.js",
-			"js/lib/jquery/jquery.fileupload.js",
-			"js/lib/jquery/jquery.slimscroll.min.js",
-			"js/lib/jquery/jquery.qrcode.min.js",
-			"js/lib/jquery/jquery.bootstrap.wizard.js",
-			"js/lib/pnotify/pnotify.core.min.js",
-			"js/lib/pnotify/pnotify.buttons.min.js",
-			"js/lib/pnotify/pnotify.callbacks.min.js",
-			"js/lib/pnotify/pnotify.confirm.min.js",
-			"js/lib/pnotify/pnotify.desktop.min.js",
-			"js/lib/pnotify/pnotify.history.min.js",
-			"js/lib/pnotify/pnotify.mobile.min.js",
-			"js/lib/pnotify/pnotify.nonblock.min.js",
-			"js/lib/pnotify/pnotify.reference.min.js",
-			"js/lib/pnotify/pnotify.tooltip.min.js",
-			"js/lib/pnotify/pnotify.maxheight.js",
-			"js/lib/moment-with-locales.min.js",
-			"js/lib/pusher.color.min.js",
-			"js/lib/detectmobilebrowser.js",
-			"js/lib/md5.min.js",
-			"js/lib/bootstrap-slider-knockout-binding.js",
-			"js/lib/loglevel.min.js",
-			"js/lib/sockjs.min.js",
-			"js/lib/ResizeSensor.js",
-			"js/lib/less.min.js",
-			"js/lib/hls.js"
-		]
-		js_client = [
-			"js/app/client/base.js",
-			"js/app/client/socket.js",
-			"js/app/client/browser.js",
-			"js/app/client/connection.js",
-			"js/app/client/control.js",
-			"js/app/client/files.js",
-			"js/app/client/job.js",
-			"js/app/client/languages.js",
-			"js/app/client/printer.js",
-			"js/app/client/printerprofiles.js",
-			"js/app/client/settings.js",
-			"js/app/client/slicing.js",
-			"js/app/client/system.js",
-			"js/app/client/timelapse.js",
-			"js/app/client/users.js",
-			"js/app/client/util.js",
-			"js/app/client/wizard.js",
-			"js/app/client/access.js"
-		]
-
-		css_libs = [
-			"css/bootstrap.min.css",
-			"css/bootstrap-modal.css",
-			"css/bootstrap-slider.css",
-			"css/bootstrap-tabdrop.css",
-			"vendor/font-awesome-3.2.1/css/font-awesome.min.css",
-			"vendor/font-awesome-4.7.0/css/font-awesome.min.css",
-			"css/jquery.fileupload-ui.css",
-			"css/pnotify.core.min.css",
-			"css/pnotify.buttons.min.css",
-			"css/pnotify.history.min.css"
-		]
-
-		# a couple of custom filters
-		from octoprint.server.util.webassets import LessImportRewrite, JsDelimiterBundler, \
-			SourceMapRewrite, SourceMapRemove, JsPluginBundle, GzipFile
-		from webassets.filter import register_filter
-
-		register_filter(LessImportRewrite)
-		register_filter(SourceMapRewrite)
-		register_filter(SourceMapRemove)
-		register_filter(JsDelimiterBundler)
-		register_filter(GzipFile)
-
-		def all_assets_for_plugins(collection):
-			"""Gets all plugin assets for a dict of plugin->assets"""
-			result = []
-			for assets in collection.values():
-				result += assets
-			return result
-
-		# -- JS --------------------------------------------------------------------------------------------------------
-
-		filters = ["sourcemap_remove", "js_delimiter_bundler"]
-		if self._settings.getBoolean(["devel", "webassets", "minify"]):
-			filters.append("rjsmin")
-		filters.append("gzip")
-
-		js_filters = filters
-		if self._settings.getBoolean(["devel", "webassets", "minify_plugins"]):
-			js_plugin_filters = js_filters
-		else:
-			js_plugin_filters = [x for x in js_filters if x not in ("rjsmin",)]
-
-		def js_bundles_for_plugins(collection, filters=None):
-			"""Produces JsPluginBundle instances that output IIFE wrapped assets"""
-			result = OrderedDict()
-			for plugin, assets in collection.items():
-				if len(assets):
-					result[plugin] = JsPluginBundle(plugin, *assets, filters=filters)
-			return result
-
-		js_core = dynamic_core_assets["js"] + \
-		    all_assets_for_plugins(dynamic_plugin_assets["bundled"]["js"]) + \
-		    ["js/app/dataupdater.js",
-		     "js/app/helpers.js",
-		     "js/app/main.js"]
-		js_plugins = js_bundles_for_plugins(dynamic_plugin_assets["external"]["js"],
-		                                    filters="js_delimiter_bundler")
-
-		clientjs_core = dynamic_core_assets["clientjs"] + \
-			all_assets_for_plugins(dynamic_plugin_assets["bundled"]["clientjs"])
-		clientjs_plugins = js_bundles_for_plugins(dynamic_plugin_assets["external"]["clientjs"],
-		                                          filters="js_delimiter_bundler")
-
-		js_libs_bundle = Bundle(*js_libs,
-		                        output="webassets/packed_libs.js",
-		                        filters=",".join(js_filters))
-
-		js_core_bundle = Bundle(*js_core,
-		                        output="webassets/packed_core.js",
-		                        filters=",".join(js_filters))
-
-		if len(js_plugins) == 0:
-			js_plugins_bundle = Bundle(*[])
-		else:
-			js_plugins_bundle = Bundle(*js_plugins.values(),
-			                           output="webassets/packed_plugins.js",
-			                           filters=",".join(js_plugin_filters))
-
-		js_app_bundle = Bundle(js_plugins_bundle, js_core_bundle,
-		                       output="webassets/packed_app.js",
-		                       filters=",".join(js_plugin_filters))
-
-		js_client_core_bundle = Bundle(*clientjs_core,
-		                               output="webassets/packed_client_core.js",
-		                               filters=",".join(js_filters))
-
-		if len(clientjs_plugins) == 0:
-			js_client_plugins_bundle = Bundle(*[])
-		else:
-			js_client_plugins_bundle = Bundle(*clientjs_plugins.values(),
-			                                  output="webassets/packed_client_plugins.js",
-			                                  filters=",".join(js_plugin_filters))
-
-		js_client_bundle = Bundle(js_client_core_bundle, js_client_plugins_bundle,
-		                          output="webassets/packed_client.js",
-		                          filters=",".join(js_plugin_filters))
-
-		# -- CSS -------------------------------------------------------------------------------------------------------
-
-		css_filters = ["cssrewrite", "gzip"]
-
-		css_core = list(dynamic_core_assets["css"]) \
-		           + all_assets_for_plugins(dynamic_plugin_assets["bundled"]["css"])
-		css_plugins = list(all_assets_for_plugins(dynamic_plugin_assets["external"]["css"]))
-
-		css_libs_bundle = Bundle(*css_libs,
-		                         output="webassets/packed_libs.css",
-		                         filters=",".join(css_filters))
-
-		if len(css_core) == 0:
-			css_core_bundle = Bundle(*[])
-		else:
-			css_core_bundle = Bundle(*css_core,
-			                         output="webassets/packed_core.css",
-			                         filters=",".join(css_filters))
-
-		if len(css_plugins) == 0:
-			css_plugins_bundle = Bundle(*[])
-		else:
-			css_plugins_bundle = Bundle(*css_plugins,
-			                            output="webassets/packed_plugins.css",
-			                            filters=",".join(css_filters))
-
-		css_app_bundle = Bundle(css_core, css_plugins,
-		                        output="webassets/packed_app.css",
-		                        filters=",".join(css_filters))
-
-		# -- LESS ------------------------------------------------------------------------------------------------------
-
-		less_filters = ["cssrewrite", "less_importrewrite", "gzip"]
-
-		less_core = list(dynamic_core_assets["less"]) \
-		            + all_assets_for_plugins(dynamic_plugin_assets["bundled"]["less"])
-		less_plugins = all_assets_for_plugins(dynamic_plugin_assets["external"]["less"])
-
-		if len(less_core) == 0:
-			less_core_bundle = Bundle(*[])
-		else:
-			less_core_bundle = Bundle(*less_core,
-			                          output="webassets/packed_core.less",
-			                          filters=",".join(less_filters))
-
-		if len(less_plugins) == 0:
-			less_plugins_bundle = Bundle(*[])
-		else:
-			less_plugins_bundle = Bundle(*less_plugins,
-			                             output="webassets/packed_plugins.less",
-			                             filters=",".join(less_filters))
-
-		less_app_bundle = Bundle(less_core, less_plugins,
-		                         output="webassets/packed_app.less",
-		                         filters=",".join(less_filters))
-
-		# -- asset registration ----------------------------------------------------------------------------------------
-
-		assets.register("js_libs", js_libs_bundle)
-		assets.register("js_client_core", js_client_core_bundle)
-		for plugin, bundle in clientjs_plugins.items():
-			# register our collected clientjs plugin bundles so that they are bound to the environment
-			assets.register("js_client_plugin_{}".format(plugin), bundle)
-		assets.register("js_client_plugins", js_client_plugins_bundle)
-		assets.register("js_client", js_client_bundle)
-		assets.register("js_core", js_core_bundle)
-		for plugin, bundle in js_plugins.items():
-			# register our collected plugin bundles so that they are bound to the environment
-			assets.register("js_plugin_{}".format(plugin), bundle)
-		assets.register("js_plugins", js_plugins_bundle)
-		assets.register("js_app", js_app_bundle)
-		assets.register("css_libs", css_libs_bundle)
-		assets.register("css_core", css_core_bundle)
-		assets.register("css_plugins", css_plugins_bundle)
-		assets.register("css_app", css_app_bundle)
-		assets.register("less_core", less_core_bundle)
-		assets.register("less_plugins", less_plugins_bundle)
-		assets.register("less_app", less_app_bundle)
-
-	def _setup_login_manager(self):
-		global loginManager
-
-		loginManager = LoginManager()
-
-		# "strong" is incompatible to remember me, see maxcountryman/flask-login#156. It also causes issues with
-		# clients toggling between IPv4 and IPv6 client addresses due to names being resolved one way or the other as
-		# at least observed on a Win10 client targeting "localhost", resolved as both "127.0.0.1" and "::1"
-		loginManager.session_protection = "basic"
-
-		loginManager.user_loader(load_user)
-		loginManager.unauthorized_handler(unauthorized_user)
-		loginManager.anonymous_user = userManager.anonymous_user_factory
-		loginManager.request_loader(load_user_from_request)
-
-		loginManager.init_app(app, add_context_processor=False)
-
-	def _start_intermediary_server(self):
-		try:
-			# noinspection PyCompatibility
-			from http.server import HTTPServer, BaseHTTPRequestHandler
-		except ImportError:
-			# noinspection PyCompatibility
-			from BaseHTTPServer import HTTPServer, BaseHTTPRequestHandler
-
-		import threading
-		import socket
-
-		host = self._host
-		port = self._port
-
-		class IntermediaryServerHandler(BaseHTTPRequestHandler):
-			def __init__(self, rules=None, *args, **kwargs):
-				if rules is None:
-					rules = []
-				self.rules = rules
-				BaseHTTPRequestHandler.__init__(self, *args, **kwargs)
-
-			def do_GET(self):
-				request_path = self.path
-				if "?" in request_path:
-					request_path = request_path[0:request_path.find("?")]
-
-				for rule in self.rules:
-					path, data, content_type = rule
-					if request_path == path:
-						self.send_response(200)
-						if content_type:
-							self.send_header("Content-Type", content_type)
-						self.end_headers()
-						if isinstance(data, unicode):
-							data = data.encode("utf-8")
-						self.wfile.write(data)
-						break
-				else:
-					self.send_response(404)
-					self.wfile.write("Not found".encode("utf-8"))
-
-		base_path = os.path.realpath(os.path.join(os.path.dirname(__file__), "..", "static"))
-		rules = [
-			("/", ["intermediary.html",], "text/html"),
-			("/favicon.ico", ["img", "tentacle-20x20.png"], "image/png"),
-			("/intermediary.gif", bytes(base64.b64decode("R0lGODlhAQABAIAAAAAAAP///yH5BAEAAAAALAAAAAABAAEAAAIBRAA7")), "image/gif")
-		]
-
-		def contents(args):
-			path = os.path.join(base_path, *args)
-			if not os.path.isfile(path):
-				return ""
-
-			with io.open(path, 'rb') as f:
-				data = f.read()
-			return data
-
-		def process(rule):
-			if len(rule) == 2:
-				path, data = rule
-				content_type = None
-			else:
-				path, data, content_type = rule
-
-			if isinstance(data, (list, tuple)):
-				data = contents(data)
-
-			return path, data, content_type
-
-		rules = list(map(process, filter(lambda rule: len(rule) == 2 or len(rule) == 3, rules)))
-
-		HTTPServerV4 = HTTPServer
-
-		class HTTPServerV6(HTTPServer):
-			address_family = socket.AF_INET6
-
-		class HTTPServerV6SingleStack(HTTPServerV6):
-			def __init__(self, *args, **kwargs):
-				HTTPServerV6.__init__(self, *args, **kwargs)
-
-				# explicitly set V6ONLY flag - seems to be the default, but just to make sure...
-				self.socket.setsockopt(octoprint.util.net.IPPROTO_IPV6, octoprint.util.net.IPV6_V6ONLY, 1)
-
-		class HTTPServerV6DualStack(HTTPServerV6):
-			def __init__(self, *args, **kwargs):
-				HTTPServerV6.__init__(self, *args, **kwargs)
-
-				# explicitly unset V6ONLY flag
-				self.socket.setsockopt(octoprint.util.net.IPPROTO_IPV6, octoprint.util.net.IPV6_V6ONLY, 0)
-
-		if ":" in host:
-			# v6
-			if host == "::" and not self._v6_only:
-				ServerClass = HTTPServerV6DualStack
-			else:
-				ServerClass = HTTPServerV6SingleStack
-		else:
-			# v4
-			ServerClass = HTTPServerV4
-
-		if host == "::":
-			if self._v6_only:
-				self._logger.debug("Starting intermediary server on http://[::]:{port}".format(port=port))
-			else:
-				self._logger.debug("Starting intermediary server on http://0.0.0.0:{port} and http://[::]:{port}".format(port=port))
-		else:
-			self._logger.debug("Starting intermediary server on http://{}:{}".format(host if not ":" in host else "[" + host + "]", port))
-
-		self._intermediary_server = ServerClass((host, port),
-		                                        lambda *args, **kwargs: IntermediaryServerHandler(rules, *args, **kwargs),
-		                                        bind_and_activate=False)
-
-		# if possible, make sure our socket's port descriptor isn't handed over to subprocesses
-		from octoprint.util.platform import set_close_exec
-		try:
-			set_close_exec(self._intermediary_server.fileno())
-		except Exception:
-			self._logger.exception("Error while attempting to set_close_exec on intermediary server socket")
-
-		# then bind the server and have it serve our handler until stopped
-		try:
-			self._intermediary_server.server_bind()
-			self._intermediary_server.server_activate()
-		except Exception:
-			self._intermediary_server.server_close()
-			raise
-
-		def serve():
-			try:
-				self._intermediary_server.serve_forever()
-			except Exception:
-				self._logger.exception("Error in intermediary server")
-
-		thread = threading.Thread(target=serve)
-		thread.daemon = True
-		thread.start()
-
-		self._logger.info("Intermediary server started")
-
-	def _stop_intermediary_server(self):
-		if self._intermediary_server is None:
-			return
-		self._logger.info("Shutting down intermediary server...")
-		self._intermediary_server.shutdown()
-		self._intermediary_server.server_close()
-		self._logger.info("Intermediary server shut down")
-
-	def _setup_plugin_permissions(self):
-		global pluginManager
-
-		from octoprint.access.permissions import PluginOctoPrintPermission
-
-		key_whitelist = re.compile(r"[A-Za-z0-9_]*")
-
-		def permission_key(plugin, definition):
-			return "PLUGIN_{}_{}".format(plugin.upper(), definition["key"].upper())
-
-		def permission_name(plugin, definition):
-			return "{}: {}".format(plugin, definition["name"])
-
-		def permission_role(plugin, role):
-			return "plugin_{}_{}".format(plugin, role)
-
-		def process_regular_permission(plugin_info, definition):
-			permissions = []
-			for key in definition.get("permissions", []):
-				permission = octoprint.access.permissions.Permissions.find(key)
-
-				if permission is None:
-					# if there is still no permission found, postpone this - maybe it is a permission from
-					# another plugin that hasn't been loaded yet
-					return False
-
-				permissions.append(permission)
-
-			roles = definition.get("roles", [])
-			description = definition.get("description", "")
-			dangerous = definition.get("dangerous", False)
-			default_groups = definition.get("default_groups", [])
-
-			roles_and_permissions = [permission_role(plugin_info.key, role) for role in roles] + permissions
-
-			key = permission_key(plugin_info.key, definition)
-			permission = PluginOctoPrintPermission(permission_name(plugin_info.name, definition),
-			                                       description,
-			                                       plugin=plugin_info.key,
-			                                       dangerous=dangerous,
-			                                       default_groups=default_groups,
-			                                       *roles_and_permissions)
-			setattr(octoprint.access.permissions.Permissions,
-			        key,
-			        PluginOctoPrintPermission(permission_name(plugin_info.name, definition),
-			                                  description,
-			                                  plugin=plugin_info.key,
-			                                  dangerous=dangerous,
-			                                  default_groups=default_groups,
-			                                  *roles_and_permissions))
-
-			self._logger.info("Added new permission from plugin {}: {} (needs: {!r})".format(plugin_info.key,
-			                                                                               key,
-			                                                                               ", ".join(map(repr, permission.needs))))
-			return True
-
-		postponed = []
-
-		hooks = pluginManager.get_hooks("octoprint.access.permissions")
-		for name, factory in hooks.items():
-			try:
-				if isinstance(factory, (tuple, list)):
-					additional_permissions = list(factory)
-				elif callable(factory):
-					additional_permissions = factory()
-				else:
-					raise ValueError("factory must be either a callable, tuple or list")
-
-				if not isinstance(additional_permissions, (tuple, list)):
-					raise ValueError("factory result must be either a tuple or a list of permission definition dicts")
-
-				plugin_info = pluginManager.get_plugin_info(name)
-				for p in additional_permissions:
-					if not isinstance(p, dict):
-						continue
-
-					if not "key" in p or not "name" in p:
-						continue
-
-					if not key_whitelist.match(p["key"]):
-						self._logger.warning("Got permission with invalid key from plugin {}: {}".format(name, p["key"]))
-						continue
-
-					if not process_regular_permission(plugin_info, p):
-						postponed.append((plugin_info, p))
-			except Exception:
-				self._logger.exception("Error while creating permission instance/s from {}".format(name))
-
-		# final resolution passes
-		pass_number = 1
-		still_postponed = []
-		while len(postponed):
-			start_length = len(postponed)
-			self._logger.debug("Plugin permission resolution pass #{}, "
-			                   "{} unresolved permissions...".format(pass_number, start_length))
-
-			for plugin_info, definition in postponed:
-				if not process_regular_permission(plugin_info, definition):
-					still_postponed.append((plugin_info, definition))
-
-			self._logger.debug("... pass #{} done, {} permissions left to resolve".format(pass_number,
-			                                                                              len(still_postponed)))
-
-			if len(still_postponed) == start_length:
-				# no change, looks like some stuff is unresolvable - let's bail
-				for plugin_info, definition in still_postponed:
-					self._logger.warning("Unable to resolve permission from {}: {!r}".format(plugin_info.key, definition))
-				break
-
-			postponed = still_postponed
-			still_postponed = []
-			pass_number += 1
-
-
-class LifecycleManager:
-	def __init__(self, plugin_manager):
-		self._plugin_manager = plugin_manager
-
-		self._plugin_lifecycle_callbacks = defaultdict(list)
-		self._logger = logging.getLogger(__name__)
-
-		def wrap_plugin_event(lifecycle_event, new_handler):
-			orig_handler = getattr(self._plugin_manager, "on_plugin_" + lifecycle_event)
-
-			def handler(*args, **kwargs):
-				if callable(orig_handler):
-					orig_handler(*args, **kwargs)
-				if callable(new_handler):
-					new_handler(*args, **kwargs)
-
-			return handler
-
-		def on_plugin_event_factory(lifecycle_event):
-			def on_plugin_event(name, plugin):
-				self.on_plugin_event(lifecycle_event, name, plugin)
-			return on_plugin_event
-
-		for event in ("loaded", "unloaded", "enabled", "disabled"):
-			wrap_plugin_event(event, on_plugin_event_factory(event))
-
-	def on_plugin_event(self, event, name, plugin):
-		for lifecycle_callback in self._plugin_lifecycle_callbacks[event]:
-			lifecycle_callback(name, plugin)
-
-	def add_callback(self, events, callback):
-		if isinstance(events, basestring):
-			events = [events]
-
-		for event in events:
-			self._plugin_lifecycle_callbacks[event].append(callback)
-
-	def remove_callback(self, callback, events=None):
-		if events is None:
-			for event in self._plugin_lifecycle_callbacks:
-				if callback in self._plugin_lifecycle_callbacks[event]:
-					self._plugin_lifecycle_callbacks[event].remove(callback)
-		else:
-			if isinstance(events, basestring):
-				events = [events]
-
-			for event in events:
-				if callback in self._plugin_lifecycle_callbacks[event]:
-					self._plugin_lifecycle_callbacks[event].remove(callback)
-=======
-class Server(object):
     def __init__(
         self,
         settings=None,
@@ -2496,9 +601,7 @@
 
                 class TaggedFuncsPrinter(wrapt.ObjectProxy):
                     def __getattribute__(self, attr):
-                        __wrapped__ = super(TaggedFuncsPrinter, self).__getattribute__(
-                            "__wrapped__"
-                        )
+                        __wrapped__ = super().__getattribute__("__wrapped__")
                         if attr == "__wrapped__":
                             return __wrapped__
 
@@ -4563,7 +2666,7 @@
             pass_number += 1
 
 
-class LifecycleManager(object):
+class LifecycleManager:
     def __init__(self, plugin_manager):
         self._plugin_manager = plugin_manager
 
@@ -4612,5 +2715,4 @@
 
             for event in events:
                 if callback in self._plugin_lifecycle_callbacks[event]:
-                    self._plugin_lifecycle_callbacks[event].remove(callback)
->>>>>>> 29726b15
+                    self._plugin_lifecycle_callbacks[event].remove(callback)