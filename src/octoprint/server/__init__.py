--- conflicted
+++ resolved
@@ -568,106 +568,12 @@
             printer = Printer(fileManager, analysisQueue, printerProfileManager)
         components.update({"printer": printer})
 
-<<<<<<< HEAD
-        def octoprint_plugin_inject_factory(name, implementation):
-            """Factory for injections for all OctoPrintPlugins"""
-            if not isinstance(implementation, octoprint.plugin.OctoPrintPlugin):
-                return None
-
-            components_copy = dict(components)
-            if "printer" in components:
-                import functools
-
-                import wrapt
-
-                def tagwrap(f):
-                    @functools.wraps(f)
-                    def wrapper(*args, **kwargs):
-                        tags = kwargs.get("tags", set()) | {
-                            "source:plugin",
-                            "plugin:{}".format(name),
-                        }
-                        kwargs["tags"] = tags
-                        return f(*args, **kwargs)
-
-                    wrapper.__tagwrapped__ = True
-                    return wrapper
-
-                class TaggedFuncsPrinter(wrapt.ObjectProxy):
-                    def __getattribute__(self, attr):
-                        __wrapped__ = super().__getattribute__("__wrapped__")
-                        if attr == "__wrapped__":
-                            return __wrapped__
-
-                        item = getattr(__wrapped__, attr)
-                        if (
-                            callable(item)
-                            and (
-                                "tags" in item.__code__.co_varnames
-                                or "kwargs" in item.__code__.co_varnames
-                            )
-                            and not getattr(item, "__tagwrapped__", False)
-                        ):
-                            return tagwrap(item)
-                        else:
-                            return item
-
-                components_copy["printer"] = TaggedFuncsPrinter(components["printer"])
-
-            props = {}
-            props.update(components_copy)
-            props.update(
-                {"data_folder": os.path.join(self._settings.getBaseFolder("data"), name)}
-            )
-            return props
-
-        def settings_plugin_inject_factory(name, implementation):
-            """Factory for additional injections/initializations depending on plugin type"""
-            if not isinstance(implementation, octoprint.plugin.SettingsPlugin):
-                return
-
-            default_settings_overlay = {"plugins": {}}
-            default_settings_overlay["plugins"][
-                name
-            ] = implementation.get_settings_defaults()
-            self._settings.add_overlay(default_settings_overlay, at_end=True)
-
-            plugin_settings = octoprint.plugin.plugin_settings_for_settings_plugin(
-                name, implementation
-            )
-            if plugin_settings is None:
-                return
-
-            return {"settings": plugin_settings}
-
-        def settings_plugin_config_migration_and_cleanup(identifier, implementation):
-            """Take care of migrating and cleaning up any old settings"""
-
-            if not isinstance(implementation, octoprint.plugin.SettingsPlugin):
-                return
-
-            settings_version = implementation.get_settings_version()
-            settings_migrator = implementation.on_settings_migrate
-
-            if settings_version is not None and settings_migrator is not None:
-                stored_version = implementation._settings.get_int(
-                    [octoprint.plugin.SettingsPlugin.config_version_key]
-                )
-                if stored_version is None or stored_version < settings_version:
-                    settings_migrator(settings_version, stored_version)
-                    implementation._settings.set_int(
-                        [octoprint.plugin.SettingsPlugin.config_version_key],
-                        settings_version,
-                        force=True,
-                    )
-=======
         from octoprint import (
             init_custom_events,
             init_settings_plugin_config_migration_and_cleanup,
         )
         from octoprint import octoprint_plugin_inject_factory as opif
         from octoprint import settings_plugin_inject_factory as spif
->>>>>>> e82eced3
 
         init_custom_events(pluginManager)
 
