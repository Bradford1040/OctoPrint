--- conflicted
+++ resolved
@@ -1,8 +1,2 @@
 # -*- coding: utf-8 -*-
-<<<<<<< HEAD
-from __future__ import absolute_import, division, print_function, unicode_literals
-
-# make our plugins testable
-=======
-from __future__ import absolute_import, division, print_function, unicode_literals
->>>>>>> 0f157d37
+from __future__ import absolute_import, division, print_function, unicode_literals