<script lang="javascript">
    var BASEURL = "{{ url_for('index') }}";
    var API_BASEURL = BASEURL + "api/";
    var PLUGIN_BASEURL = BASEURL + "plugin/";
    var GCODE_WORKER = "{{ url_for('static', filename='gcodeviewer/js/Worker.js') }}";

    var CONFIG_DEBUG = {%  if debug -%} true; {% else %} false; {%- endif %}

    var CONFIG_GCODEFILESPERPAGE = 5000;
    var CONFIG_TIMELAPSEFILESPERPAGE = 10;
    var CONFIG_LOGFILESPERPAGE = 10;
    var CONFIG_USERSPERPAGE = 10;
    var CONFIG_WEBCAM_STREAM = "{{ webcamStream|e }}";
    var CONFIG_ACCESS_CONTROL = {% if enableAccessControl -%} true; {% else %} false; {%- endif %}
    var CONFIG_SD_SUPPORT = {% if enableSdSupport -%} true; {% else %} false; {%- endif %}
    var CONFIG_FIRST_RUN = {%  if firstRun -%} true; {% else %} false; {%- endif %}
    var CONFIG_TEMPERATURE_GRAPH = {%  if enableTemperatureGraph -%} true; {% else %} false; {%- endif %}
<<<<<<< HEAD
    var CONFIG_GCODE_SIZE_THRESHOLD = {{ gcodeThreshold }};
    var CONFIG_GCODE_MOBILE_SIZE_THRESHOLD = {{ gcodeMobileThreshold }};
    var CONFIG_WIZARD = {% if wizard -%} true; {% else %} false; {%- endif %}
=======
    var CONFIG_GCODE_SIZE_THRESHOLD = {{ gcodeThreshold|e }};
    var CONFIG_GCODE_MOBILE_SIZE_THRESHOLD = {{ gcodeMobileThreshold|e }};
>>>>>>> bbbdb3dd

    var SOCKJS_URI = "{{ url_for('index') }}" + "sockjs";
    var SOCKJS_DEBUG = CONFIG_DEBUG;
    // sockjs should define CLOSE_NORMAL for us, but they don't (from ws spec)
    var SOCKJS_CLOSE_NORMAL = 1000;

<<<<<<< HEAD
    var UI_API_KEY = "{{ uiApiKey }}";
    var VERSION = "{{ version.number }}";
    var DISPLAY_VERSION = "{{ version.display }}";
    var BRANCH = "{{ version.branch }}";
    var LOCALE = "{{ g.locale }}";
=======
    var UI_API_KEY = "{{ uiApiKey|e }}";
    var VERSION = "{{ version|e }}";
    var DISPLAY_VERSION = "{{ display_version|e }}";
    var BRANCH = "{{ branch|e }}";
    var LOCALE = "{{ g.locale|e }}";
>>>>>>> bbbdb3dd
    var AVAILABLE_LOCALES = {{ locales|tojson }};

    var OCTOPRINT_VIEWMODELS = [];
    var ADDITIONAL_VIEWMODELS = [];
    var OCTOPRINT_ADDITIONAL_BINDINGS = [];
</script><|MERGE_RESOLUTION|>--- conflicted
+++ resolved
@@ -15,33 +15,20 @@
     var CONFIG_SD_SUPPORT = {% if enableSdSupport -%} true; {% else %} false; {%- endif %}
     var CONFIG_FIRST_RUN = {%  if firstRun -%} true; {% else %} false; {%- endif %}
     var CONFIG_TEMPERATURE_GRAPH = {%  if enableTemperatureGraph -%} true; {% else %} false; {%- endif %}
-<<<<<<< HEAD
-    var CONFIG_GCODE_SIZE_THRESHOLD = {{ gcodeThreshold }};
-    var CONFIG_GCODE_MOBILE_SIZE_THRESHOLD = {{ gcodeMobileThreshold }};
-    var CONFIG_WIZARD = {% if wizard -%} true; {% else %} false; {%- endif %}
-=======
     var CONFIG_GCODE_SIZE_THRESHOLD = {{ gcodeThreshold|e }};
     var CONFIG_GCODE_MOBILE_SIZE_THRESHOLD = {{ gcodeMobileThreshold|e }};
->>>>>>> bbbdb3dd
+    var CONFIG_WIZARD = {% if wizard -%} true; {% else %} false; {%- endif %}
 
     var SOCKJS_URI = "{{ url_for('index') }}" + "sockjs";
     var SOCKJS_DEBUG = CONFIG_DEBUG;
     // sockjs should define CLOSE_NORMAL for us, but they don't (from ws spec)
     var SOCKJS_CLOSE_NORMAL = 1000;
 
-<<<<<<< HEAD
-    var UI_API_KEY = "{{ uiApiKey }}";
-    var VERSION = "{{ version.number }}";
-    var DISPLAY_VERSION = "{{ version.display }}";
-    var BRANCH = "{{ version.branch }}";
-    var LOCALE = "{{ g.locale }}";
-=======
     var UI_API_KEY = "{{ uiApiKey|e }}";
-    var VERSION = "{{ version|e }}";
-    var DISPLAY_VERSION = "{{ display_version|e }}";
-    var BRANCH = "{{ branch|e }}";
+    var VERSION = "{{ version.number|e }}";
+    var DISPLAY_VERSION = "{{ version.display|e }}";
+    var BRANCH = "{{ version.branch|e }}";
     var LOCALE = "{{ g.locale|e }}";
->>>>>>> bbbdb3dd
     var AVAILABLE_LOCALES = {{ locales|tojson }};
 
     var OCTOPRINT_VIEWMODELS = [];
