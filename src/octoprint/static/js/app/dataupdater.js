--- conflicted
+++ resolved
@@ -11,19 +11,6 @@
     self._lastProcessingTimes = [];
     self._lastProcessingTimesSize = 20;
 
-    self.connect = function() {
-        OctoPrint.socket.connect({debug: !!SOCKJS_DEBUG});
-    };
-
-    self.reconnect = function() {
-<<<<<<< HEAD
-        OctoPrint.socket.reconnect();
-=======
-        self._socket.close();
-        delete self._socket;
-        self.connect();
-    };
-
     self.increaseThrottle = function() {
         self.setThrottle(self._throttleFactor + 1);
     };
@@ -48,10 +35,12 @@
         self._socket.send(JSON.stringify(payload));
     };
 
-    self._onconnect = function() {
-        self._autoReconnecting = false;
-        self._autoReconnectTrial = 0;
->>>>>>> 36ae6dd6
+    self.connect = function() {
+        OctoPrint.socket.connect({debug: !!SOCKJS_DEBUG});
+    };
+
+    self.reconnect = function() {
+        OctoPrint.socket.reconnect();
     };
 
     self._onReconnectAttempt = function(trial) {
@@ -128,7 +117,6 @@
             callViewModels(self.allViewModels, "onServerConnect");
         }
 
-<<<<<<< HEAD
         // if the version, the plugin hash or the config hash changed, we
         // want the user to reload the UI since it might be stale now
         var versionChanged = oldVersion != VERSION;
@@ -198,200 +186,6 @@
                     format = {duration: _.sprintf(gettext("%(minutes)d min"), {minutes: payload.postroll_duration / 60})};
                 } else {
                     format = {duration: _.sprintf(gettext("%(seconds)d sec"), {seconds: payload.postroll_duration})};
-=======
-            var data = e.data[prop];
-
-            var gcodeUploadProgress = $("#gcode_upload_progress");
-            var gcodeUploadProgressBar = $(".bar", gcodeUploadProgress);
-
-            var start = new Date().getTime();
-            switch (prop) {
-                case "connected": {
-                    // update the current UI API key and send it with any request
-                    UI_API_KEY = data["apikey"];
-                    $.ajaxSetup({
-                        headers: {"X-Api-Key": UI_API_KEY}
-                    });
-
-                    var oldVersion = VERSION;
-                    VERSION = data["version"];
-                    DISPLAY_VERSION = data["display_version"];
-                    BRANCH = data["branch"];
-                    $("span.version").text(DISPLAY_VERSION);
-
-                    var oldPluginHash = self._pluginHash;
-                    self._pluginHash = data["plugin_hash"];
-
-                    if ($("#offline_overlay").is(":visible")) {
-                        hideOfflineOverlay();
-                        _.each(self.allViewModels, function(viewModel) {
-                            if (viewModel.hasOwnProperty("onServerReconnect")) {
-                                viewModel.onServerReconnect();
-                            } else if (viewModel.hasOwnProperty("onDataUpdaterReconnect")) {
-                                viewModel.onDataUpdaterReconnect();
-                            }
-                        });
-
-                        if ($('#tabs li[class="active"] a').attr("href") == "#control") {
-                            $("#webcam_image").attr("src", CONFIG_WEBCAM_STREAM + "?" + new Date().getTime());
-                        }
-                    } else {
-                        _.each(self.allViewModels, function(viewModel) {
-                            if (viewModel.hasOwnProperty("onServerConnect")) {
-                                viewModel.onServerConnect();
-                            }
-                        });
-                    }
-
-                    if (oldVersion != VERSION || (oldPluginHash != undefined && oldPluginHash != self._pluginHash)) {
-                        showReloadOverlay();
-                    }
-
-                    self.setThrottle(1);
-
-                    break;
-                }
-                case "history": {
-                    _.each(self.allViewModels, function(viewModel) {
-                        if (viewModel.hasOwnProperty("fromHistoryData")) {
-                            viewModel.fromHistoryData(data);
-                        }
-                    });
-                    break;
-                }
-                case "current": {
-                    _.each(self.allViewModels, function(viewModel) {
-                        if (viewModel.hasOwnProperty("fromCurrentData")) {
-                            viewModel.fromCurrentData(data);
-                        }
-                    });
-                    break;
-                }
-                case "slicingProgress": {
-                    gcodeUploadProgressBar.text(_.sprintf(gettext("Slicing ... (%(percentage)d%%)"), {percentage: Math.round(data["progress"])}));
-
-                    _.each(self.allViewModels, function(viewModel) {
-                        if (viewModel.hasOwnProperty("onSlicingProgress")) {
-                            viewModel.onSlicingProgress(data["slicer"], data["model_path"], data["machinecode_path"], data["progress"]);
-                        }
-                    });
-                    break;
-                }
-                case "event": {
-                    var type = data["type"];
-                    var payload = data["payload"];
-                    var html = "";
-                    var format = {};
-
-                    log.debug("Got event " + type + " with payload: " + JSON.stringify(payload));
-
-                    if (type == "MovieRendering") {
-                        new PNotify({title: gettext("Rendering timelapse"), text: _.sprintf(gettext("Now rendering timelapse %(movie_basename)s"), payload)});
-                    } else if (type == "MovieDone") {
-                        new PNotify({title: gettext("Timelapse ready"), text: _.sprintf(gettext("New timelapse %(movie_basename)s is done rendering."), payload)});
-                    } else if (type == "MovieFailed") {
-                        html = "<p>" + _.sprintf(gettext("Rendering of timelapse %(movie_basename)s failed with return code %(returncode)s"), payload) + "</p>";
-                        html += pnotifyAdditionalInfo('<pre style="overflow: auto">' + payload.error + '</pre>');
-                        new PNotify({
-                            title: gettext("Rendering failed"),
-                            text: html,
-                            type: "error",
-                            hide: false
-                        });
-                    } else if (type == "PostRollStart") {
-                        var title = gettext("Capturing timelapse postroll");
-
-                        var text;
-                        if (!payload.postroll_duration) {
-                            text = _.sprintf(gettext("Now capturing timelapse post roll, this will take only a moment..."), format);
-                        } else {
-                            if (payload.postroll_duration > 60) {
-                                format = {duration: _.sprintf(gettext("%(minutes)d min"), {minutes: payload.postroll_duration / 60})};
-                            } else {
-                                format = {duration: _.sprintf(gettext("%(seconds)d sec"), {seconds: payload.postroll_duration})};
-                            }
-                            text = _.sprintf(gettext("Now capturing timelapse post roll, this will take approximately %(duration)s..."), format);
-                        }
-
-                        new PNotify({
-                            title: title,
-                            text: text
-                        });
-                    } else if (type == "SlicingStarted") {
-                        gcodeUploadProgress.addClass("progress-striped").addClass("active");
-                        gcodeUploadProgressBar.css("width", "100%");
-                        if (payload.progressAvailable) {
-                            gcodeUploadProgressBar.text(_.sprintf(gettext("Slicing ... (%(percentage)d%%)"), {percentage: 0}));
-                        } else {
-                            gcodeUploadProgressBar.text(gettext("Slicing ..."));
-                        }
-                    } else if (type == "SlicingDone") {
-                        gcodeUploadProgress.removeClass("progress-striped").removeClass("active");
-                        gcodeUploadProgressBar.css("width", "0%");
-                        gcodeUploadProgressBar.text("");
-                        new PNotify({title: gettext("Slicing done"), text: _.sprintf(gettext("Sliced %(stl)s to %(gcode)s, took %(time).2f seconds"), payload), type: "success"});
-                    } else if (type == "SlicingCancelled") {
-                        gcodeUploadProgress.removeClass("progress-striped").removeClass("active");
-                        gcodeUploadProgressBar.css("width", "0%");
-                        gcodeUploadProgressBar.text("");
-                    } else if (type == "SlicingFailed") {
-                        gcodeUploadProgress.removeClass("progress-striped").removeClass("active");
-                        gcodeUploadProgressBar.css("width", "0%");
-                        gcodeUploadProgressBar.text("");
-
-                        html = _.sprintf(gettext("Could not slice %(stl)s to %(gcode)s: %(reason)s"), payload);
-                        new PNotify({title: gettext("Slicing failed"), text: html, type: "error", hide: false});
-                    } else if (type == "TransferStarted") {
-                        gcodeUploadProgress.addClass("progress-striped").addClass("active");
-                        gcodeUploadProgressBar.css("width", "100%");
-                        gcodeUploadProgressBar.text(gettext("Streaming ..."));
-                    } else if (type == "TransferDone") {
-                        gcodeUploadProgress.removeClass("progress-striped").removeClass("active");
-                        gcodeUploadProgressBar.css("width", "0%");
-                        gcodeUploadProgressBar.text("");
-                        new PNotify({
-                            title: gettext("Streaming done"),
-                            text: _.sprintf(gettext("Streamed %(local)s to %(remote)s on SD, took %(time).2f seconds"), payload),
-                            type: "success"
-                        });
-                    }
-
-                    var legacyEventHandlers = {
-                        "UpdatedFiles": "onUpdatedFiles",
-                        "MetadataStatisticsUpdated": "onMetadataStatisticsUpdated",
-                        "MetadataAnalysisFinished": "onMetadataAnalysisFinished",
-                        "SlicingDone": "onSlicingDone",
-                        "SlicingCancelled": "onSlicingCancelled",
-                        "SlicingFailed": "onSlicingFailed"
-                    };
-                    _.each(self.allViewModels, function(viewModel) {
-                        if (viewModel.hasOwnProperty("onEvent" + type)) {
-                            viewModel["onEvent" + type](payload);
-                        } else if (legacyEventHandlers.hasOwnProperty(type) && viewModel.hasOwnProperty(legacyEventHandlers[type])) {
-                            // there might still be code that uses the old callbacks, make sure those still get called
-                            // but log a warning
-                            log.warn("View model " + viewModel.name + " is using legacy event handler " + legacyEventHandlers[type] + ", new handler is called " + legacyEventHandlers[type]);
-                            viewModel[legacyEventHandlers[type]](payload);
-                        }
-                    });
-
-                    break;
-                }
-                case "timelapse": {
-                    _.each(self.allViewModels, function(viewModel) {
-                        if (viewModel.hasOwnProperty("fromTimelapseData")) {
-                            viewModel.fromTimelapseData(data);
-                        }
-                    });
-                    break;
-                }
-                case "plugin": {
-                    _.each(self.allViewModels, function(viewModel) {
-                        if (viewModel.hasOwnProperty("onDataUpdaterPluginMessage")) {
-                            viewModel.onDataUpdaterPluginMessage(data.plugin, data.data);
-                        }
-                    })
->>>>>>> 36ae6dd6
                 }
                 text = _.sprintf(gettext("Now capturing timelapse post roll, this will take approximately %(duration)s..."), format);
             }
@@ -408,7 +202,6 @@
             } else {
                 gcodeUploadProgressBar.text(gettext("Slicing ..."));
             }
-<<<<<<< HEAD
         } else if (type == "SlicingDone") {
             gcodeUploadProgress.removeClass("progress-striped").removeClass("active");
             gcodeUploadProgressBar.css("width", "0%");
@@ -438,29 +231,6 @@
                 text: _.sprintf(gettext("Streamed %(local)s to %(remote)s on SD, took %(time).2f seconds"), payload),
                 type: "success"
             });
-=======
-
-            var end = new Date().getTime();
-            var difference = end - start;
-
-            while (self._lastProcessingTimes.length >= self._lastProcessingTimesSize) {
-                self._lastProcessingTimes.shift();
-            }
-            self._lastProcessingTimes.push(difference);
-
-            var processingLimit = self._throttleFactor * self._baseProcessingLimit;
-            if (difference > processingLimit) {
-                self.increaseThrottle();
-                log.debug("We are slow (" + difference + " > " + processingLimit + "), reducing refresh rate");
-            } else if (self._throttleFactor > 1) {
-                var maxProcessingTime = Math.max.apply(null, self._lastProcessingTimes);
-                var lowerProcessingLimit = (self._throttleFactor - 1) * self._baseProcessingLimit;
-                if (maxProcessingTime < lowerProcessingLimit) {
-                    self.decreaseThrottle();
-                    log.debug("We are fast (" + maxProcessingTime + " < " + lowerProcessingLimit + "), increasing refresh rate");
-                }
-            }
->>>>>>> 36ae6dd6
         }
 
         var legacyEventHandlers = {
@@ -491,8 +261,20 @@
         callViewModels(self.allViewModels, "onDataUpdaterPluginMessage", [event.data.plugin, event.data.data]);
     };
 
+    self._onIncreaseRate = function(measurement, minimum) {
+        log.debug("We are fast (" + measurement + " < " + minimum + "), increasing refresh rate");
+        OctoPrint.socket.increaseRate();
+    };
+
+    self._onDecreaseRate = function(measurement, maximum) {
+        log.debug("We are slow (" + measurement + " > " + maximum + "), reducing refresh rate");
+        OctoPrint.socket.decreaseRate();
+    };
+
     OctoPrint.socket.onReconnectAttempt = self._onReconnectAttempt;
     OctoPrint.socket.onReconnectFailed = self._onReconnectFailed;
+    OctoPrint.socket.onRateTooHigh = self._onDecreaseRate;
+    OctoPrint.socket.onRateTooLow = self._onIncreaseRate;
     OctoPrint.socket
         .onMessage("connected", self._onConnected)
         .onMessage("history", self._onHistoryData)
