__license__ = "GNU Affero General Public License http://www.gnu.org/licenses/agpl.html"
__copyright__ = "Copyright (C) 2020 The OctoPrint Project - Released under terms of the AGPLv3 License"


import datetime
import logging
import os

import click
from zipstream.ng import ZIP_DEFLATED, ZipStream

from octoprint.cli import init_platform_for_cli, standard_options

click.disable_unicode_literals_warning = True


def get_systeminfo(
    environment_detector, connectivity_checker, settings, additional_fields=None
):
    from octoprint import __version__
    from octoprint.util import dict_flatten

    if additional_fields is None:
        additional_fields = {}

    environment_detector.run_detection(notify_plugins=False)

    safe_mode_file = os.path.join(settings.getBaseFolder("data"), "last_safe_mode")
    last_safe_mode = {"date": "unknown", "reason": "unknown"}
    try:
        if os.path.exists(safe_mode_file):
            with open(safe_mode_file) as f:
                last_safe_mode["reason"] = f.readline().strip()
            last_safe_mode["date"] = (
                datetime.datetime.utcfromtimestamp(
                    os.path.getmtime(safe_mode_file)
                ).isoformat()[:19]
                + "Z"
            )
    except Exception as ex:
        logging.getLogger(__name__).error(
            "Error while retrieving last safe mode information from {}: {}".format(
                safe_mode_file, ex
            )
        )

    systeminfo = {
        "octoprint": {"version": __version__, "last_safe_mode": last_safe_mode},
        "connectivity": connectivity_checker.as_dict(),
        "env": environment_detector.environment,
        "systeminfo": {"generated": datetime.datetime.utcnow().isoformat()[:19] + "Z"},
    }

    # flatten and filter
    flattened = dict_flatten(systeminfo)
    flattened["env.python.virtualenv"] = "env.python.virtualenv" in flattened

    for k, v in additional_fields.items():
        if k not in flattened:
            flattened[k] = v

    return flattened


def get_systeminfo_bundle(systeminfo, logbase, printer=None, plugin_manager=None):
    from octoprint.util import to_bytes

    try:
        z = ZipStream(compress_type=ZIP_DEFLATED)
    except RuntimeError:
        # no zlib support
        z = ZipStream(sized=True)

    if printer and printer.is_operational():
        firmware_info = printer.firmware_info
        if firmware_info:
            # add firmware to systeminfo so it's included in systeminfo.txt
            systeminfo["printer.firmware"] = firmware_info["name"]

        # Add printer log, if available
        if hasattr(printer, "_log"):
<<<<<<< HEAD
            z.add(to_bytes("\n".join(printer._log)), "terminal.txt")
=======
            z.add(to_bytes("\n".join(printer._log)), arcname="terminal.txt")
>>>>>>> 535dcb71

    # add systeminfo
    systeminfotxt = []
    for k in sorted(systeminfo.keys()):
        systeminfotxt.append("{}: {}".format(k, systeminfo[k]))

    z.add(to_bytes("\n".join(systeminfotxt)), arcname="systeminfo.txt")

    # add logs
    for log in (
        "octoprint.log",
        "serial.log",
    ):
        logpath = os.path.join(logbase, log)
        if os.path.exists(logpath):
            z.add_path(logpath, arcname=log)

    # add additional bundle contents from bundled plugins
    if plugin_manager:
        for name, hook in plugin_manager.get_hooks(
            "octoprint.systeminfo.additional_bundle_files"
        ).items():
            try:
                plugin = plugin_manager.get_plugin_info(name)
                if not plugin.bundled:
                    # we only support this for bundled plugins because we don't want
                    # third party logs to blow up the bundles
                    continue

                logs = hook()

                for log, content in logs.items():
                    if isinstance(content, str):
                        # log path
                        if os.path.exists(content) and os.access(content, os.R_OK):
                            z.add_path(content, arcname=log)
                    elif callable(content):
                        # content generating callable
                        z.add(to_bytes(content()), arcname=log)
            except Exception:
                logging.getLogger(__name__).exception(
                    "Error while retrieving additional bundle contents for plugin {}".format(
                        name
                    ),
                    extra={"plugin": name},
                )

    return z


def get_systeminfo_bundle_name():
    import time

    return "octoprint-systeminfo-{}.zip".format(time.strftime("%Y%m%d%H%M%S"))


@click.group()
def cli():
    pass


@cli.command(name="systeminfo")
@standard_options()
@click.argument(
    "path",
    nargs=1,
    required=False,
    type=click.Path(writable=True, dir_okay=True, resolve_path=True),
)
@click.pass_context
def systeminfo_command(ctx, path, **kwargs):
    """Retrieves and prints the system info."""
    logging.disable(logging.ERROR)
    try:
        (
            settings,
            logger,
            safe_mode,
            event_manager,
            connectivity_checker,
            plugin_manager,
            environment_detector,
        ) = init_platform_for_cli(ctx)
    except Exception as e:
        click.echo(str(e), err=True)
        click.echo("There was a fatal error initializing the platform.", err=True)
        ctx.exit(-1)
    else:
        systeminfo = get_systeminfo(
            environment_detector, connectivity_checker, {"systeminfo.generator": "cli"}
        )

        if path:
            # create zip at path
            zipfilename = os.path.join(path, get_systeminfo_bundle_name())
            click.echo(f"Writing systeminfo bundle to {zipfilename}...")

            z = get_systeminfo_bundle(
                systeminfo, settings.getBaseFolder("logs"), plugin_manager=plugin_manager
            )
            try:
                with open(zipfilename, "wb") as f:
                    f.writelines(z)
            except Exception as e:
                click.echo(str(e), err=True)
                click.echo(f"There was an error writing to {zipfilename}.", err=True)
                ctx.exit(-1)

            click.echo("Done!")
            click.echo(zipfilename)

        else:
            # output systeminfo to console
            for k in sorted(systeminfo.keys()):
                click.echo("{}: {}".format(k, systeminfo[k]))
    ctx.exit(0)<|MERGE_RESOLUTION|>--- conflicted
+++ resolved
@@ -79,11 +79,7 @@
 
         # Add printer log, if available
         if hasattr(printer, "_log"):
-<<<<<<< HEAD
-            z.add(to_bytes("\n".join(printer._log)), "terminal.txt")
-=======
             z.add(to_bytes("\n".join(printer._log)), arcname="terminal.txt")
->>>>>>> 535dcb71
 
     # add systeminfo
     systeminfotxt = []
