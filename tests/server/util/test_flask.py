--- conflicted
+++ resolved
@@ -11,14 +11,9 @@
 
 
 import unittest
-<<<<<<< HEAD
 import unittest.mock as mock
-from ddt import ddt, data, unpack
-=======
-
-import mock
+
 from ddt import data, ddt, unpack
->>>>>>> 29726b15
 
 from octoprint.server.util.flask import (
     OctoPrintFlaskRequest,
