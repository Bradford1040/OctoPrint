__author__ = "Gina Häußge <osd@foosel.net>"
__license__ = "GNU Affero General Public License http://www.gnu.org/licenses/agpl.html"
__copyright__ = "Copyright (C) 2015 The OctoPrint Project - Released under terms of the AGPLv3 License"


import logging
import re
import time

import sarge
from past.builtins import unicode

from octoprint.util.platform import CLOSE_FDS

from . import to_native_str, to_unicode
from .platform import get_os

try:
    import queue
except ImportError:  # pragma: no cover
    import Queue as queue

# These regexes are based on the colorama package
# Author: Jonathan Hartley
# License: BSD-3 (https://github.com/tartley/colorama/blob/master/LICENSE.txt)
# Website: https://github.com/tartley/colorama/
_ANSI_CSI_PATTERN = (
    b"\001?\033\\[(\\??(?:\\d|;)*)([a-zA-Z])\002?"  # Control Sequence Introducer
)
_ANSI_OSC_PATTERN = b"\001?\033\\]((?:.|;)*?)(\x07)\002?"  # Operating System Command
_ANSI_REGEX = re.compile(b"|".join([_ANSI_CSI_PATTERN, _ANSI_OSC_PATTERN]))


def clean_ansi(line):
    """
    Removes ANSI control codes from ``line``.

    Parameters:
        line (bytes or unicode): the line to process

    Returns:
        (bytes or unicode) The line without any ANSI control codes

    Example::

        >>> text = b"Some text with some \x1b[31mred words\x1b[39m in it"
        >>> clean_ansi(text) # doctest: +ALLOW_BYTES
        'Some text with some red words in it'
        >>> text = b"We \x1b[?25lhide the cursor here and then \x1b[?25hshow it again here"
        >>> clean_ansi(text) # doctest: +ALLOW_BYTES
        'We hide the cursor here and then show it again here'
    """
    if isinstance(line, unicode):
        return _ANSI_REGEX.sub(b"", line.encode("latin1")).decode("latin1")
    return _ANSI_REGEX.sub(b"", line)


class CommandlineError(Exception):
<<<<<<< HEAD
	"""
	Raised by :py:func:`~octoprint.util.commandline.CommandLineCaller.checked_call` on non zero return codes

	Arguments:
	    returncode (int): the return code of the command
	    stdout (str): the stdout output produced by the command
	    stderr (str): the stderr output produced by the command
	"""
	def __init__(self, returncode, stdout, stderr):
		self.returncode = returncode
		self.stdout = stdout
		self.stderr = stderr


class CommandlineCaller:
	"""
	The CommandlineCaller is a utility class that allows running command line commands while logging their stdout
	and stderr via configurable callback functions.

	Callbacks are expected to have a signature matching

	.. code-block:: python

	   def callback(*lines):
	       do_something_with_the_passed_lines()

	The class utilizes sarge underneath.

	Example:
=======
    """
    Raised by :py:func:`~octoprint.util.commandline.CommandLineCaller.checked_call` on non zero return codes
>>>>>>> 29726b15

    Arguments:
        returncode (int): the return code of the command
        stdout (str): the stdout output produced by the command
        stderr (str): the stderr output produced by the command
    """

    def __init__(self, returncode, stdout, stderr):
        self.returncode = returncode
        self.stdout = stdout
        self.stderr = stderr


class CommandlineCaller(object):
    """
    The CommandlineCaller is a utility class that allows running command line commands while logging their stdout
    and stderr via configurable callback functions.

    Callbacks are expected to have a signature matching

    .. code-block:: python

       def callback(*lines):
           do_something_with_the_passed_lines()

    The class utilizes sarge underneath.

    Example:

    .. code-block:: python

       from octoprint.util.commandline import CommandLineCaller, CommandLineError

       def log(prefix, *lines):
           for line in lines:
               print("{} {}".format(prefix, line))

       def log_stdout(*lines):
           log(">>>", *lines)

       def log_stderr(*lines):
           log("!!!", *lines)

       def log_call(*lines)
           log("---", *lines)

       caller = CommandLineCaller()
       caller.on_log_call = log_call
       caller.on_log_stdout = log_stdout
       caller.on_log_stderr = log_stderr

       try:
           caller.checked_call(["some", "command", "with", "parameters"])
       except CommandLineError as err:
           print("Command returned {}".format(err.returncode))
       else:
           print("Command finished successfully")
    """

    def __init__(self):
        self._logger = logging.getLogger(__name__)

        self.on_log_call = lambda *args, **kwargs: None
        """Callback for the called command line"""

        self.on_log_stdout = lambda *args, **kwargs: None
        """Callback for stdout output"""

        self.on_log_stderr = lambda *args, **kwargs: None
        """Callback for stderr output"""

    def checked_call(self, command, **kwargs):
        """
        Calls a command and raises an error if it doesn't return with return code 0

        Args:
            command (list, tuple or str): command to call
            kwargs (dict): additional keyword arguments to pass to the sarge ``run`` call (note that ``_async``,
                           ``stdout`` and ``stderr`` will be overwritten)

        Returns:
            (tuple) a 3-tuple of return code, full stdout and full stderr output

        Raises:
            CommandlineError
        """
        returncode, stdout, stderr = self.call(command, **kwargs)

        if returncode != 0:
            raise CommandlineError(returncode, stdout, stderr)

        return returncode, stdout, stderr

    def call(self, command, **kwargs):
        """
        Calls a command

        Args:
            command (list, tuple or str): command to call
            kwargs (dict): additional keyword arguments to pass to the sarge ``run`` call (note that ``_async``,
                           ``stdout`` and ``stderr`` will be overwritten)

        Returns:
            (tuple) a 3-tuple of return code, full stdout and full stderr output
        """

        if isinstance(command, (list, tuple)):
            joined_command = " ".join(command)
        else:
            joined_command = command
        self._logger.debug("Calling: {}".format(joined_command))
        self.on_log_call(joined_command)

        # if we are running under windows, make sure there are no unicode strings in the env
        if get_os() == "windows" and "env" in kwargs:
            kwargs["env"] = dict((k, to_native_str(v)) for k, v in kwargs["env"].items())

        delimiter = kwargs.get("delimiter", b"\n")
        try:
            kwargs.pop("delimiter")
        except KeyError:
            pass

        buffer_size = kwargs.get("buffer_size", -1)
        try:
            kwargs.pop("buffer_size")
        except KeyError:
            pass

        kwargs.update(
            {
                "close_fds": CLOSE_FDS,
                "async_": True,
                "stdout": DelimiterCapture(delimiter=delimiter, buffer_size=buffer_size),
                "stderr": DelimiterCapture(delimiter=delimiter, buffer_size=buffer_size),
            }
        )

        p = sarge.run(command, **kwargs)
        while len(p.commands) == 0:
            # somewhat ugly... we can't use wait_events because
            # the events might not be all set if an exception
            # by sarge is triggered within the async process
            # thread
            time.sleep(0.01)

        # by now we should have a command, let's wait for its
        # process to have been prepared
        p.commands[0].process_ready.wait()

        if not p.commands[0].process:
            # the process might have been set to None in case of any exception
            self._logger.error(
                "Error while trying to run command {}".format(joined_command)
            )
            return None, [], []

        all_stdout = []
        all_stderr = []

        def process_lines(lines, logger):
            if not lines:
                return []
            processed = self._preprocess_lines(
                *map(lambda x: to_unicode(x, errors="replace"), lines)
            )
            logger(*processed)
            return list(processed)

        def process_stdout(lines):
            return process_lines(lines, self._log_stdout)

        def process_stderr(lines):
            return process_lines(lines, self._log_stderr)

        try:
            while p.returncode is None:
                all_stderr += process_stderr(p.stderr.readlines(timeout=0.5))
                all_stdout += process_stdout(p.stdout.readlines(timeout=0.5))
                p.commands[0].poll()

        finally:
            p.close()

        all_stderr += process_stderr(p.stderr.readlines())
        all_stdout += process_stdout(p.stdout.readlines())

        return p.returncode, all_stdout, all_stderr

    def _log_stdout(self, *lines):
        self.on_log_stdout(*lines)

    def _log_stderr(self, *lines):
        self.on_log_stderr(*lines)

    def _preprocess_lines(self, *lines):
        return lines


class DelimiterCapture(sarge.Capture):
    def __init__(self, delimiter=b"\n", *args, **kwargs):
        self._delimiter = delimiter
        sarge.Capture.__init__(self, *args, **kwargs)

    def readline(self, size=-1, block=True, timeout=None):
        if not self.streams_open():
            block = False
            timeout = None
        else:
            timeout = timeout or self.timeout
        if self.current is None:
            try:
                self.current = self.buffer.get(block, timeout)
            except queue.Empty:
                self.current = b""
        while self._delimiter not in self.current:
            try:
                self.current += self.buffer.get(block, timeout)
            except queue.Empty:
                break
        if self._delimiter not in self.current:
            result = self.current
            self.current = None
        else:
            i = self.current.index(self._delimiter)
            if 0 < size < i:
                i = size - 1
            result = self.current[: i + 1]
            self.current = self.current[i + 1 :]
        return result<|MERGE_RESOLUTION|>--- conflicted
+++ resolved
@@ -56,40 +56,8 @@
 
 
 class CommandlineError(Exception):
-<<<<<<< HEAD
-	"""
-	Raised by :py:func:`~octoprint.util.commandline.CommandLineCaller.checked_call` on non zero return codes
-
-	Arguments:
-	    returncode (int): the return code of the command
-	    stdout (str): the stdout output produced by the command
-	    stderr (str): the stderr output produced by the command
-	"""
-	def __init__(self, returncode, stdout, stderr):
-		self.returncode = returncode
-		self.stdout = stdout
-		self.stderr = stderr
-
-
-class CommandlineCaller:
-	"""
-	The CommandlineCaller is a utility class that allows running command line commands while logging their stdout
-	and stderr via configurable callback functions.
-
-	Callbacks are expected to have a signature matching
-
-	.. code-block:: python
-
-	   def callback(*lines):
-	       do_something_with_the_passed_lines()
-
-	The class utilizes sarge underneath.
-
-	Example:
-=======
     """
     Raised by :py:func:`~octoprint.util.commandline.CommandLineCaller.checked_call` on non zero return codes
->>>>>>> 29726b15
 
     Arguments:
         returncode (int): the return code of the command
@@ -103,7 +71,7 @@
         self.stderr = stderr
 
 
-class CommandlineCaller(object):
+class CommandlineCaller:
     """
     The CommandlineCaller is a utility class that allows running command line commands while logging their stdout
     and stderr via configurable callback functions.
