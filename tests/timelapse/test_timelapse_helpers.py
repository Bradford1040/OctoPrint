--- conflicted
+++ resolved
@@ -5,16 +5,12 @@
 __copyright__ = "Copyright (C) 2016 The OctoPrint Project - Released under terms of the AGPLv3 License"
 
 import unittest
-<<<<<<< HEAD
+import ddt
 
 try:
 	import unittest.mock as mock
 except ImportError:
 	import mock
-=======
-import mock
-import ddt
->>>>>>> 5cf02ac9
 
 import os
 import time
